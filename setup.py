--- conflicted
+++ resolved
@@ -119,10 +119,7 @@
             f"-DPYTHON_EXECUTABLE={sys.executable}",
             f"-DCMAKE_BUILD_TYPE={CMAKE_BUILD_TYPE}",
             f"-DNE_VERSION_STRING={self.distribution.get_version()}",
-<<<<<<< HEAD
-=======
             f"-DNE_WITH_AVX2={'ON' if NE_WITH_AVX2 else 'OFF'}",
->>>>>>> b519fc5a
             f"-DNE_WITH_TESTS=OFF",
         ]
         if sys.platform == "linux":  # relative_rpath
