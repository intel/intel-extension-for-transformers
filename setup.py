"""Setup and install modules."""
import os
import subprocess
import sys
import time
from io import open
from pathlib import Path
from setuptools import Extension, find_packages, setup
from setuptools.command.build_ext import build_ext


def check_env_flag(name: str, default: bool = False) -> bool:
    if default:  # if a flag meant to be true if not set / mal-formatted
        return not os.getenv(name, "").upper() in ["OFF", "0", "FALSE", "NO", "N"]
    else:
        return os.getenv(name, "").upper() in ["ON", "1", "TRUE", "YES", "Y"]


SKIP_RUNTIME = check_env_flag("SKIP_RUNTIME", False)
""" Whether to only packaging optimization """

RUNTIME_ONLY = check_env_flag("RUNTIME_ONLY", False)
""" Whether to only packaging backends """

if not SKIP_RUNTIME:
    from cmake import CMAKE_BIN_DIR
    from cpuinfo import get_cpu_info
    cpu_flags = get_cpu_info()['flags']


    CMAKE_BUILD_TYPE = os.environ.get("CMAKE_BUILD_TYPE", "Release")
    """ Whether to build with -O0 / -O3 / -g; could be one of Debug / Release / RelWithDebInfo; default to Release """

    CMAKE_GENERATOR = os.environ.get("CMAKE_GENERATOR", "Ninja")
    """ The CMake generator to be used; default to Ninja """

    CMAKE_ARGS = os.environ.get("CMAKE_ARGS", "")
    """ Adding CMake arguments set as environment variable (needed e.g. to build for GPU support on conda-forge) """

    CMAKE_BUILD_PARALLEL_LEVEL = os.environ.get("CMAKE_BUILD_PARALLEL_LEVEL", "")
    """ Set CMAKE_BUILD_PARALLEL_LEVEL to control the parallel build level across all generators """

    NE_WITH_AVX2 = check_env_flag("NE_WITH_AVX2", 'avx512f' not in cpu_flags)
    """ Whether to limit the max ISA used to AVX2; otherwise AVX512 will be used; set to ON/OFF """

cwd = os.path.dirname(os.path.abspath(__file__))

# define install requirements
install_requires_list = ['packaging', 'numpy', 'schema', 'pyyaml']
opt_install_requires_list = ['neural_compressor', 'transformers']


packages_list = find_packages()
install_requires_list.extend(opt_install_requires_list)


class CMakeExtension(Extension):
    """CMakeExtension class."""

    def __init__(self, name, sourcedir="", lib_only=False):
        """Init a CMakeExtension object."""
        Extension.__init__(self, name, sources=[])
        self.sourcedir = os.path.abspath(sourcedir)
        self.optional = lib_only  # we only deliver shared object but not as a python extension module


class CMakeBuild(build_ext):
    """Extension builder."""

    _copy_targes: bool = False

    @staticmethod
    def _is_target_file(file_name: str) -> bool:
        if file_name.endswith(".dll") or file_name.endswith(".exe"):
            return True
        if file_name.endswith(".so") or ".so." in file_name:
            return True
        if sys.platform == "linux" and ('.' not in file_name):
            return True
        return False

    @staticmethod
    def _get_files(scope: str, repo: str):
        ''' Equivalent of `git ls-files --recurse-submodules -- $scope` for git-v1.x '''
        files = [os.path.join(repo, f) for f in subprocess.check_output(
                ["git", "ls-files", "--", scope], cwd=repo
        ).decode("utf-8").splitlines()]
        submodules = subprocess.check_output(
            ["git", "submodule", "--quiet", "foreach", f'echo $sm_path'], cwd=repo).decode("utf-8").splitlines()
        for sm in submodules:
            sm_path = os.path.join(repo, sm)
            files.extend(CMakeBuild._get_files(sm_path, sm_path))
        return files

    def get_source_files(self):
        """ The primary purpose of this function is to help populating the `sdist` with all the files necessary to build the distribution. -- setuptools doc"""
        files = super().get_source_files()
        if not os.path.isdir(os.path.join(cwd, ".git")):
            return files

        for ext in self.extensions:
            if not isinstance(ext, CMakeExtension):
                continue
            files.extend(os.path.relpath(f, cwd)
                         for f in self._get_files(ext.sourcedir, cwd))
        return files

    def build_extension(self, ext: CMakeExtension) -> None:
        # Must be in this form due to bug in .resolve() only fixed in Python 3.10+
        ext_fullpath = Path.cwd() / self.get_ext_fullpath(ext.name)
        extdir = ext_fullpath.parent.resolve()

        output_dir = f"{extdir}{os.sep}"
        cmake_args = [
            f"-DCMAKE_LIBRARY_OUTPUT_DIRECTORY={output_dir}",
            f"-DCMAKE_RUNTIME_OUTPUT_DIRECTORY={output_dir}",
            f"-DCMAKE_LIBRARY_OUTPUT_DIRECTORY_{CMAKE_BUILD_TYPE.upper()}={output_dir}",
            f"-DCMAKE_RUNTIME_OUTPUT_DIRECTORY_{CMAKE_BUILD_TYPE.upper()}={output_dir}",
            f"-DPYTHON_EXECUTABLE={sys.executable}",
            f"-DCMAKE_BUILD_TYPE={CMAKE_BUILD_TYPE}",
            f"-DNE_VERSION_STRING={self.distribution.get_version()}",
            f"-DDNNL_CPU_RUNTIME=OMP",
            f"-DNE_WITH_AVX2={'ON' if NE_WITH_AVX2 else 'OFF'}",
            f"-DNE_WITH_TESTS=OFF",
            f"-DNE_PYTHON_API=ON",
        ]
        if sys.platform == "linux":  # relative_rpath
            cmake_args.append('-DCMAKE_BUILD_RPATH=$ORIGIN/')

        build_args = []
        my_env: dict[str, str] = os.environ.copy()

        # Using Ninja-build since it a) is available as a wheel and b)
        # multithreads automatically. MSVC would require all variables be
        # exported for Ninja to pick it up, which is a little tricky to do.
        generator = CMAKE_GENERATOR

        if generator == "Ninja":
            try:
                import ninja

                ninja_executable_path = Path(ninja.BIN_DIR) / "ninja"
                cmake_args += [
                    f"-DCMAKE_MAKE_PROGRAM:FILEPATH={ninja_executable_path}",
                ]
            except ImportError:
                generator = ""
        if generator:
            cmake_args += [f"-G{generator}"]

        if self.compiler.compiler_type == "msvc":

            # Single config generators are handled "normally"
            single_config = any(x in generator for x in {"NMake", "Ninja"})

            # CMake allows an arch-in-generator style for backward compatibility
            contains_arch = any(x in generator for x in {"Win64"})

            # Specify the arch if using MSVC generator, but only if it doesn't
            # contain a backward-compatibility arch spec already in the
            # generator name.
            PLAT_TO_CMAKE = {  # Convert distutils Windows platform specifiers to CMake -A arguments
                "win32": "Win32",
                "win-amd64": "x64",
            }
            if not single_config and not contains_arch:
                cmake_args += ["-A", PLAT_TO_CMAKE[self.plat_name]]

            if generator == "Ninja":
                # temporary solution based on that of pytorch
                from distutils import _msvccompiler  # type: ignore[import]
                vc_env = _msvccompiler._get_vc_env("x64")
                # Keys in `_get_vc_env` are always lowercase while OS environ keys are always uppercase on Windows.
                # https://stackoverflow.com/a/7797329
                my_env = {**my_env, **{k.upper(): v for k, v in vc_env.items()}}

            # Multi-config generators have a different way to specify configs
            if not single_config:
                build_args += ["--config", CMAKE_BUILD_TYPE]

        if CMAKE_ARGS:
            cmake_args += [item for item in CMAKE_ARGS.split(" ") if item]

        if not CMAKE_BUILD_PARALLEL_LEVEL:
            parallel_level = getattr(self, 'parallel', '') or ''
            build_args += [f"-j{parallel_level}"]

        # we avoid using self.build_tmp for incremental builds
        build_dir = Path("build") / ext.name.split('.')[-1]
        if not build_dir.exists():
            build_dir.mkdir(parents=True)
        cmake_path = os.path.join(CMAKE_BIN_DIR, "cmake")
        config_command = [cmake_path, *cmake_args, ext.sourcedir]
        build_command = [cmake_path, "--build", ".", *build_args]
        print(' '.join(config_command))
        subprocess.run(config_command, cwd=build_dir, check=True, env=my_env)
        print(' '.join(build_command))
        subprocess.run(build_command, cwd=build_dir, check=True, env=my_env)
        if (self._copy_targes):
            for f in next(os.walk(output_dir))[2]:
                if CMakeBuild._is_target_file(f):
                    self.copy_file(
                        os.path.join(output_dir, f),
                        os.path.join(cwd, *ext.name.split('.')[:-1], f)
                    )

    def get_output_mapping(self):
        mapping: dict[str, str] = getattr(super(), 'get_output_mapping')()
        for ext in self.extensions:
            if not isinstance(ext, CMakeExtension):
                continue
            build_lib = (Path(self.build_lib) /
                         ext.name.replace('.', os.sep)).parent
            ext_dir = Path(self.get_ext_fullpath(ext.name)).parent.resolve()
            for f in next(os.walk(build_lib.resolve()))[2]:
                mapping[str(build_lib / f)] = str(ext_dir / f)
        return mapping

    def run(self) -> None:
        self._copy_targes = self.inplace or \
            getattr(self, 'editable_mode', False)
        return super().run()


def check_submodules():
    """Check submodules information."""
    if not os.path.exists(".git"):
        return
    try:
        print(' --- Trying to initialize submodules')
        start = time.time()
        subprocess.check_call(
            ["git", "submodule", "update", "--init", "--recursive"], cwd=cwd)
        end = time.time()
        print(f' --- Submodule initialization took {end - start:.2f} sec')
    except Exception:
        print(' --- Submodule initalization failed')
        print('Please run:\n\tgit submodule update --init --recursive')
        sys.exit(1)


if __name__ == '__main__':
    ext_modules = [CMakeExtension(
<<<<<<< HEAD
        "intel_extension_for_transformers.qbits", 'intel_extension_for_transformers/llm/operator/cscr/cpu', lib_only=True)]
=======
        "intel_extension_for_transformers.qbits", 'intel_extension_for_transformers/llm/operator/csrc', lib_only=True)]
>>>>>>> 0656f428
    if not SKIP_RUNTIME:
        check_submodules()
        ext_modules.extend([
            CMakeExtension("intel_extension_for_transformers.neural_engine_py", "intel_extension_for_transformers/llm/runtime/deprecated/"),
            CMakeExtension("intel_extension_for_transformers.llm.runtime.graph.mpt_cpp", "intel_extension_for_transformers/llm/runtime/graph/"),
            ])
    cmdclass={'build_ext': CMakeBuild}

    setup(
        name="intel-extension-for-transformers",
        author="Intel AIA/AIPC Team",
        author_email="feng.tian@intel.com, haihao.shen@intel.com,hanwen.chang@intel.com, penghui.cheng@intel.com",
        description="Repository of Intel® Intel Extension for Transformers",
        long_description=open("README.md", "r", encoding='utf-8').read(),
        long_description_content_type="text/markdown",
        keywords='quantization, auto-tuning, post-training static quantization, post-training dynamic quantization, quantization-aware training, tuning strategy',
        license='Apache 2.0',
        url="https://github.com/intel/intel-extension-for-transformers",
        ext_modules=ext_modules,
        packages=find_packages(),
        package_dir={'': '.'},
        # otherwise CMakeExtension's source files will be included in final installation
        include_package_data=False,
        package_data={
            '': ['*.yaml'],
        },
        cmdclass=cmdclass if not SKIP_RUNTIME else {},
        install_requires=install_requires_list,
        entry_points={
            'console_scripts': [
                'neural_engine = intel_extension_for_transformers.llm.runtime.deprecated:neural_engine_bin',
                'neuralchat = intel_extension_for_transformers.neural_chat.cli.cli_commands:neuralchat_execute',
                'neuralchat_server = intel_extension_for_transformers.neural_chat.server.server_commands:neuralchat_server_execute',
                'neuralchat_client = intel_extension_for_transformers.neural_chat.server.server_commands:neuralchat_client_execute'
            ]
        },
        python_requires='>=3.7.0',
        classifiers=[
            'Intended Audience :: Science/Research',
            'Programming Language :: Python :: 3',
            'Topic :: Scientific/Engineering :: Artificial Intelligence',
            'License :: OSI Approved :: Apache Software License',
        ],
        setup_requires=['setuptools_scm'],
        use_scm_version=True,
    )<|MERGE_RESOLUTION|>--- conflicted
+++ resolved
@@ -241,11 +241,7 @@
 
 if __name__ == '__main__':
     ext_modules = [CMakeExtension(
-<<<<<<< HEAD
-        "intel_extension_for_transformers.qbits", 'intel_extension_for_transformers/llm/operator/cscr/cpu', lib_only=True)]
-=======
-        "intel_extension_for_transformers.qbits", 'intel_extension_for_transformers/llm/operator/csrc', lib_only=True)]
->>>>>>> 0656f428
+        "intel_extension_for_transformers.qbits", 'intel_extension_for_transformers/llm/operator/csrc/cpu', lib_only=True)]
     if not SKIP_RUNTIME:
         check_submodules()
         ext_modules.extend([
