#!/usr/bin/env python
# -*- coding: utf-8 -*-
#
# Copyright (c) 2024 Intel Corporation
#
# Licensed under the Apache License, Version 2.0 (the "License");
# you may not use this file except in compliance with the License.
# You may obtain a copy of the License at
#
#   http://www.apache.org/licenses/LICENSE-2.0
#
# Unless required by applicable law or agreed to in writing, software
# distributed under the License is distributed on an "AS IS" BASIS,
# WITHOUT WARRANTIES OR CONDITIONS OF ANY KIND, either express or implied.
# See the License for the specific language governing permissions and
# limitations under the License.
import math
import torch
import torch.nn as nn

from .base import KVPruner, PruneConfig

def local_heavy_hitter_mask(attn_weights, heavy_budget, no_padding_seq_length=None):

    # attn_weights (BS, head, query, keys)
    dtype_attn_weights = attn_weights.dtype
    seq_length = attn_weights.shape[-1]
    if no_padding_seq_length is None:
        padding_length = 0
    else:
        padding_length = seq_length - no_padding_seq_length

    offset = torch.finfo(attn_weights.dtype).min
    tmp_attn = nn.functional.softmax(attn_weights, dim=-1, dtype=torch.float32).to(dtype_attn_weights)

    accumulated_attention_score = torch.sum(
        tmp_attn[:,:,padding_length:heavy_budget+padding_length,:], dim=-2) #(head, keys)
    accumulated_attention_score[:,:,heavy_budget+padding_length:] = 0
    accumulated_attention_score[:,:,:padding_length] = 0

    mask_bottom = torch.zeros_like(attn_weights, dtype=torch.bool)
    mask_bottom[:,:, padding_length:heavy_budget+padding_length,
                padding_length:heavy_budget+padding_length] = True
    for token_index in range(heavy_budget+padding_length, seq_length):

        tmp_attn_index = nn.functional.softmax(
            attn_weights[:,:,token_index,:], dim=-1, dtype=torch.float32).to(dtype_attn_weights)
        _, tmp_topk_index = accumulated_attention_score.topk(k=heavy_budget-1, dim=-1)
        zeros_index = torch.zeros_like(tmp_attn_index, dtype=torch.bool)
        mask_bottom_index = zeros_index.scatter(-1, tmp_topk_index, True) #(head, keys)
        mask_bottom_index[:,:, token_index] = True
        mask_bottom[:,:,token_index,:] = mask_bottom_index
        accumulated_attention_score += tmp_attn_index
        accumulated_attention_score = accumulated_attention_score * mask_bottom_index

    mask_bottom = torch.tril(mask_bottom, diagonal=0)

    return mask_bottom


def get_hh_mask(heavy_budget_ratio, recent_budget_ratio, attn_weights, local=True):
    heavy_budget = int(heavy_budget_ratio * attn_weights.shape[-1])
    recent_budget = int(recent_budget_ratio * attn_weights.shape[-1])
    if heavy_budget > 0:
        # Default: No padding applied to input
        if local:
            mask_bottom = local_heavy_hitter_mask(attn_weights, heavy_budget, None)
        else:
            tmp_attn = nn.functional.softmax(attn_weights, dim=-1, dtype=torch.float32).to(attn_weights.dtype)
            tmp_sum = torch.sum(tmp_attn, dim=-2)
            _, tmp_topk = tmp_sum.topk(k=heavy_budget, dim=-1)

            zeros = torch.zeros_like(tmp_sum, dtype=torch.bool)
            mask_bottom = zeros.scatter(-1, tmp_topk, True).unsqueeze(2)
            mask_bottom = mask_bottom.expand(mask_bottom.shape[0], mask_bottom.shape[1], attn_weights.shape[-2], mask_bottom.shape[-1])
    else:
        mask_bottom = torch.zeros_like(attn_weights, dtype=torch.bool)

    # Recent Mask
    ones = torch.ones_like(attn_weights, dtype=torch.bool)
    ones = torch.triu(ones, diagonal=-recent_budget)
    mask_bottom = torch.logical_or(mask_bottom, ones)
    # Combine h2o+recent and apply casual mask
    mask_bottom = torch.tril(mask_bottom, diagonal=0)

    return mask_bottom

class H2OConfig(PruneConfig):
    def __init__(
            self,
            heavy_ratio: float = None,
            recent_ratio: float = None,
            heavy_budget: int = None,
            recent_budget: int = None,
            h2o_min_seqlen: int = -1,
            real_drop: bool = True,
            mean: bool = False,
            local: bool = True
    ):
        super().__init__()
        self.heavy_ratio = heavy_ratio
        self.recent_ratio = recent_ratio
        self.heavy_budget = heavy_budget
        self.recent_budget = recent_budget
        self.h2o_min_seqlen = h2o_min_seqlen
        self.real_drop = real_drop
        self.mean = mean
        self.local = local


class H2OKVCache:
    def __init__(
        self,
        heavy_ratio=0.2,
        recent_ratio=0.2,
        heavy_budget=None,
        recent_budget=None,
        min_seqlen=-1,
        mean=False
    ):
        ## bsz, num_heads, seq_len, head_dim
        self.heavy_ratio = heavy_ratio
        self.recent_ratio = recent_ratio
        self.heavy_budget = heavy_budget
        self.recent_budget = recent_budget
        self.hh_score = None
        self.min_seqlen = min_seqlen
        self.mean = mean
        self.idx = 0

    def __call__(self, attn_score, key_states, value_states, **kwargs):
        seq_len = key_states.size(-2)
        if self.heavy_budget is None:
            self.heavy_budget = int(self.heavy_ratio * seq_len)
        if self.recent_budget is None:
            self.recent_budget = int(self.recent_ratio * seq_len)
        cache_size = self.heavy_budget + self.recent_budget
        if seq_len <= self.min_seqlen or seq_len <= cache_size:
            return key_states, value_states
        self.idx += 1
        # attn_score shape (bsz, num_heads, seq_len, head_dim)
        if len(attn_score.shape) == 3:
            attn_score = attn_score.unsqueeze(0)
        if len(attn_score.shape) == 5:
            attn_score = attn_score.reshape(
                attn_score.shape[0],
                attn_score.shape[1] * attn_score.shape[2],
                attn_score.shape[3],
                attn_score.shape[4]
                )
        self._update_hh_score(attn_score, mean=self.mean)

        # hh-selection
        mask = torch.zeros(self.hh_score.shape, dtype=attn_score.dtype).to(key_states.device)
        if not self.recent_budget == 0:
            mask[:,:,-self.recent_budget:] = 1
        select_hh_scores = self.hh_score[:,:,:seq_len - self.recent_budget]

        if not self.heavy_budget == 0:
            _, keep_topk = torch.topk(select_hh_scores, self.heavy_budget, dim=-1, largest=True)
            mask = mask.scatter(-1, keep_topk, 1)

        mask = mask.bool()
        self.hh_score = self.hh_score[mask].view(self.hh_score.shape[0], self.hh_score.shape[1], cache_size)

        # if use repeat_kv, need to reshape mask
        n_rep = mask.size(1) / key_states.size(1)
        if n_rep > 1:
            drop_mask = torch.tensor(
                [True if i % n_rep == 0 else False for i in range(0, mask.size(1))]
                ).repeat(mask.size(0), 1).to(mask.device)
            mask = mask[drop_mask].view(key_states.shape[:-1])

        k_hh_recent = key_states[mask].view(key_states.shape[0], key_states.shape[1], cache_size, -1)
        v_hh_recent = value_states[mask].view(value_states.shape[0], value_states.shape[1], cache_size, -1)

        return k_hh_recent, v_hh_recent

    def _update_hh_score(self, attn_score_cache, mean=False):
        # attn_score_cache (bsz, num_heads, seq_len, head_dim)
        # hh_score size (bsz, num_heads, head_dim)

        attn_score_cache = attn_score_cache.sum(-2)
        if self.hh_score is not None:
        # clean self.hh_score if not generation mode
            if attn_score_cache.size(-1) < self.hh_score.size(-1):
                self.clean_scores()
            if not mean:
                attn_score_cache[:, :, :self.hh_score.shape[-1]] += self.hh_score
            else:
                attn_score_cache[:,:,:self.hh_score.shape[-1]] = attn_score_cache[:,:,:self.hh_score.shape[-1]] \
                    * (self.idx - 1) + self.hh_score
                attn_score_cache /= self.idx

        self.hh_score = attn_score_cache

    def clean_scores(self):
        self.idx = 0
        self.hh_score = None


class H2OKVPruner(KVPruner):
    def __init__(self, config: H2OConfig) -> None:
        self.config = config
        self.real_drop = self.config.real_drop
<<<<<<< HEAD
        self.prune_kv_cache_size = None
        
    
=======


>>>>>>> 4884b3aa
    def self_attn_init(self, module):
        module.h2o_kv_cache = H2OKVCache(
            self.config.heavy_ratio,
            self.config.recent_ratio,
            self.config.heavy_budget,
            self.config.recent_budget,
            self.config.h2o_min_seqlen,
            self.config.mean
            )
<<<<<<< HEAD
    
    def before_generate(self, model, inputs, *args, **kwargs):
=======

    def before_generate(self, model, **kwargs):
>>>>>>> 4884b3aa
        self.past_length = 0
        max_length = kwargs['max_new_tokens'] if kwargs.get('max_new_tokens') else kwargs['max_length']
        max_length += inputs.size(-1)
        for _, module in model.named_modules():
            if "Attention" in module.__class__.__name__:
                if module.h2o_kv_cache.heavy_budget is None:
                    module.h2o_kv_cache.heavy_budget = int(max_length * module.h2o_kv_cache.heavy_ratio)
                if module.h2o_kv_cache.recent_budget is None:
                    module.h2o_kv_cache.recent_budget = int(max_length * module.h2o_kv_cache.recent_ratio)
                if self.prune_kv_cache_size is None:
                    self.prune_kv_cache_size = module.h2o_kv_cache.recent_budget + module.h2o_kv_cache.heavy_budget

    def after_generate(self, model, inputs, *args, **kwargs):
        for _, module in model.named_modules():
            if "Attention" in module.__class__.__name__:
                module.h2o_kv_cache.clean_scores()
<<<<<<< HEAD
        self.prune_kv_cache_size = None
    
=======

>>>>>>> 4884b3aa
    def prune(self, module, query_states, key_states, value_states, causal_mask=None, **kwargs):
        attn_weights = torch.matmul(query_states, key_states.transpose(-2, -1)) / math.sqrt(module.head_dim)
        if causal_mask is not None:  # no matter the length, we just slice it
            attn_weights = attn_weights + causal_mask
        if not self.config.real_drop:
            module.h2o_kv_cache.clean_scores()
        return module.h2o_kv_cache(attn_weights, key_states, value_states, **kwargs)

    def get_mask(self, module, query_states, key_states, value_states, causal_mask=None, **kwargs):
        attn_weights = torch.matmul(query_states, key_states.transpose(-2, -1)) / math.sqrt(module.head_dim)
        if causal_mask is not None:  # no matter the length, we just slice it
            attn_weights = attn_weights + causal_mask
        mask = get_hh_mask(
            self.config.heavy_ratio,
            self.config.recent_ratio,
            attn_weights,
            local=self.config.local)
        return mask<|MERGE_RESOLUTION|>--- conflicted
+++ resolved
@@ -203,14 +203,9 @@
     def __init__(self, config: H2OConfig) -> None:
         self.config = config
         self.real_drop = self.config.real_drop
-<<<<<<< HEAD
         self.prune_kv_cache_size = None
         
     
-=======
-
-
->>>>>>> 4884b3aa
     def self_attn_init(self, module):
         module.h2o_kv_cache = H2OKVCache(
             self.config.heavy_ratio,
@@ -220,13 +215,8 @@
             self.config.h2o_min_seqlen,
             self.config.mean
             )
-<<<<<<< HEAD
     
     def before_generate(self, model, inputs, *args, **kwargs):
-=======
-
-    def before_generate(self, model, **kwargs):
->>>>>>> 4884b3aa
         self.past_length = 0
         max_length = kwargs['max_new_tokens'] if kwargs.get('max_new_tokens') else kwargs['max_length']
         max_length += inputs.size(-1)
@@ -243,12 +233,8 @@
         for _, module in model.named_modules():
             if "Attention" in module.__class__.__name__:
                 module.h2o_kv_cache.clean_scores()
-<<<<<<< HEAD
         self.prune_kv_cache_size = None
     
-=======
-
->>>>>>> 4884b3aa
     def prune(self, module, query_states, key_states, value_states, causal_mask=None, **kwargs):
         attn_weights = torch.matmul(query_states, key_states.transpose(-2, -1)) / math.sqrt(module.head_dim)
         if causal_mask is not None:  # no matter the length, we just slice it
