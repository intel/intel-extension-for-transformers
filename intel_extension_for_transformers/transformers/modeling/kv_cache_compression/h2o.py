--- conflicted
+++ resolved
@@ -251,12 +251,8 @@
             if not mean:
                 attn_score_cache[:, :, :self.hh_score.shape[-1]] += self.hh_score
             else:
-<<<<<<< HEAD
                 attn_score_cache[:,:,:self.hh_score.shape[-1]] = attn_score_cache[:,:,:self.hh_score.shape[-1]] \
                     * (self.idx - 1) + self.hh_score 
-=======
-                attn_score_cache[:, :, :self.hh_score.shape[-1]] = attn_score_cache[:, :, :self.hh_score.shape[-1]] * (self.idx - 1) + self.hh_score
->>>>>>> 3042dd4f
                 attn_score_cache /= self.idx
 
         self.hh_score = attn_score_cache
