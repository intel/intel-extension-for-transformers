--- conflicted
+++ resolved
@@ -1,519 +1,497 @@
-# !/usr/bin/env python
-# -*- coding: utf-8 -*-
-#
-# Copyright (c) 2023 Intel Corporation
-#
-# Licensed under the Apache License, Version 2.0 (the "License");
-# you may not use this file except in compliance with the License.
-# You may obtain a copy of the License at
-#
-#   http://www.apache.org/licenses/LICENSE-2.0
-#
-# Unless required by applicable law or agreed to in writing, software
-# distributed under the License is distributed on an "AS IS" BASIS,
-# WITHOUT WARRANTIES OR CONDITIONS OF ANY KIND, either express or implied.
-# See the License for the specific language governing permissions and
-# limitations under the License.
-
-# coding=utf-8
-# Copyright 2021 The EleutherAI and HuggingFace Teams. All rights reserved.
-#
-# Licensed under the Apache License, Version 2.0 (the "License");
-# you may not use this file except in compliance with the License.
-# You may obtain a copy of the License at
-#
-#     http://www.apache.org/licenses/LICENSE-2.0
-#
-# Unless required by applicable law or agreed to in writing, software
-# distributed under the License is distributed on an "AS IS" BASIS,
-# WITHOUT WARRANTIES OR CONDITIONS OF ANY KIND, either express or implied.
-# See the License for the specific language governing permissions and
-# limitations under the License.
-
-
-import warnings
-import re
-import torch
-import transformers
-from intel_extension_for_transformers.transformers import (
-    BitsAndBytesConfig,
-    MixedPrecisionConfig,
-    SmoothQuantConfig,
-    WeightOnlyQuantConfig,
-)
-from intel_extension_for_transformers.transformers.utils.utility import (
-    logger,
-    LazyImport,
-    generate_dummy_past_key_values,
-    generate_dummy_past_key_values_for_opt_llm,
-    MODEL_TYPES_REQUIRING_POSITION_IDS,
-    IPEX_OPT_LLM_SUPPORTED,
-)
-from transformers.utils import is_accelerate_available, is_bitsandbytes_available
-
-torch = LazyImport("torch")
-
-
-class _BaseQBitsAutoModelClass:
-    ORIG_MODEL = None
-
-    @classmethod
-    def from_pretrained(cls, pretrained_model_name_or_path, *model_args, **kwargs):
-        if kwargs.get("use_embedding_runtime", False):
-            from intel_extension_for_transformers.llm.runtime.deprecated.compile.graph import (
-                Graph,
-            )
-            from intel_extension_for_transformers.llm.runtime.deprecated.compile import (
-                compile,
-                autocast,
-            )
-
-            # This interface will switch the MHA fusion off.
-            pattern_config = {
-                "pattern_switch": {
-                    "MultiHeadAttention": False,
-                }
-            }
-
-            cast_type = kwargs.get("cast_type", "native")
-            with autocast(cast_type):
-                model = compile(pretrained_model_name_or_path, pattern_config)
-
-            return model
-
-        import intel_extension_for_transformers.transformers.modeling.modeling_map
-
-        load_in_8bit = kwargs.pop("load_in_8bit", False)
-        load_in_4bit = kwargs.pop("load_in_4bit", False)
-        quantization_config = kwargs.pop("quantization_config", None)
-
-        use_llm_runtime = kwargs.pop("use_llm_runtime", True)
-        device_map = kwargs.get("device_map", None)
-        if isinstance(quantization_config, BitsAndBytesConfig):
-            model = cls.ORIG_MODEL.from_pretrained(
-                pretrained_model_name_or_path,
-                quantization_config=quantization_config,
-                *model_args,
-                **kwargs,
-            )
-        elif load_in_8bit or load_in_4bit:
-            use_cpu = (
-                True
-                if device_map == torch.device("cpu") or device_map == "cpu"
-                else False
-            )
-            if (
-                is_accelerate_available()
-                and is_bitsandbytes_available()
-                and not use_cpu
-            ):
-                model = cls.ORIG_MODEL.from_pretrained(
-                    pretrained_model_name_or_path,
-                    quantization_config=quantization_config,
-                    load_in_4bit=load_in_4bit,
-                    load_in_8bit=load_in_8bit,
-                    *model_args,
-                    **kwargs,
-                )
-                logger.info("WeightOnlyQuant bitsandbytes done.")
-                return model
-            logger.info("CPU device is used.")
-            if load_in_8bit or load_in_4bit or quantization_config is not None:
-                from intel_extension_for_transformers.llm.quantization.utils import (
-                    convert_to_quantized_model,
-                )
-
-                torch_dtype = kwargs.pop("torch_dtype", torch.float32)
-            if load_in_4bit:
-                if quantization_config is None:
-                    if use_llm_runtime:
-                        quantization_config = WeightOnlyQuantConfig(
-                            compute_dtype="int8", weight_dtype="int4"
-                        )
-                    else:
-                        quantization_config = WeightOnlyQuantConfig(
-                            compute_dtype=torch_dtype, weight_dtype="nf4"
-                        )
-                else:
-                    assert (
-                        "4" in quantization_config.weight_dtype
-                        and quantization_config.compute_dtype == torch_dtype
-                    ), "Quantization_config.weight_dtype should be 'nf4', 'int4_fullrange', 'int4_clip',"
-                    f"'fp4_e2m1' or 'fp4_e2m1_bnb' and compute_dtype should be {torch_dtype}."
-            elif load_in_8bit:
-                if quantization_config is None:
-                    if use_llm_runtime:
-                        quantization_config = WeightOnlyQuantConfig(
-                            compute_dtype="bf16", weight_dtype="int8"
-                        )
-                    else:
-                        quantization_config = WeightOnlyQuantConfig(
-                            compute_dtype=torch_dtype, weight_dtype="int8"
-                        )
-                else:
-                    assert (
-                        quantization_config.weight_dtype == "int8"
-                        and quantization_config.compute_dtype == torch_dtype
-                    ), f"Quantization_config.weight_dtype should be 'int8' and compute_dtype should be {torch_dtype}."
-        if isinstance(quantization_config, MixedPrecisionConfig):
-            if (
-                quantization_config.dtype == "float16"
-                or quantization_config.dtype == "fp16"
-            ):
-                kwargs["torch_dtype"] = torch.float16
-            else:
-                kwargs["torch_dtype"] = torch.bfloat16
-            model = cls.ORIG_MODEL.from_pretrained(
-                pretrained_model_name_or_path, *model_args, **kwargs
-            )
-            model.eval()
-            logger.info("Mixed Precision done.")
-        if isinstance(quantization_config, WeightOnlyQuantConfig):
-            logger.info("Applying Weight Only Quantization.")
-            if use_llm_runtime:
-                logger.info("Using LLM runtime.")
-                quantization_config.post_init_runtime()
-                from intel_extension_for_transformers.llm.runtime.graph import Model
-
-                model = Model()
-                model.init(
-                    pretrained_model_name_or_path,
-                    weight_dtype=quantization_config.weight_dtype,
-                    alg=quantization_config.scheme,
-                    group_size=quantization_config.group_size,
-                    scale_dtype=quantization_config.scale_dtype,
-                    compute_dtype=quantization_config.compute_dtype,
-                    use_ggml=quantization_config.use_ggml,
-                    use_quant=quantization_config.use_quant,
-                    use_gptq=quantization_config.use_gptq,
-                )
-                return model
-            else:
-                model = cls.ORIG_MODEL.from_pretrained(
-                    pretrained_model_name_or_path, *model_args, **kwargs
-                )
-                if (
-                    not torch.cuda.is_available()
-                    or device_map == "cpu"
-                    or device_map == torch.device("cpu")
-                ) and model.config.model_type == "chatglm":
-                    model = model.float()
-                model.eval()
-                quantization_config.post_init()
-                from intel_extension_for_transformers.llm.quantization.utils import (
-                    convert_to_quantized_model,
-                )
-
-                model = convert_to_quantized_model(model, quantization_config)
-            logger.info("WeightOnlyQuant done.")
-        elif isinstance(quantization_config, SmoothQuantConfig):
-            try:
-                import intel_extension_for_pytorch as ipex
-            except ImportError:
-                warnings.warn(
-                    "Please install Intel Extension for PyTorch to accelerate the model inference."
-                )
-            assert (
-                ipex.__version__ >= "2.1.0+cpu"
-            ), "Please use Intel Extension for PyTorch >=2.1.0+cpu."
-            model = cls.ORIG_MODEL.from_pretrained(
-                pretrained_model_name_or_path,
-                low_cpu_mem_usage=True,
-                torch_dtype=torch.float,
-                torchscript=True,
-                use_cache=True,
-                *model_args,
-                **kwargs,
-            )
-
-            if (
-                not torch.cuda.is_available()
-                or device_map == "cpu"
-                or device_map == torch.device("cpu")
-            ) and model.config.model_type == "chatglm":
-                model = model.float()
-            model.eval()
-            model_type = model.config.model_type.replace("_", "-")
-            logger.info("Applying SmoothQuant.")
-
-            # ipex.optimize_transformers
-            if quantization_config.ipex_opt_llm is None:
-                if model_type in IPEX_OPT_LLM_SUPPORTED:
-                    quantization_config.ipex_opt_llm = True
-                    logger.info(
-                        "quantization_config.ipex_opt_llm set to True and ipex.optimize_transformers is used."
-                    )
-                    logger.warning("The suggested transformers version is 4.31.0.")
-                else:
-                    quantization_config.ipex_opt_llm = False
-            if quantization_config.ipex_opt_llm:
-                qconfig = ipex.quantization.get_smooth_quant_qconfig_mapping(alpha=0.5)
-                model = ipex.optimize_transformers(
-                    model.eval(),
-                    quantization_config=qconfig,
-                    dtype=torch.float32,
-                    inplace=True,
-                    deployment_mode=False,
-                )
-                model.eval()
-
-            # past_key_values
-            num_beams = quantization_config.num_beams
-            if quantization_config.ipex_opt_llm:
-                past_key_values = generate_dummy_past_key_values_for_opt_llm(
-                    config=model.config, input_bs=1, num_beams=num_beams
-                )
-            else:
-                past_key_values = generate_dummy_past_key_values(
-                    config=model.config, input_bs=1
-                )
-
-            # calibration function
-            calib_func = quantization_config.calib_func
-            tokenizer = quantization_config.tokenizer
-            if calib_func is None:
-                if quantization_config.tokenizer is None:
-                    logger.error(
-                        "Please provide the tokenizer or provide calib_func directly,"
-                        + " the following is how to get tokenizer. \n"
-                        + " from transformer import AutoTokenizer \n"
-                        + " tokenizer = AutoTokenizer.from_pretrained(model_name_or_path) \n"
-                    )
-                    exit(0)
-
-                from datasets import load_dataset
-                from torch.utils.data import DataLoader
-
-                calib_dataset = quantization_config.calib_dataset
-                calib_len = quantization_config.calib_len
-                calib_iters = quantization_config.calib_iters
-                calib_dataset = load_dataset(
-                    calib_dataset,
-                    split="test"
-                    if calib_dataset in ["mbpp", "openai_humaneval"]
-                    else "train",
-                )
-                calib_dataset = calib_dataset.shuffle(seed=42)
-
-                def tokenize_function(examples):
-                    if "prompt" in examples:
-                        example = tokenizer(examples["prompt"])
-                    elif "text" in examples:
-                        example = tokenizer(examples["text"])
-                    elif "code" in examples:
-                        example = tokenizer(examples["code"])
-                    else:
-                        logger.error(
-                            "Please check dataset prompt identifier,"
-                            + " NeelNanda/pile-10k is default used calibration dataset."
-                        )
-                        exit(0)
-                    return example
-
-                def collate_batch(batch):
-                    position_ids_padded = []
-                    input_ids_padded = []
-                    last_ind = []
-                    attention_mask_padded = []
-                    for text in batch:
-                        input_ids = text["input_ids"]
-                        input_ids = (
-                            input_ids[:calib_len]
-                            if len(input_ids) > calib_len
-                            else input_ids
-                        )
-                        last_ind.append(input_ids.shape[0] - 1)
-                        attention_mask = torch.ones(len(input_ids))
-                        position_ids = torch.arange(len(input_ids))
-                        input_ids_padded.append(input_ids)
-                        attention_mask_padded.append(attention_mask)
-                        position_ids_padded.append(position_ids)
-                    return (
-                        {
-                            "input_ids": torch.vstack(input_ids_padded),
-                            "attention_mask": torch.vstack(attention_mask_padded),
-                            "position_ids": torch.vstack(position_ids_padded),
-                            "past_key_values": past_key_values,
-                        },
-                        torch.tensor(last_ind),
-                    )
-
-                def collate_batch_for_chatglm(batch):
-                    last_ind = []
-                    for text in batch:
-                        input_ids = torch.vstack([text["input_ids"]])
-                        if re.search(
-                            "THUDM/chatglm-6b", model.config.auto_map["AutoConfig"]
-                        ):
-                            input_ids = (
-                                input_ids[:, :calib_len]
-                                if input_ids.shape[1] > calib_len
-                                else input_ids
-                            )
-                            eos = torch.tensor([130001, 130004]).repeat(1, 1)
-                            input_ids = torch.cat((input_ids, eos), 1)
-                        else:
-                            input_ids = (
-                                input_ids[:, :calib_len]
-                                if input_ids.shape[1] > calib_len
-                                else input_ids
-                            )
-                        prepared_inputs = model.prepare_inputs_for_generation(input_ids)
-                        last_ind.append(input_ids.shape[1] - 1)
-                    return (
-                        {
-                            "input_ids": input_ids,
-                            "position_ids": prepared_inputs["position_ids"],
-                            "past_key_values": past_key_values,
-                        },
-                        torch.tensor(last_ind),
-                    )
-
-                tokenized_dataset = calib_dataset.map(tokenize_function, batched=True)
-                tokenized_dataset.set_format(type="torch", columns=["input_ids"])
-                if model_type == "chatglm":
-                    calib_dataloader = DataLoader(
-                        tokenized_dataset,
-                        batch_size=1,
-                        shuffle=False,
-                        collate_fn=collate_batch_for_chatglm,
-                    )
-                else:
-                    calib_dataloader = DataLoader(
-                        tokenized_dataset,
-                        batch_size=1,
-                        shuffle=False,
-                        collate_fn=collate_batch,
-                    )
-
-                def calib_func(model):
-                    with torch.no_grad():
-                        for i, (inputs, last_ind) in enumerate(calib_dataloader):
-                            if i >= calib_iters:
-                                break
-                            if model_type == "chatglm":
-                                model(
-                                    input_ids=inputs["input_ids"],
-                                    past_key_values=inputs["past_key_values"],
-                                    position_ids=inputs["position_ids"],
-                                )
-                            elif model_type in MODEL_TYPES_REQUIRING_POSITION_IDS:
-                                model(
-                                    input_ids=inputs["input_ids"],
-                                    past_key_values=inputs["past_key_values"],
-                                    position_ids=inputs["position_ids"],
-                                    attention_mask=inputs["attention_mask"],
-                                )
-                            else:
-                                model(
-                                    input_ids=inputs["input_ids"],
-                                    past_key_values=inputs["past_key_values"],
-                                    attention_mask=inputs["attention_mask"],
-                                )
-
-                logger.info(
-                    "The default calibration funcation is used, "
-                    + "the calibration dataset is NeelNanda/pile-10k, "
-                    + "batchsize is 1 and calibration iteration is 100."
-                )
-                calib_func = calib_func
-
-            # example_inputs
-            example_inputs = quantization_config.example_inputs
-            if example_inputs is None:
-                for i, (inputs, last_ind) in enumerate(calib_dataloader):
-                    if model_type in MODEL_TYPES_REQUIRING_POSITION_IDS:
-<<<<<<< HEAD
-                        if model_type == "chatglm":
-                            example_inputs = {
-                                "input_ids": inputs["input_ids"],
-                                "position_ids": inputs["position_ids"],
-                                "past_key_values": inputs["past_key_values"],
-                            }
-                        if model_type == "falcon":
-                            input_bs, input_len = example_inputs["input_ids"].shape
-                            outputs = model(example_inputs["input_ids"])
-                            example_inputs["past_key_values"] = outputs[1]
-                            example_inputs["attention_mask"] = torch.ones(
-                                input_bs, input_len
-                            )
-                            example_inputs["position_ids"] = (
-                                example_inputs["position_ids"][:, -1:] + 1
-                            )
-                            example_inputs["input_ids"] = example_inputs["input_ids"][
-                                :, -1:
-                            ]
-=======
-                        example_inputs = inputs
-                        if model_type in ["chatglm", "falcon"]:
-                            if re.search(
-                                "THUDM/chatglm-6b", model.config.auto_map["AutoConfig"]
-                            ):
-                                example_inputs.pop("attention_mask")
-                            else:
-                                input_bs, input_len = example_inputs["input_ids"].shape
-                                outputs = model(example_inputs["input_ids"])
-                                example_inputs["past_key_values"] = outputs[1]
-                                example_inputs["attention_mask"] = torch.ones(
-                                    input_bs, input_len + 1
-                                )
-                                example_inputs["position_ids"] = (
-                                    example_inputs["position_ids"][:, -1:] + 1
-                                )
-                                example_inputs["input_ids"] = example_inputs[
-                                    "input_ids"
-                                ][:, -1:]
->>>>>>> b2f67965
-                    else:
-                        example_inputs = {
-                            "input_ids": inputs["input_ids"],
-                            "attention_mask": inputs["attention_mask"],
-                            "past_key_values": inputs["past_key_values"],
-                        }
-                    break
-
-            # call inc sq
-            from neural_compressor import PostTrainingQuantConfig, quantization
-
-            conf = PostTrainingQuantConfig(
-                backend=quantization_config.backend,  # default is ipex
-                excluded_precisions=quantization_config.excluded_precisions,
-                op_type_dict=quantization_config.op_type_dict,
-                op_name_dict=quantization_config.op_name_dict,
-                recipes=quantization_config.recipes,
-                example_inputs=example_inputs,
-            )
-            model = quantization.fit(
-                model,
-                conf,
-                calib_func=calib_func,
-                calib_dataloader=calib_dataloader
-                if quantization_config.recipes["smooth_quant_args"]["alpha"] == "auto"
-                else None,
-            )
-            logger.info("SmoothQuant done.")
-        else:
-            model = cls.ORIG_MODEL.from_pretrained(
-                pretrained_model_name_or_path, *model_args, **kwargs
-            )
-            if (
-                not torch.cuda.is_available()
-                or device_map == "cpu"
-                or device_map == torch.device("cpu")
-            ) and model.config.model_type == "chatglm":
-                model = model.float()
-
-            model.eval()
-        return model
-
-
-class AutoModelForCausalLM(_BaseQBitsAutoModelClass):
-    ORIG_MODEL = transformers.AutoModelForCausalLM
-
-
-class AutoModel(_BaseQBitsAutoModelClass):
-    ORIG_MODEL = transformers.AutoModel
-
-
-class AutoModelForSeq2SeqLM(_BaseQBitsAutoModelClass):
-    ORIG_MODEL = transformers.AutoModelForSeq2SeqLM
+# !/usr/bin/env python
+# -*- coding: utf-8 -*-
+#
+# Copyright (c) 2023 Intel Corporation
+#
+# Licensed under the Apache License, Version 2.0 (the "License");
+# you may not use this file except in compliance with the License.
+# You may obtain a copy of the License at
+#
+#   http://www.apache.org/licenses/LICENSE-2.0
+#
+# Unless required by applicable law or agreed to in writing, software
+# distributed under the License is distributed on an "AS IS" BASIS,
+# WITHOUT WARRANTIES OR CONDITIONS OF ANY KIND, either express or implied.
+# See the License for the specific language governing permissions and
+# limitations under the License.
+
+# coding=utf-8
+# Copyright 2021 The EleutherAI and HuggingFace Teams. All rights reserved.
+#
+# Licensed under the Apache License, Version 2.0 (the "License");
+# you may not use this file except in compliance with the License.
+# You may obtain a copy of the License at
+#
+#     http://www.apache.org/licenses/LICENSE-2.0
+#
+# Unless required by applicable law or agreed to in writing, software
+# distributed under the License is distributed on an "AS IS" BASIS,
+# WITHOUT WARRANTIES OR CONDITIONS OF ANY KIND, either express or implied.
+# See the License for the specific language governing permissions and
+# limitations under the License.
+
+
+import warnings
+import re
+import torch
+import transformers
+from intel_extension_for_transformers.transformers import (
+    BitsAndBytesConfig,
+    MixedPrecisionConfig,
+    SmoothQuantConfig,
+    WeightOnlyQuantConfig,
+)
+from intel_extension_for_transformers.transformers.utils.utility import (
+    logger,
+    LazyImport,
+    generate_dummy_past_key_values,
+    generate_dummy_past_key_values_for_opt_llm,
+    MODEL_TYPES_REQUIRING_POSITION_IDS,
+    IPEX_OPT_LLM_SUPPORTED,
+)
+from transformers.utils import is_accelerate_available, is_bitsandbytes_available
+
+torch = LazyImport("torch")
+
+
+class _BaseQBitsAutoModelClass:
+    ORIG_MODEL = None
+
+    @classmethod
+    def from_pretrained(cls, pretrained_model_name_or_path, *model_args, **kwargs):
+        if kwargs.get("use_embedding_runtime", False):
+            from intel_extension_for_transformers.llm.runtime.deprecated.compile.graph import (
+                Graph,
+            )
+            from intel_extension_for_transformers.llm.runtime.deprecated.compile import (
+                compile,
+                autocast,
+            )
+
+            # This interface will switch the MHA fusion off.
+            pattern_config = {
+                "pattern_switch": {
+                    "MultiHeadAttention": False,
+                }
+            }
+
+            cast_type = kwargs.get("cast_type", "native")
+            with autocast(cast_type):
+                model = compile(pretrained_model_name_or_path, pattern_config)
+
+            return model
+
+        import intel_extension_for_transformers.transformers.modeling.modeling_map
+
+        load_in_8bit = kwargs.pop("load_in_8bit", False)
+        load_in_4bit = kwargs.pop("load_in_4bit", False)
+        quantization_config = kwargs.pop("quantization_config", None)
+
+        use_llm_runtime = kwargs.pop("use_llm_runtime", True)
+        device_map = kwargs.get("device_map", None)
+        if isinstance(quantization_config, BitsAndBytesConfig):
+            model = cls.ORIG_MODEL.from_pretrained(
+                pretrained_model_name_or_path,
+                quantization_config=quantization_config,
+                *model_args,
+                **kwargs,
+            )
+        elif load_in_8bit or load_in_4bit:
+            use_cpu = (
+                True
+                if device_map == torch.device("cpu") or device_map == "cpu"
+                else False
+            )
+            if (
+                is_accelerate_available()
+                and is_bitsandbytes_available()
+                and not use_cpu
+            ):
+                model = cls.ORIG_MODEL.from_pretrained(
+                    pretrained_model_name_or_path,
+                    quantization_config=quantization_config,
+                    load_in_4bit=load_in_4bit,
+                    load_in_8bit=load_in_8bit,
+                    *model_args,
+                    **kwargs,
+                )
+                logger.info("WeightOnlyQuant bitsandbytes done.")
+                return model
+            logger.info("CPU device is used.")
+            if load_in_8bit or load_in_4bit or quantization_config is not None:
+                from intel_extension_for_transformers.llm.quantization.utils import (
+                    convert_to_quantized_model,
+                )
+
+                torch_dtype = kwargs.pop("torch_dtype", torch.float32)
+            if load_in_4bit:
+                if quantization_config is None:
+                    if use_llm_runtime:
+                        quantization_config = WeightOnlyQuantConfig(
+                            compute_dtype="int8", weight_dtype="int4"
+                        )
+                    else:
+                        quantization_config = WeightOnlyQuantConfig(
+                            compute_dtype=torch_dtype, weight_dtype="nf4"
+                        )
+                else:
+                    assert (
+                        "4" in quantization_config.weight_dtype
+                        and quantization_config.compute_dtype == torch_dtype
+                    ), "Quantization_config.weight_dtype should be 'nf4', 'int4_fullrange', 'int4_clip',"
+                    f"'fp4_e2m1' or 'fp4_e2m1_bnb' and compute_dtype should be {torch_dtype}."
+            elif load_in_8bit:
+                if quantization_config is None:
+                    if use_llm_runtime:
+                        quantization_config = WeightOnlyQuantConfig(
+                            compute_dtype="bf16", weight_dtype="int8"
+                        )
+                    else:
+                        quantization_config = WeightOnlyQuantConfig(
+                            compute_dtype=torch_dtype, weight_dtype="int8"
+                        )
+                else:
+                    assert (
+                        quantization_config.weight_dtype == "int8"
+                        and quantization_config.compute_dtype == torch_dtype
+                    ), f"Quantization_config.weight_dtype should be 'int8' and compute_dtype should be {torch_dtype}."
+        if isinstance(quantization_config, MixedPrecisionConfig):
+            if (
+                quantization_config.dtype == "float16"
+                or quantization_config.dtype == "fp16"
+            ):
+                kwargs["torch_dtype"] = torch.float16
+            else:
+                kwargs["torch_dtype"] = torch.bfloat16
+            model = cls.ORIG_MODEL.from_pretrained(
+                pretrained_model_name_or_path, *model_args, **kwargs
+            )
+            model.eval()
+            logger.info("Mixed Precision done.")
+        if isinstance(quantization_config, WeightOnlyQuantConfig):
+            logger.info("Applying Weight Only Quantization.")
+            if use_llm_runtime:
+                logger.info("Using LLM runtime.")
+                quantization_config.post_init_runtime()
+                from intel_extension_for_transformers.llm.runtime.graph import Model
+
+                model = Model()
+                model.init(
+                    pretrained_model_name_or_path,
+                    weight_dtype=quantization_config.weight_dtype,
+                    alg=quantization_config.scheme,
+                    group_size=quantization_config.group_size,
+                    scale_dtype=quantization_config.scale_dtype,
+                    compute_dtype=quantization_config.compute_dtype,
+                    use_ggml=quantization_config.use_ggml,
+                    use_quant=quantization_config.use_quant,
+                    use_gptq=quantization_config.use_gptq,
+                )
+                return model
+            else:
+                model = cls.ORIG_MODEL.from_pretrained(
+                    pretrained_model_name_or_path, *model_args, **kwargs
+                )
+                if (
+                    not torch.cuda.is_available()
+                    or device_map == "cpu"
+                    or device_map == torch.device("cpu")
+                ) and model.config.model_type == "chatglm":
+                    model = model.float()
+                model.eval()
+                quantization_config.post_init()
+                from intel_extension_for_transformers.llm.quantization.utils import (
+                    convert_to_quantized_model,
+                )
+
+                model = convert_to_quantized_model(model, quantization_config)
+            logger.info("WeightOnlyQuant done.")
+        elif isinstance(quantization_config, SmoothQuantConfig):
+            try:
+                import intel_extension_for_pytorch as ipex
+            except ImportError:
+                warnings.warn(
+                    "Please install Intel Extension for PyTorch to accelerate the model inference."
+                )
+            assert (
+                ipex.__version__ >= "2.1.0+cpu"
+            ), "Please use Intel Extension for PyTorch >=2.1.0+cpu."
+            model = cls.ORIG_MODEL.from_pretrained(
+                pretrained_model_name_or_path,
+                low_cpu_mem_usage=True,
+                torch_dtype=torch.float,
+                torchscript=True,
+                use_cache=True,
+                *model_args,
+                **kwargs,
+            )
+
+            if (
+                not torch.cuda.is_available()
+                or device_map == "cpu"
+                or device_map == torch.device("cpu")
+            ) and model.config.model_type == "chatglm":
+                model = model.float()
+            model.eval()
+            model_type = model.config.model_type.replace("_", "-")
+            logger.info("Applying SmoothQuant.")
+
+            # ipex.optimize_transformers
+            if quantization_config.ipex_opt_llm is None:
+                if model_type in IPEX_OPT_LLM_SUPPORTED:
+                    quantization_config.ipex_opt_llm = True
+                    logger.info(
+                        "quantization_config.ipex_opt_llm set to True and ipex.optimize_transformers is used."
+                    )
+                    logger.warning("The suggested transformers version is 4.31.0.")
+                else:
+                    quantization_config.ipex_opt_llm = False
+            if quantization_config.ipex_opt_llm:
+                qconfig = ipex.quantization.get_smooth_quant_qconfig_mapping(alpha=0.5)
+                model = ipex.optimize_transformers(
+                    model.eval(),
+                    quantization_config=qconfig,
+                    dtype=torch.float32,
+                    inplace=True,
+                    deployment_mode=False,
+                )
+                model.eval()
+
+            # past_key_values
+            num_beams = quantization_config.num_beams
+            if quantization_config.ipex_opt_llm:
+                past_key_values = generate_dummy_past_key_values_for_opt_llm(
+                    config=model.config, input_bs=1, num_beams=num_beams
+                )
+            else:
+                past_key_values = generate_dummy_past_key_values(
+                    config=model.config, input_bs=1
+                )
+
+            # calibration function
+            calib_func = quantization_config.calib_func
+            tokenizer = quantization_config.tokenizer
+            if calib_func is None:
+                if quantization_config.tokenizer is None:
+                    logger.error(
+                        "Please provide the tokenizer or provide calib_func directly,"
+                        + " the following is how to get tokenizer. \n"
+                        + " from transformer import AutoTokenizer \n"
+                        + " tokenizer = AutoTokenizer.from_pretrained(model_name_or_path) \n"
+                    )
+                    exit(0)
+
+                from datasets import load_dataset
+                from torch.utils.data import DataLoader
+
+                calib_dataset = quantization_config.calib_dataset
+                calib_len = quantization_config.calib_len
+                calib_iters = quantization_config.calib_iters
+                calib_dataset = load_dataset(
+                    calib_dataset,
+                    split="test"
+                    if calib_dataset in ["mbpp", "openai_humaneval"]
+                    else "train",
+                )
+                calib_dataset = calib_dataset.shuffle(seed=42)
+
+                def tokenize_function(examples):
+                    if "prompt" in examples:
+                        example = tokenizer(examples["prompt"])
+                    elif "text" in examples:
+                        example = tokenizer(examples["text"])
+                    elif "code" in examples:
+                        example = tokenizer(examples["code"])
+                    else:
+                        logger.error(
+                            "Please check dataset prompt identifier,"
+                            + " NeelNanda/pile-10k is default used calibration dataset."
+                        )
+                        exit(0)
+                    return example
+
+                def collate_batch(batch):
+                    position_ids_padded = []
+                    input_ids_padded = []
+                    last_ind = []
+                    attention_mask_padded = []
+                    for text in batch:
+                        input_ids = text["input_ids"]
+                        input_ids = (
+                            input_ids[:calib_len]
+                            if len(input_ids) > calib_len
+                            else input_ids
+                        )
+                        last_ind.append(input_ids.shape[0] - 1)
+                        attention_mask = torch.ones(len(input_ids))
+                        position_ids = torch.arange(len(input_ids))
+                        input_ids_padded.append(input_ids)
+                        attention_mask_padded.append(attention_mask)
+                        position_ids_padded.append(position_ids)
+                    return (
+                        {
+                            "input_ids": torch.vstack(input_ids_padded),
+                            "attention_mask": torch.vstack(attention_mask_padded),
+                            "position_ids": torch.vstack(position_ids_padded),
+                            "past_key_values": past_key_values,
+                        },
+                        torch.tensor(last_ind),
+                    )
+
+                def collate_batch_for_chatglm(batch):
+                    last_ind = []
+                    for text in batch:
+                        input_ids = torch.vstack([text["input_ids"]])
+                        if re.search(
+                            "THUDM/chatglm-6b", model.config.auto_map["AutoConfig"]
+                        ):
+                            input_ids = (
+                                input_ids[:, :calib_len]
+                                if input_ids.shape[1] > calib_len
+                                else input_ids
+                            )
+                            eos = torch.tensor([130001, 130004]).repeat(1, 1)
+                            input_ids = torch.cat((input_ids, eos), 1)
+                        else:
+                            input_ids = (
+                                input_ids[:, :calib_len]
+                                if input_ids.shape[1] > calib_len
+                                else input_ids
+                            )
+                        prepared_inputs = model.prepare_inputs_for_generation(input_ids)
+                        last_ind.append(input_ids.shape[1] - 1)
+                    return (
+                        {
+                            "input_ids": input_ids,
+                            "position_ids": prepared_inputs["position_ids"],
+                            "past_key_values": past_key_values,
+                        },
+                        torch.tensor(last_ind),
+                    )
+
+                tokenized_dataset = calib_dataset.map(tokenize_function, batched=True)
+                tokenized_dataset.set_format(type="torch", columns=["input_ids"])
+                if model_type == "chatglm":
+                    calib_dataloader = DataLoader(
+                        tokenized_dataset,
+                        batch_size=1,
+                        shuffle=False,
+                        collate_fn=collate_batch_for_chatglm,
+                    )
+                else:
+                    calib_dataloader = DataLoader(
+                        tokenized_dataset,
+                        batch_size=1,
+                        shuffle=False,
+                        collate_fn=collate_batch,
+                    )
+
+                def calib_func(model):
+                    with torch.no_grad():
+                        for i, (inputs, last_ind) in enumerate(calib_dataloader):
+                            if i >= calib_iters:
+                                break
+                            if model_type == "chatglm":
+                                model(
+                                    input_ids=inputs["input_ids"],
+                                    past_key_values=inputs["past_key_values"],
+                                    position_ids=inputs["position_ids"],
+                                )
+                            elif model_type in MODEL_TYPES_REQUIRING_POSITION_IDS:
+                                model(
+                                    input_ids=inputs["input_ids"],
+                                    past_key_values=inputs["past_key_values"],
+                                    position_ids=inputs["position_ids"],
+                                    attention_mask=inputs["attention_mask"],
+                                )
+                            else:
+                                model(
+                                    input_ids=inputs["input_ids"],
+                                    past_key_values=inputs["past_key_values"],
+                                    attention_mask=inputs["attention_mask"],
+                                )
+
+                logger.info(
+                    "The default calibration funcation is used, "
+                    + "the calibration dataset is NeelNanda/pile-10k, "
+                    + "batchsize is 1 and calibration iteration is 100."
+                )
+                calib_func = calib_func
+
+            # example_inputs
+            example_inputs = quantization_config.example_inputs
+            if example_inputs is None:
+                for i, (inputs, last_ind) in enumerate(calib_dataloader):
+                    if model_type in MODEL_TYPES_REQUIRING_POSITION_IDS:
+                        if model_type == "chatglm":
+                            example_inputs = {
+                                "input_ids": inputs["input_ids"],
+                                "position_ids": inputs["position_ids"],
+                                "past_key_values": inputs["past_key_values"],
+                            }
+                        if model_type == "falcon":
+                            input_bs, input_len = example_inputs["input_ids"].shape
+                            outputs = model(example_inputs["input_ids"])
+                            example_inputs["past_key_values"] = outputs[1]
+                            example_inputs["attention_mask"] = torch.ones(
+                                input_bs, input_len
+                            )
+                            example_inputs["position_ids"] = (
+                                example_inputs["position_ids"][:, -1:] + 1
+                            )
+                            example_inputs["input_ids"] = example_inputs["input_ids"][
+                                :, -1:
+                            ]
+                    else:
+                        example_inputs = {
+                            "input_ids": inputs["input_ids"],
+                            "attention_mask": inputs["attention_mask"],
+                            "past_key_values": inputs["past_key_values"],
+                        }
+                    break
+
+            # call inc sq
+            from neural_compressor import PostTrainingQuantConfig, quantization
+
+            conf = PostTrainingQuantConfig(
+                backend=quantization_config.backend,  # default is ipex
+                excluded_precisions=quantization_config.excluded_precisions,
+                op_type_dict=quantization_config.op_type_dict,
+                op_name_dict=quantization_config.op_name_dict,
+                recipes=quantization_config.recipes,
+                example_inputs=example_inputs,
+            )
+            model = quantization.fit(
+                model,
+                conf,
+                calib_func=calib_func,
+                calib_dataloader=calib_dataloader
+                if quantization_config.recipes["smooth_quant_args"]["alpha"] == "auto"
+                else None,
+            )
+            logger.info("SmoothQuant done.")
+        else:
+            model = cls.ORIG_MODEL.from_pretrained(
+                pretrained_model_name_or_path, *model_args, **kwargs
+            )
+            if (
+                not torch.cuda.is_available()
+                or device_map == "cpu"
+                or device_map == torch.device("cpu")
+            ) and model.config.model_type == "chatglm":
+                model = model.float()
+
+            model.eval()
+        return model
+
+
+class AutoModelForCausalLM(_BaseQBitsAutoModelClass):
+    ORIG_MODEL = transformers.AutoModelForCausalLM
+
+
+class AutoModel(_BaseQBitsAutoModelClass):
+    ORIG_MODEL = transformers.AutoModel
+
+
+class AutoModelForSeq2SeqLM(_BaseQBitsAutoModelClass):
+    ORIG_MODEL = transformers.AutoModelForSeq2SeqLM