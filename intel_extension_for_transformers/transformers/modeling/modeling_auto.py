# !/usr/bin/env python
# -*- coding: utf-8 -*-
#
# Copyright (c) 2023 Intel Corporation
#
# Licensed under the Apache License, Version 2.0 (the "License");
# you may not use this file except in compliance with the License.
# You may obtain a copy of the License at
#
#   http://www.apache.org/licenses/LICENSE-2.0
#
# Unless required by applicable law or agreed to in writing, software
# distributed under the License is distributed on an "AS IS" BASIS,
# WITHOUT WARRANTIES OR CONDITIONS OF ANY KIND, either express or implied.
# See the License for the specific language governing permissions and
# limitations under the License.

# coding=utf-8
# Copyright 2021 The EleutherAI and HuggingFace Teams. All rights reserved.
#
# Licensed under the Apache License, Version 2.0 (the "License");
# you may not use this file except in compliance with the License.
# You may obtain a copy of the License at
#
#     http://www.apache.org/licenses/LICENSE-2.0
#
# Unless required by applicable law or agreed to in writing, software
# distributed under the License is distributed on an "AS IS" BASIS,
# WITHOUT WARRANTIES OR CONDITIONS OF ANY KIND, either express or implied.
# See the License for the specific language governing permissions and
# limitations under the License.

import json
import copy
import os
import re
import torch
import transformers
import types

from ..utils import (
    BitsAndBytesConfig,
    MixedPrecisionConfig,
    SmoothQuantConfig,
    FP8Config,
    RtnConfig,
    AwqConfig,
    TeqConfig,
    GPTQConfig,
    AutoRoundConfig,
    logger,
    LazyImport,
)
from ..utils.utility import (
    CpuInfo,
    generate_dummy_past_key_values,
    generate_dummy_past_key_values_for_opt_llm,
    MODEL_TYPES_REQUIRING_POSITION_IDS,
    IPEX_OPT_LLM_SUPPORTED,
    WEIGHTS_NAME,
    WEIGHTS_INDEX_NAME,
    SAFE_WEIGHTS_NAME,
    SAFE_WEIGHTS_INDEX_NAME,
)
from ..llm.quantization.utils import (
    convert_dtype_str2torch,
    convert_dtype_torch2str,
    convert_to_quantized_model,
    replace_linear,
)
from ...tools.utils import get_gpu_family, is_ipex_available
from accelerate import init_empty_weights
from huggingface_hub import hf_hub_download
from neural_compressor.adaptor.torch_utils.model_wrapper import WeightOnlyLinear
<<<<<<< HEAD
from neural_compressor.torch.quantization import quantize
from neural_compressor.torch.quantization import FP8Config as INCFP8Config
=======
from threading import Thread
>>>>>>> 7084e7f7
from transformers.configuration_utils import PretrainedConfig
from transformers import AutoConfig
from transformers.modeling_utils import load_state_dict
from transformers.utils import (
    is_accelerate_available,
    is_bitsandbytes_available,
    is_safetensors_available,
    has_file,
)

from typing import Union

if is_ipex_available() and get_gpu_family() != "no_gpu":
    # pylint: disable=E0401
    from intel_extension_for_pytorch.nn.utils._quantize_convert import (
        WeightOnlyQuantizedLinear,
    )

torch = LazyImport("torch")


def recover_export_model(model, current_key_name=None):
    """
    Private method that wraps the recursion for module replacement.

    Return optimum format model.
    """
    from ..llm.quantization.nn.modules import QuantizedLinearQBits

    for name, module in model.named_children():
        if current_key_name is None:
            current_key_name = []
        current_key_name.append(name)

        if isinstance(module, QuantizedLinearQBits):
            (
                groupsize,
                in_features,
                out_features,
                desc_act,
                g_idx,
                weight_dtype,
                bits,
                scales_dtype,
                scales,
                zp,
                zeros,
                int_weight,
            ) = module.recover_qparms()
            model._modules[name] = WeightOnlyLinear(
                in_features,
                out_features,
                bits=bits,
                groupsize=groupsize,
                dtype="int",
                zp=zp,
                bias=module.bias is not None,
                scale_dtype=scales_dtype,
                g_idx=desc_act,
                use_optimum_format=True,
            )

            # Setting g_idx is invalid when use_optimum_format is True, so set it again when g_idx is not None.
            # https://github.com/intel/neural-compressor/blob/v2.5.dev2/neural_compressor/adaptor/torch_utils/
            # model_wrapper.py#L343
            model._modules[name].pack(
                int_weight, scales, zeros, module.bias, g_idx=g_idx
            )
            if g_idx is not None:
                model._modules[name].g_idx = g_idx

        if len(list(module.children())) > 0:  # pylint: disable=E1101
            _ = recover_export_model(module, current_key_name)
        # Remove the last key for recursion
        current_key_name.pop(-1)
    return model


def build_woq_model(model, quantization_config):
    from neural_compressor.adaptor.torch_utils.util import set_module

    for n, m in model.named_modules():
        if "lm_head" in n or "output_layer" in n or "embed_out" in n:
            continue
        if isinstance(m, torch.nn.Linear):
            zp = getattr(quantization_config, "zero_point", not getattr(quantization_config, "sym", False))
            with init_empty_weights():
                new_module = WeightOnlyLinear(
                    m.in_features,
                    m.out_features,
                    quantization_config.bits,
                    quantization_config.group_size,
                    dtype="int",
                    zp=zp,
                    bias=m.bias is not None,
                    g_idx=True,
                    use_optimum_format=True,
                )
            set_module(model, n, new_module)
    return model


def convert_model_to_public(model):
    # reorder weight and scales if they have been transposed
    if model.device == "xpu":
        for name, module in model.named_modules():
            if isinstance(module, WeightOnlyQuantizedLinear):
                if module.weight_transposed:
                    module.qweight.data = module.qweight.t_().contiguous()
                    module.scales.data = module.scales.t_().contiguous()
                    module.weight_transposed = False
    elif model.quantization_config.weight_dtype not in [
        "fp8_e5m2",
        "fp8_e4m3",
        "nf4",
        "fp4",
        "int4_fullrange",
    ]:
        model = recover_export_model(model)


def make_contiguous(model):
    for param in model.parameters():
        if param.data.ndimension() > 1:
            param.data = param.data.contiguous()


def save_low_bit(
    self, save_directory: Union[str, os.PathLike], push_to_hub: bool = False, **kwargs
):

    assert hasattr(
        self, "quantization_config"
    ), f"Detected this model is not a low-bit model."

    if os.path.isfile(save_directory):
        logger.error(
            f"Provided path ({save_directory}) should be a directory, not a file"
        )
        return

    convert_model_to_public(self)
    os.makedirs(save_directory, exist_ok=True)
    # use transformers original `save_pretrained` function
    del self.save_pretrained
    make_contiguous(self)
    self.save_pretrained(
        save_directory=save_directory, push_to_hub=push_to_hub, **kwargs
    )
    self.save_pretrained = types.MethodType(save_low_bit, self)
    # We conveniently save all the keys of the model to have them on hand,
    # so that when using 'low_cpumem load',
    # it's not necessary to load the entire model to extract its keys
    # and we can avoid gc not triggered potentially.
    all_checkpoint_keys = {"all_checkpoint_keys": list(self.state_dict().keys())}
    json_file_path = os.path.join(save_directory, "all_checkpoint_keys.json")
    with open(json_file_path, "w") as json_file:
        json.dump(all_checkpoint_keys, json_file)
    if push_to_hub:
        use_auth_token = kwargs.pop("use_auth_token", None)

        if use_auth_token is not None:
            logger.warning.warn(
                "The `use_auth_token` argument is deprecated and will be removed in v5 of Transformers.",
                FutureWarning,
            )
            if token is not None:
                raise ValueError(
                    "`token` and `use_auth_token` are both specified. Please set only the argument `token`."
                )
            token = use_auth_token

        if token is not None:
            kwargs["token"] = token
        commit_message = kwargs.pop("commit_message", None)
        repo_id = kwargs.pop("repo_id", save_directory.split(os.path.sep)[-1])
        repo_id = self._create_repo(repo_id, **kwargs)
        files_timestamps = self._get_files_timestamps(save_directory)
        self._upload_modified_files(
            save_directory,
            repo_id,
            files_timestamps,
            commit_message=commit_message,
            token=kwargs.get("token"),
        )
    self.quantization_config.save_pretrained(save_directory, **kwargs)


class _BaseQBitsAutoModelClass:
    ORIG_MODEL = None
    model_type_list = [
        "llama",
        "gptj",
        "mpt",
        "opt",
        "gptneox",
        "dolly",
        "polyglot",
        "starcoder",
        "falcon",
        "bloom",
        "chatglm2",
        "chatglm",
        "baichuan",
        "mistral",
        "qwen",
        "phi",
        "whisper",
        "qwen2",
        "gemma",
    ]

    model_type_list_for_gptq = [
        "llama",
        "gptj",
        "mpt",
        "falcon",
        "chatglm2",
        "chatglm",
        "baichuan",
        "mistral",
        "qwen",
        "phi",
    ]

    @classmethod
    def from_pretrained(cls, pretrained_model_name_or_path, *model_args, **kwargs):
        # use for neuralspeed gguf
        model_file = kwargs.pop("model_file", None)
        if model_file is not None:
            from neural_speed import Model

            logger.info("Using Neural Speed to load the GGUF model...")

            gguf_model_file = hf_hub_download(
                pretrained_model_name_or_path, filename=model_file
            )

            if kwargs.get("model_type", False):
                model_type = kwargs.get("model_type")
            else:
                model_config = hf_hub_download(
                    pretrained_model_name_or_path, filename="config.json"
                )
                with open(model_config, "r", encoding="utf-8") as f:
                    hparams = json.load(f)
                    if "model_type" in hparams:
                        model_type = hparams["model_type"]
                    else:
                        logger.error("Can't get model_type from this Hugginface repo.")
                        exit(0)
            logger.info("The model_type is {}".format(model_type))

            if model_type not in cls.model_type_list:
                logger.error(
                    "Can't support this model_type. Please set the correct model_type, supported model_type: {}".format(
                        cls.model_type_list
                    )
                )
                exit(0)

            model = Model()
            model.init_from_bin(model_type, gguf_model_file)
            return model

        if kwargs.pop("use_embedding_runtime", False):
            from intel_extension_for_transformers.transformers.runtime.compile.graph import (
                Graph,
            )
            from intel_extension_for_transformers.transformers.runtime.compile import (
                compile,
                autocast,
            )

            cast_type = kwargs.get("cast_type", "native")
            with autocast(cast_type):
                model = compile(pretrained_model_name_or_path)

            return model

        device_map = kwargs.get("device_map", "cpu")
<<<<<<< HEAD
        use_cpu = (
            True if device_map == torch.device("cpu") or device_map == "cpu" else False
        )
        use_xpu = (
            True if device_map == torch.device("xpu") or device_map == "xpu" else False
        )
        use_hpu = (
            True if device_map == torch.device("hpu") or device_map == "hpu" else False
        )
=======
        use_cpu = True if device_map == torch.device("cpu") or device_map == "cpu" else False
        use_xpu = True if device_map == torch.device("xpu") or device_map == "xpu" else False
>>>>>>> 7084e7f7

        config = kwargs.pop("config", None)
        model_hub = kwargs.pop("model_hub", "huggingface")

        if not isinstance(config, PretrainedConfig):
            if model_hub == "modelscope":
                import modelscope # pylint: disable=E0401
                config = modelscope.AutoConfig.from_pretrained(pretrained_model_name_or_path,
                                            trust_remote_code=True)
            else:
                config, _ = AutoConfig.from_pretrained(
                    pretrained_model_name_or_path,
                    return_unused_kwargs=True,
                    **kwargs,

                )

        quantization_config = kwargs.pop("quantization_config", None)
        if kwargs.get("use_llm_runtime", None) is not None:
            use_neural_speed = kwargs.pop("use_llm_runtime", True) and not use_xpu and not use_hpu
            logger.warning(
                "use_llm_runtime is deprecated in version 1.3.2, please use_neural_speed instead."
            )
        elif kwargs.get("use_neural_speed", None) is not None:
            use_neural_speed = kwargs.pop("use_neural_speed", True) and not use_xpu and not use_hpu
        else:
            if hasattr(config, "model_type") == False:
                logger.error(
                    "Can't get the model_type. Please check the correct model_type"
                )
                exit(0)

            if config.model_type in cls.model_type_list and not use_xpu and not use_hpu:
                if (
                    isinstance(quantization_config, GPTQConfig)
                    and config.model_type not in cls.model_type_list_for_gptq
                ):
                    use_neural_speed = False
                else:
                    use_neural_speed = True
            else:
                use_neural_speed = False

        if hasattr(config, "quantization_config") and not use_neural_speed:
            if config.quantization_config is None:
                logger.warning(
                    "Quantization_config loading failed. If you want to load saved "
                    "low bit model, please check your quantizate_config.json."
                )
            else:
                logger.info(
                    "quantization_config: {}".format(config.quantization_config)
                )
                try:
                    model = cls.load_low_bit(
                        pretrained_model_name_or_path,
                        *model_args,
                        config=config,
                        **kwargs,
                    )
                    logger.info(
                        "Saved low bit model loading successfully. Other input args "
                        "will be ignored."
                    )
                    return model
                except Exception as e:
                    logger.error(e)
                    logger.error(
                        "Saved low bit model loading failed, please check your model."
                    )
                    exit(0)

        import intel_extension_for_transformers.transformers.modeling.modeling_map

        load_in_8bit = kwargs.pop("load_in_8bit", False)
        load_in_4bit = kwargs.pop("load_in_4bit", False)
        if isinstance(quantization_config, BitsAndBytesConfig):
            model = cls.ORIG_MODEL.from_pretrained(
                pretrained_model_name_or_path,
                *model_args,
                config=config,
                quantization_config=quantization_config,
                **kwargs,
            )
            return model
        if load_in_8bit or load_in_4bit:
            if (
                is_accelerate_available()
                and is_bitsandbytes_available()
                and not use_cpu
                and not use_xpu
                and not use_hpu
            ):
                model = cls.ORIG_MODEL.from_pretrained(
                    pretrained_model_name_or_path,
                    *model_args,
                    config=config,
                    quantization_config=quantization_config,
                    load_in_4bit=load_in_4bit,
                    load_in_8bit=load_in_8bit,
                    **kwargs,
                )
                logger.info("WeightOnlyQuant bitsandbytes done.")
                return model
            logger.info("{} device is used.".format(device_map))
            if load_in_8bit or load_in_4bit or quantization_config is not None:
                torch_dtype = kwargs.get(
                    "torch_dtype", torch.float16 if use_xpu else torch.float32
                )
                if use_xpu:
                    assert (
                        torch_dtype == torch.float16
                    ), "Intel GPU only support torch.float16 now, will support other dtype in future!"
                    kwargs["torch_dtype"] = torch_dtype
            if load_in_4bit:
                if quantization_config is None:
                    if use_neural_speed:
                        # use wnf4_sfp32_cfp32_g32_sym by default
                        quantization_config = RtnConfig(
                            compute_dtype="fp32", weight_dtype="nf4"
                        )
                    else:
                        quantization_config = RtnConfig(
                            bits=4,
                            compute_dtype=torch.float32 if
                            (use_cpu and not CpuInfo().bf16
                             and torch_dtype == torch.bfloat16) else convert_dtype_torch2str(torch_dtype),
                            weight_dtype="nf4" if use_cpu else "int4_fullrange",
                        )
                else:
                    assert (
                        "4" in quantization_config.weight_dtype
                        and convert_dtype_str2torch(quantization_config.compute_dtype)
                        == torch_dtype
                    ), "Quantization_config.weight_dtype should be 'nf4', 'int4_fullrange', 'int4_clip',"
                    f"'fp4_e2m1' or 'fp4_e2m1_bnb' and compute_dtype should be {torch_dtype}."
            elif load_in_8bit:
                if quantization_config is None:
                    if use_neural_speed:
                        quantization_config = RtnConfig(
                            compute_dtype="bf16" if CpuInfo().bf16 else "fp32", weight_dtype="int8"
                        )
                    else:
                        quantization_config = RtnConfig(
                            bits=8,
                            compute_dtype=torch.float32 if
                            (use_cpu and not CpuInfo().bf16
                             and torch_dtype == torch.bfloat16) else convert_dtype_torch2str(torch_dtype),
                            weight_dtype="int8",
                        )
                else:
                    assert (
                        quantization_config.weight_dtype == "int8"
                        and quantization_config.compute_dtype == torch_dtype
                    ), f"Quantization_config.weight_dtype should be 'int8' and compute_dtype should be {torch_dtype}."
        if isinstance(quantization_config, MixedPrecisionConfig):
            if (
                quantization_config.dtype == "float16"
                or quantization_config.dtype == "fp16"
            ):
                kwargs["torch_dtype"] = torch.float16
            else:
                kwargs["torch_dtype"] = torch.bfloat16
            kwargs["low_cpu_mem_usage"] = True
            try:
                model = cls.ORIG_MODEL.from_pretrained(
                    pretrained_model_name_or_path, *model_args, **kwargs
                )
                model.config.update({"low_cpu_mem_usage": True})
            except NotImplementedError:
                logger.info(
                    "Failed to load models with `low_cpu_mem_usage` specified, "
                    "will fall to traditional load method with higher memory consumption."
                )
                kwargs["low_cpu_mem_usage"] = False
                model = cls.ORIG_MODEL.from_pretrained(
                    pretrained_model_name_or_path, *model_args, config=config, **kwargs
                )
                model.config.update({"low_cpu_mem_usage": False})
            model = model.to("cpu")
            model.config.update({"device": "cpu"})
            model.eval()
            logger.info("Mixed Precision done.")
        elif isinstance(
            quantization_config,
            (RtnConfig, AwqConfig, TeqConfig, GPTQConfig, AutoRoundConfig),
        ):
            logger.info("Applying Weight Only Quantization.")
            if use_neural_speed:
                logger.info("Using Neural Speed.")
                quantization_config.post_init_runtime()
                from neural_speed import Model

                model = Model()
                model.init( # pylint: disable=E1123
                    pretrained_model_name_or_path,
                    weight_dtype=quantization_config.weight_dtype,
                    alg=quantization_config.scheme,
                    group_size=quantization_config.group_size,
                    scale_dtype=quantization_config.scale_dtype,
                    compute_dtype=quantization_config.compute_dtype,
                    use_ggml=quantization_config.use_ggml,
                    use_quant=(
                        quantization_config.use_quant
                        if hasattr(quantization_config, "use_quant")
                        else False
                    ),
                    use_gptq=quantization_config.quant_method.value == "gptq"
                    or quantization_config.quant_method.value == "autoround",
                    use_awq=quantization_config.quant_method.value == "awq",
                    model_hub=model_hub,
                )
                model.quantization_config = quantization_config
                return model
            else:
                if use_xpu:
                    # TODO: if low_cpu_mem_uasge is True, gptj will have accuracy issue on CPU device.
                    kwargs["low_cpu_mem_usage"] = True
                    kwargs["device_map"] = "cpu"
                    try:
                        model = cls.ORIG_MODEL.from_pretrained(
                            pretrained_model_name_or_path,
                            *model_args,
                            config=config,
                            **kwargs,
                        )
                        model.config.update({"low_cpu_mem_usage": True})
                    except NotImplementedError:
                        logger.info(
                            "Failed to load models with `low_cpu_mem_usage` specified, "
                            "will fall to traditional load method with higher memory consumption."
                        )
                        kwargs["low_cpu_mem_usage"] = False
                        config.torchscript = (
                            True
                            if quantization_config.quant_method.value in ["teq", "awq"]
                            else False
                        )
                        model = cls.ORIG_MODEL.from_pretrained(
                            pretrained_model_name_or_path,
                            *model_args,
                            config=config,
                            **kwargs,
                        )
                        model.config.update({"low_cpu_mem_usage": False})
                else:
                    kwargs["low_cpu_mem_usage"] = True
                    config.torchscript = (
                        True
                        if quantization_config.quant_method.value in ["teq", "awq"]
                        else False
                    )
                    model = cls.ORIG_MODEL.from_pretrained(
                        pretrained_model_name_or_path,
                        *model_args,
                        config=config,
                        **kwargs,
                    )
                    model.config.update({"low_cpu_mem_usage": True})
                model.eval()

                if use_xpu:
                    import intel_extension_for_pytorch

                    assert (
                        hasattr(torch, "xpu") and torch.xpu.is_available()
                    ), "There is no xpu device in this system!"
                    quantization_config.update(**{"device": "xpu"})
                if (
                    not torch.cuda.is_available()
                    or device_map == "cpu"
                    or device_map == torch.device("cpu")
                ) and model.config.model_type == "chatglm":
                    model = model.float()
                if use_cpu:
                    quantization_config.post_init_cpu()
                elif use_xpu:
                    quantization_config.post_init_xpu()
                model = convert_to_quantized_model(
                    model, quantization_config, device=device_map
                )
                quantization_config.remove_redundant_parameters()
                model.config.quantization_config = quantization_config

            # add quantization_config and save_low_bit to pretrained model dynamically
            model.device_map = device_map
            model.quantization_config = quantization_config

            model.save_pretrained = types.MethodType(save_low_bit, model)
            logger.info("WeightOnlyQuant done.")
        elif isinstance(quantization_config, FP8Config) and use_hpu:
            model = cls.ORIG_MODEL.from_pretrained(
                pretrained_model_name_or_path,
                *model_args,
                config=config,
            )
            if quantization_config.approach == "dynamic":
                from neural_compressor.torch.algorithms.habana_fp8 import quantize_dynamic
                model = quantize_dynamic(model, quantization_config.precision, inplace=True)
            elif quantization_config.approach == "static":
                qconfig = INCFP8Config(w_dtype=quantization_config.precision, act_dtype=quantization_config.precision, approach="static")
                if quantization_config.skip_lm_head:
                    fp32_config = INCFP8Config(w_dtype="fp32", act_dtype="fp32")
                    qconfig.set_local("lm_head", fp32_config)

                # calibration function
                calib_func = quantization_config.calib_func
                tokenizer = quantization_config.tokenizer
                if calib_func is None:
                    if quantization_config.tokenizer is None:
                        logger.error(
                            "Please provide the tokenizer or provide calib_func directly,"
                            + " the following is how to get tokenizer. \n"
                            + " from transformer import AutoTokenizer \n"
                            + " tokenizer = AutoTokenizer.from_pretrained(model_name_or_path) \n"
                        )
                        exit(0)

                    calib_dataset = quantization_config.calib_dataset
                    calib_shuffle = quantization_config.calib_shuffle
                    calib_iters = quantization_config.calib_iters
                    calib_padding = quantization_config.calib_padding
                    calib_len = quantization_config.calib_len

                    # dataset
                    from datasets import load_dataset
                    calib_dataset = load_dataset(calib_dataset, split="train").select(range(100))
                    if calib_shuffle:
                        calib_dataset = calib_dataset.shuffle(seed=42)
                    calib_data = []
                    for examples in calib_dataset:
                        calib_data.append(
                            tokenizer(
                                examples["text"],
                                return_tensors="pt",
                                max_length=calib_len,
                                padding="max_length",
                                truncation=True
                            )
                        )

                    def calib_func(model):
                        for i, calib_input in enumerate(calib_data):
                            if i >= calib_iters:
                                break
                            model(
                                input_ids=calib_input["input_ids"].to('hpu'),
                                attention_mask=calib_input["attention_mask"].to('hpu'),
                            )
                    calib_func = calib_func
                model = quantize(model, qconfig, calib_func, inplace=True)
            logger.info("FP8 Quantization done.")
        elif isinstance(quantization_config, SmoothQuantConfig):
            try:
                import intel_extension_for_pytorch as ipex
            except ImportError:
                logger.warning(
                    "Please install Intel Extension for PyTorch to accelerate the model inference."
                )
            assert (
                ipex.__version__ >= "2.2.0+cpu"
            ), "Please use Intel Extension for PyTorch >=2.2.0+cpu."

            config.torchscript = True
            config.use_cache = True
            model = cls.ORIG_MODEL.from_pretrained(
                pretrained_model_name_or_path,
                *model_args,
                config=config,
                low_cpu_mem_usage=True,
                torch_dtype=torch.float,
                **kwargs,
            )

            if (
                not torch.cuda.is_available()
                or device_map == "cpu"
                or device_map == torch.device("cpu")
            ) and model.config.model_type == "chatglm":
                model = model.float()
            model.eval()
            model_type = model.config.model_type.replace("_", "-")
            if "llama" in model_type and transformers.__version__ >= "4.36.0":
                quantization_config.ipex_opt_llm = False
            logger.info("Applying SmoothQuant.")
            # ipex.optimize_transformers
            if quantization_config.ipex_opt_llm is None:
                if model_type in IPEX_OPT_LLM_SUPPORTED:
                    quantization_config.ipex_opt_llm = True
                    logger.info(
                        "quantization_config.ipex_opt_llm set to True and ipex.optimize_transformers is used."
                    )
                    logger.warning("The suggested transformers version is 4.35.2.")
                else:
                    quantization_config.ipex_opt_llm = False
            if quantization_config.ipex_opt_llm:
                qconfig = ipex.quantization.get_smooth_quant_qconfig_mapping(alpha=0.5)
                model = ipex.optimize_transformers(
                    model.eval(),
                    quantization_config=qconfig,
                    dtype=torch.float32,
                    inplace=True,
                    deployment_mode=False,
                )
                model.eval()

            # past_key_values
            num_beams = quantization_config.num_beams
            if quantization_config.ipex_opt_llm:
                past_key_values = generate_dummy_past_key_values_for_opt_llm(
                    config=model.config, input_bs=1, num_beams=num_beams
                )
            else:
                past_key_values = generate_dummy_past_key_values(
                    config=model.config, input_bs=1
                )

            # calibration function
            calib_func = quantization_config.calib_func
            tokenizer = quantization_config.tokenizer
            if calib_func is None:
                if quantization_config.tokenizer is None:
                    logger.error(
                        "Please provide the tokenizer or provide calib_func directly,"
                        + " the following is how to get tokenizer. \n"
                        + " from transformer import AutoTokenizer \n"
                        + " tokenizer = AutoTokenizer.from_pretrained(model_name_or_path) \n"
                    )
                    exit(0)

                from datasets import load_dataset
                from torch.utils.data import DataLoader

                calib_dataset = quantization_config.calib_dataset
                calib_shuffle = quantization_config.calib_shuffle
                calib_iters = quantization_config.calib_iters
                calib_padding = quantization_config.calib_padding
                calib_len = quantization_config.calib_len
                calib_pad_val = quantization_config.calib_pad_val
                from torch.nn.functional import pad

                calib_dataset = load_dataset(
                    calib_dataset,
                    split=(
                        "test"
                        if calib_dataset in ["mbpp", "openai_humaneval"]
                        else "train"
                    ),
                )
                if calib_shuffle:
                    calib_dataset = calib_dataset.shuffle(seed=42)

                def tokenize_function(examples):
                    if "code" in examples:
                        example = tokenizer(examples["code"])
                    elif "prompt" in examples:
                        example = tokenizer(examples["prompt"])
                    elif "text" in examples:
                        example = tokenizer(examples["text"])
                    else:
                        logger.error(
                            "Please check dataset prompt identifier,"
                            + " NeelNanda/pile-10k is default used calibration dataset."
                        )
                        exit(0)
                    return example

                def collate_batch(batch):
                    position_ids_padded = []
                    input_ids_padded = []
                    last_ind = []
                    attention_mask_padded = []
                    for text in batch:
                        input_ids = text["input_ids"]
                        if not calib_padding:
                            input_ids = (
                                input_ids[: int(calib_len)]
                                if len(input_ids) > int(calib_len)
                                else input_ids
                            )  # no_padding
                        else:
                            pad_len = calib_len - input_ids.shape[0]
                            input_ids = pad(
                                input_ids, (0, pad_len), value=calib_pad_val
                            )

                        last_ind.append(input_ids.shape[0] - 1)
                        if model_type in ["bloom", "qwen"]:
                            attention_mask = torch.ones(len(input_ids) + 1)
                            attention_mask[0] = 0
                        else:
                            attention_mask = torch.ones(len(input_ids))
                        position_ids = torch.arange(len(input_ids))
                        input_ids_padded.append(input_ids)
                        attention_mask_padded.append(attention_mask)
                        position_ids_padded.append(position_ids)
                    if model_type in MODEL_TYPES_REQUIRING_POSITION_IDS:
                        return (
                            {
                                "input_ids": torch.vstack(input_ids_padded),
                                "attention_mask": torch.vstack(attention_mask_padded),
                                "position_ids": torch.vstack(position_ids_padded),
                                "past_key_values": past_key_values,
                            },
                            torch.tensor(last_ind),
                        )
                    else:
                        return (
                            {
                                "input_ids": torch.vstack(input_ids_padded),
                                "attention_mask": torch.vstack(attention_mask_padded),
                                "past_key_values": past_key_values,
                            },
                            torch.tensor(last_ind),
                        )

                def collate_batch_for_chatglm(batch):
                    last_ind = []
                    for text in batch:
                        input_ids = torch.vstack([text["input_ids"]])
                        if re.search(
                            "THUDM/chatglm-6b", model.config.auto_map["AutoConfig"]
                        ):
                            input_ids = (
                                input_ids[:, :calib_len]
                                if input_ids.shape[1] > calib_len
                                else input_ids
                            )
                            eos = torch.tensor([130001, 130004]).repeat(1, 1)
                            input_ids = torch.cat((input_ids, eos), 1)
                        else:
                            input_ids = (
                                input_ids[:, :calib_len]
                                if input_ids.shape[1] > calib_len
                                else input_ids
                            )
                        prepared_inputs = model.prepare_inputs_for_generation(input_ids)
                        attention_mask = torch.ones_like(input_ids)
                        last_ind.append(input_ids.shape[1] - 1)
                    return (
                        {
                            "input_ids": input_ids,
                            "attention_mask": attention_mask,
                            "position_ids": prepared_inputs["position_ids"],
                            "past_key_values": past_key_values,
                        },
                        torch.tensor(last_ind),
                    )

                tokenized_dataset = calib_dataset.map(tokenize_function, batched=True)
                tokenized_dataset.set_format(type="torch", columns=["input_ids"])
                if model_type == "chatglm":
                    calib_dataloader = DataLoader(
                        tokenized_dataset,
                        batch_size=1,
                        shuffle=False,
                        collate_fn=collate_batch_for_chatglm,
                    )
                else:
                    calib_dataloader = DataLoader(
                        tokenized_dataset,
                        batch_size=1,
                        shuffle=False,
                        collate_fn=collate_batch,
                    )

                def calib_func(model):
                    with torch.no_grad():
                        for i, (inputs, last_ind) in enumerate(calib_dataloader):
                            if i >= calib_iters:
                                break
                            if model_type in MODEL_TYPES_REQUIRING_POSITION_IDS:
                                model(
                                    input_ids=inputs["input_ids"],
                                    past_key_values=inputs["past_key_values"],
                                    position_ids=inputs["position_ids"],
                                    attention_mask=inputs["attention_mask"],
                                )
                            else:
                                model(
                                    input_ids=inputs["input_ids"],
                                    past_key_values=inputs["past_key_values"],
                                    attention_mask=inputs["attention_mask"],
                                )

                logger.info(
                    "The default calibration function is used, "
                    + "the calibration dataset is NeelNanda/pile-10k, "
                    + "batchsize is 1 and calibration iteration is 100."
                )
                calib_func = calib_func

            # example_inputs
            example_inputs = quantization_config.example_inputs
            if example_inputs is None:
                for i, (inputs, last_ind) in enumerate(calib_dataloader):
                    if model_type in MODEL_TYPES_REQUIRING_POSITION_IDS:
                        example_inputs = {
                            "input_ids": inputs["input_ids"],
                            "attention_mask": inputs["attention_mask"],
                            "position_ids": inputs["position_ids"],
                            "past_key_values": inputs["past_key_values"],
                        }
                    else:
                        example_inputs = {
                            "input_ids": inputs["input_ids"],
                            "attention_mask": inputs["attention_mask"],
                            "past_key_values": inputs["past_key_values"],
                        }
                    break

            # call inc sq
            from neural_compressor import PostTrainingQuantConfig, quantization

            conf = PostTrainingQuantConfig(
                backend=quantization_config.backend,  # default is ipex
                excluded_precisions=quantization_config.excluded_precisions,
                op_type_dict=quantization_config.op_type_dict,
                op_name_dict=quantization_config.op_name_dict,
                recipes=quantization_config.recipes,
                example_inputs=example_inputs,
            )
            model = quantization.fit(
                model,
                conf,
                calib_func=calib_func,
                calib_dataloader=(
                    calib_dataloader
                    if quantization_config.recipes["smooth_quant_args"]["alpha"]
                    == "auto"
                    else None
                ),
            )
            logger.info("SmoothQuant done.")
        else:
            model = cls.ORIG_MODEL.from_pretrained(
                pretrained_model_name_or_path, *model_args, config=config, **kwargs
            )
            if (
                not torch.cuda.is_available()
                or device_map == "cpu"
                or device_map == torch.device("cpu")
            ) and model.config.model_type == "chatglm":
                model = model.float()

            model.eval()
        return model

    @classmethod
    def load_low_bit(cls, pretrained_model_name_or_path, *model_args, **kwargs):
        """
        Load a low bit optimized model (including INT4, INT5 and INT8) from a saved ckpt.
        :param pretrained_model_name_or_path: str value, Path to load the optimized model ckpt.
        # :param optimize_model: boolean value, Whether to further optimize the low_bit llm model.
        #                        Default to be True.
        :return: a model instance
        """
        from transformers.modeling_utils import (
            no_init_weights,
            get_checkpoint_shard_files,
            _add_variant,
        )
        from transformers.dynamic_module_utils import (
            resolve_trust_remote_code,
            get_class_from_dynamic_module,
        )
        from transformers.models.auto.configuration_auto import AutoConfig
        from transformers.utils import (
            ContextManagers,
            cached_file,
            download_url,
            extract_commit_hash,
            is_remote_url,
        )
        from transformers.generation.configuration_utils import GenerationConfig
        from transformers.models.auto.auto_factory import _get_model_class
        from accelerate.big_modeling import init_empty_weights

        # Autofactory
        kwargs_orig = copy.deepcopy(kwargs)
        # modules_to_not_convert = kwargs.pop("modules_to_not_convert", None)
        trust_remote_code = kwargs.pop("trust_remote_code", None)
        # Maybe needed when extract_local_archive_file
        subfolder = kwargs.get("subfolder", "")
        variant = kwargs.get("variant", None)
        offload_folder = kwargs.get("offload_folder", None)
        offload_state_dict = kwargs.get("offload_state_dict", False)
        torch_dtype = kwargs.pop("torch_dtype", "auto")
        cache_dir = kwargs.get("cache_dir", None)
        force_download = kwargs.get("force_download", False)
        proxies = kwargs.get("proxies", None)
        resume_download = kwargs.get("resume_download", False)
        local_files_only = kwargs.get("local_files_only", False)
        token = kwargs.get("token", None)
        from_pipeline = kwargs.get("_from_pipeline", None)
        from_auto_class = kwargs.get("_from_auto", False)
        revision = kwargs.get("revision", "main")
        commit_hash = kwargs.pop("_commit_hash", None)
        _fast_init = kwargs.get("_fast_init", True)
        device_map = kwargs.pop("device_map", "auto")
        use_safetensors = kwargs.get("use_safetensors", None)

        if use_safetensors is None and not is_safetensors_available():
            use_safetensors = False

        use_cpu = True if device_map == torch.device("cpu") or device_map == "cpu" else False
        use_xpu = True if device_map == torch.device("xpu") or device_map == "xpu" else False

        user_agent = {
            "file_type": "model",
            "framework": "pytorch",
            "from_auto_class": from_auto_class,
        }
        if from_pipeline is not None:
            user_agent["using_pipeline"] = from_pipeline

        # if torch_dtype=auto was passed here, ensure to pass it on
        if kwargs_orig.get("torch_dtype", None) == "auto":
            kwargs["torch_dtype"] = "auto"
        config = kwargs.pop("config", None)
        quantization_config = config.quantization_config

        if quantization_config["quant_method"] == "rtn":
            quantization_config = RtnConfig.from_dict(quantization_config)
        elif quantization_config["quant_method"] == "awq":
            quantization_config = AwqConfig.from_dict(quantization_config)
        elif quantization_config["quant_method"] == "teq":
            quantization_config = TeqConfig.from_dict(quantization_config)
        elif quantization_config["quant_method"] == "gptq":
            quantization_config = GPTQConfig.from_dict(quantization_config)
        elif quantization_config["quant_method"] == "autoround":
            quantization_config = AutoRoundConfig.from_dict(quantization_config)
        assert (
            quantization_config is not None
        ), "Detect this model is not a low-bit model."

        if commit_hash is None:
            if not isinstance(config, PretrainedConfig):
                # We make a call to the config file first (which may be absent)
                # to get the commit hash as soon as possible.
                resolved_config_file = cached_file(
                    pretrained_model_name_or_path,
                    "config.json",
                    cache_dir=cache_dir,
                    force_download=force_download,
                    resume_download=resume_download,
                    proxies=proxies,
                    local_files_only=local_files_only,
                    token=token,
                    revision=revision,
                    subfolder=subfolder,
                    _raise_exceptions_for_missing_entries=False,
                    _raise_exceptions_for_connection_errors=False,
                )
                commit_hash = extract_commit_hash(resolved_config_file, commit_hash)
            else:
                commit_hash = getattr(config, "_commit_hash", None)

        has_remote_code = (
            hasattr(config, "auto_map") and cls.ORIG_MODEL.__name__ in config.auto_map
        )

        has_local_code = type(config) in cls.ORIG_MODEL._model_mapping.keys()
        trust_remote_code = resolve_trust_remote_code(
            trust_remote_code,
            pretrained_model_name_or_path,
            has_local_code,
            has_remote_code,
        )
        if has_remote_code and trust_remote_code:
            class_ref = config.auto_map[cls.ORIG_MODEL.__name__]
            model_class = get_class_from_dynamic_module(
                class_ref, pretrained_model_name_or_path, **kwargs
            )
            if os.path.isdir(pretrained_model_name_or_path):
                model_class.register_for_auto_class(cls.ORIG_MODEL.__name__)
            else:
                cls.ORIG_MODEL.register(config.__class__, model_class, exist_ok=True)
        elif type(config) in cls.ORIG_MODEL._model_mapping.keys():
            model_class = _get_model_class(config, cls.ORIG_MODEL._model_mapping)

        # This variable will flag if we're loading a sharded checkpoint. In this case the archive file is just the
        # index of the files.
        is_sharded = False
        sharded_metadata = None
        if pretrained_model_name_or_path is not None:
            pretrained_model_name_or_path = str(pretrained_model_name_or_path)
            is_local = os.path.isdir(pretrained_model_name_or_path)
            if is_local:
                if os.path.isfile(
                    os.path.join(
                        pretrained_model_name_or_path,
                        subfolder,
                        _add_variant(WEIGHTS_NAME, variant),
                    )
                ):
                    # Load from a PyTorch checkpoint
                    archive_file = os.path.join(
                        pretrained_model_name_or_path,
                        subfolder,
                        _add_variant(WEIGHTS_NAME, variant),
                    )
                elif os.path.isfile(
                    os.path.join(
                        pretrained_model_name_or_path,
                        subfolder,
                        _add_variant(WEIGHTS_INDEX_NAME, variant),
                    )
                ):
                    # Load from a sharded PyTorch checkpoint
                    archive_file = os.path.join(
                        pretrained_model_name_or_path,
                        subfolder,
                        _add_variant(WEIGHTS_INDEX_NAME, variant),
                    )
                    is_sharded = True
                elif os.path.isfile(
                    os.path.join(
                        pretrained_model_name_or_path,
                        subfolder,
                        _add_variant(SAFE_WEIGHTS_NAME, variant),
                    )
                ):
                    # Load from a safetensors checkpoint
                    archive_file = os.path.join(
                        pretrained_model_name_or_path,
                        subfolder,
                        _add_variant(SAFE_WEIGHTS_NAME, variant),
                    )
                elif os.path.isfile(
                    os.path.join(
                        pretrained_model_name_or_path,
                        subfolder,
                        _add_variant(SAFE_WEIGHTS_INDEX_NAME, variant),
                    )
                ):
                    # Load from a safetensors checkpoint
                    archive_file = os.path.join(
                        pretrained_model_name_or_path,
                        subfolder,
                        _add_variant(SAFE_WEIGHTS_INDEX_NAME, variant),
                    )
                    is_sharded = True
            elif os.path.isfile(os.path.join(subfolder, pretrained_model_name_or_path)):
                archive_file = pretrained_model_name_or_path
                is_local = True
            elif is_remote_url(pretrained_model_name_or_path):
                filename = pretrained_model_name_or_path
                resolved_archive_file = download_url(pretrained_model_name_or_path)
            else:
                if use_safetensors is not False:
                    filename = _add_variant(SAFE_WEIGHTS_NAME, variant)
                else:
                    filename = _add_variant(WEIGHTS_NAME, variant)
                try:
                    # Load from URL or cache if already cached
                    cached_file_kwargs = {
                        "cache_dir": cache_dir,
                        "force_download": force_download,
                        "proxies": proxies,
                        "resume_download": resume_download,
                        "local_files_only": local_files_only,
                        "token": token,
                        "user_agent": user_agent,
                        "revision": revision,
                        "subfolder": subfolder,
                        "_raise_exceptions_for_gated_repo": False,
                        "_raise_exceptions_for_missing_entries": False,
                        "_commit_hash": commit_hash,
                    }
                    resolved_archive_file = cached_file(pretrained_model_name_or_path, filename, **cached_file_kwargs)

                    # Since we set _raise_exceptions_for_missing_entries=False, we don't get an exception but a None
                    # result when internet is up, the repo and revision exist, but the file does not.
                    if resolved_archive_file is None and filename == _add_variant(SAFE_WEIGHTS_NAME, variant):
                        # Maybe the checkpoint is sharded, we try to grab the index name in this case.
                        resolved_archive_file = cached_file(
                            pretrained_model_name_or_path,
                            _add_variant(SAFE_WEIGHTS_INDEX_NAME, variant),
                            **cached_file_kwargs,
                        )
                        if resolved_archive_file is not None:
                            is_sharded = True
                        elif use_safetensors:
                            raise EnvironmentError(
                                f"{pretrained_model_name_or_path} does not appear to have a file named"
                                f" {_add_variant(SAFE_WEIGHTS_NAME, variant)} or "
                                f"{_add_variant(SAFE_WEIGHTS_INDEX_NAME, variant)} "
                                "and thus cannot be loaded with `safetensors`. Please make sure that the model has "
                                "been saved with `safe_serialization=True` or do not set `use_safetensors=True`."
                            )
                        else:
                            # This repo has no safetensors file of any kind, we switch to PyTorch.
                            filename = _add_variant(WEIGHTS_NAME, variant)
                            resolved_archive_file = cached_file(
                                pretrained_model_name_or_path, filename, **cached_file_kwargs
                            )
                    if resolved_archive_file is None and filename == _add_variant(WEIGHTS_NAME, variant):
                        # Maybe the checkpoint is sharded, we try to grab the index name in this case.
                        resolved_archive_file = cached_file(
                            pretrained_model_name_or_path,
                            _add_variant(WEIGHTS_INDEX_NAME, variant),
                            **cached_file_kwargs,
                        )
                        if resolved_archive_file is not None:
                            is_sharded = True

                    if resolved_archive_file is None:
                        # Otherwise, maybe there is a TF or Flax model file.  We try those to give a helpful error
                        # message.
                        has_file_kwargs = {
                            "revision": revision,
                            "proxies": proxies,
                            "token": token,
                        }
                        if variant is not None and has_file(
                            pretrained_model_name_or_path, WEIGHTS_NAME, **has_file_kwargs
                        ):
                            raise EnvironmentError(
                                f"{pretrained_model_name_or_path} does not appear to have a file named"
                                f" {_add_variant(WEIGHTS_NAME, variant)} but there is a file without the variant"
                                f" {variant}. Use `variant=None` to load this model from those weights."
                            )
                        else:
                            raise EnvironmentError(
                                f"{pretrained_model_name_or_path} does not appear to have a file named"
                                f" {_add_variant(WEIGHTS_NAME, variant)}."
                            )
                except EnvironmentError:
                    # Raise any environment error raise by `cached_file`. It will have a helpful error message adapted
                    # to the original exception.
                    raise
                except Exception as e:
                    # For any other exception, we throw a generic error.
                    raise EnvironmentError(
                        f"Can't load the model for '{pretrained_model_name_or_path}'. If you were trying to load it"
                        " from 'https://huggingface.co/models', make sure you don't have a local directory with the"
                        f" same name. Otherwise, make sure '{pretrained_model_name_or_path}' is the correct path to a"
                        f" directory containing a file named {_add_variant(WEIGHTS_NAME, variant)}."
                    ) from e

            if is_local:
                logger.info(f"loading weights file {archive_file}")
                resolved_archive_file = archive_file
            else:
                logger.info(
                    f"loading weights file {filename} from cache at {resolved_archive_file}"
                )
        else:
            resolved_archive_file = None

        # We'll need to download and cache each checkpoint shard if the checkpoint is sharded.
        if is_sharded:
            # rsolved_archive_file becomes a list of files that point to the different checkpoint shards in this case.
            resolved_archive_file, sharded_metadata = get_checkpoint_shard_files(
                pretrained_model_name_or_path,
                resolved_archive_file,
                cache_dir=cache_dir,
                force_download=force_download,
                proxies=proxies,
                resume_download=resume_download,
                local_files_only=local_files_only,
                token=token,
                user_agent=user_agent,
                revision=revision,
                subfolder=subfolder,
                _commit_hash=commit_hash,
            )

        # set dtype to instantiate the model under:
        # 1. If torch_dtype is not None, we use that dtype
        # 2. If torch_dtype is "auto", we auto-detect dtype from the loaded state_dict,
        #    by checking its first weights entry that is of a floating type
        #    - we assume all floating dtype weights are of the same dtype
        # we also may have config.torch_dtype available, but we won't rely on it till v5
        dtype_orig = None
        if torch_dtype is not None:
            if isinstance(torch_dtype, str):
                if torch_dtype == "auto":
                    if (
                        hasattr(config, "torch_dtype")
                        and config.torch_dtype is not None
                    ):
                        torch_dtype = config.torch_dtype
                    else:
                        if is_sharded and "dtype" in sharded_metadata:
                            torch_dtype = sharded_metadata["dtype"]
                        else:
                            torch_dtype = torch.float32
                else:
                    assert (
                        False
                    ), f'`torch_dtype` can be either `torch.dtype` or `"auto"`, but received {torch_dtype}'
            dtype_orig = model_class._set_default_torch_dtype(torch_dtype)
        if quantization_config.compute_dtype is None:
            if use_xpu:
                quantization_config.compute_dtype = \
                    "fp16" if (torch_dtype is None or
                               torch_dtype == torch.bfloat16) \
                    else convert_dtype_torch2str(torch_dtype)
            else:
                quantization_config.compute_dtype = \
                    "fp32" if (torch_dtype is None or
                               (not CpuInfo().bf16 and torch_dtype == torch.bfloat16) or
                               (torch_dtype == torch.float16)) \
                    else convert_dtype_torch2str(torch_dtype)
        else:
            if ((not CpuInfo().bf16 and quantization_config.compute_dtype == "bf16")
                    or (use_cpu and quantization_config.compute_dtype == "fp16")):
                quantization_config.compute_dtype = "fp32"
        if quantization_config.scale_dtype is None:
            quantization_config.scale_dtype = "fp32"
        if quantization_config.weight_dtype is None:
            quantization_config.weight_dtype = "int4_clip"

        # Pretrained Model
        init_contexts = [no_init_weights(_enable=_fast_init)]
        init_contexts.append(init_empty_weights())

        with ContextManagers(init_contexts):
            model = model_class(config, *model_args, **kwargs)

        if quantization_config.weight_dtype not in [
            "fp8_e5m2",
            "fp8_e4m3",
            "fp4",
            "nf4",
            "int4_fullrange",
        ]:
            model = build_woq_model(model, quantization_config)
        else:
            model = replace_linear(
                model,
                quantization_config=quantization_config,
                device="cpu" if device_map == "auto" else device_map,
                empty_weights=True,
            )

        if is_sharded:
            loaded_state_dict_keys = sharded_metadata["all_checkpoint_keys"]
        else:
            # Time to load the checkpoint
            state_dict = load_state_dict(resolved_archive_file)
            loaded_state_dict_keys = list(state_dict.keys())

        # restore default dtype
        if dtype_orig is not None:
            torch.set_default_dtype(dtype_orig)
        (
            model,
            missing_keys,
            unexpected_keys,
            mismatched_keys,
            offload_index,
            error_msgs,
        ) = model_class._load_pretrained_model(
            model,
            None,
            loaded_state_dict_keys,  # XXX: rename?
            resolved_archive_file,
            pretrained_model_name_or_path,
            sharded_metadata=sharded_metadata,
            _fast_init=_fast_init,
            low_cpu_mem_usage=True,
            offload_folder=offload_folder,
            offload_state_dict=offload_state_dict,
            dtype=torch_dtype,
            keep_in_fp32_modules=[],
        )

        # make sure token embedding weights are still tied if needed
        model.tie_weights()

        # Set model in evaluation mode to deactivate DropOut modules by default
        model.eval()
        if quantization_config.weight_dtype not in [
            "fp8_e5m2",
            "fp8_e4m3",
            "nf4",
            "fp4",
            "int4_fullrange",
        ]:
            model = replace_linear(
                model.float(),
                quantization_config=quantization_config,
                device="cpu" if device_map == "auto" else device_map,
                empty_weights=True,
            )

        if (not use_xpu and torch_dtype == torch.float16) or (not use_xpu and not CpuInfo().bf16
                                                              and torch_dtype == torch.bfloat16):
            model.to(dtype=torch.float32)

        # If it is a model with generation capabilities, attempt to load the generation config
        if model.can_generate():
            try:
                model.generation_config = GenerationConfig.from_pretrained(
                    pretrained_model_name_or_path,
                    subfolder=subfolder,
                    **kwargs,
                )
            except (OSError, TypeError):
                pass
        for param in model.parameters():
            param.requires_grad_(False)
        if device_map == "xpu":
            model = model.to("xpu")
        model.quantization_config = quantization_config
        model.save_pretrained = types.MethodType(save_low_bit, model)
        return model


class AutoModelForCausalLM(_BaseQBitsAutoModelClass):
    ORIG_MODEL = transformers.AutoModelForCausalLM


class AutoModel(_BaseQBitsAutoModelClass):
    ORIG_MODEL = transformers.AutoModel


class AutoModelForSeq2SeqLM(_BaseQBitsAutoModelClass):
    ORIG_MODEL = transformers.AutoModelForSeq2SeqLM
<|MERGE_RESOLUTION|>--- conflicted
+++ resolved
@@ -1,1497 +1,1483 @@
-# !/usr/bin/env python
-# -*- coding: utf-8 -*-
-#
-# Copyright (c) 2023 Intel Corporation
-#
-# Licensed under the Apache License, Version 2.0 (the "License");
-# you may not use this file except in compliance with the License.
-# You may obtain a copy of the License at
-#
-#   http://www.apache.org/licenses/LICENSE-2.0
-#
-# Unless required by applicable law or agreed to in writing, software
-# distributed under the License is distributed on an "AS IS" BASIS,
-# WITHOUT WARRANTIES OR CONDITIONS OF ANY KIND, either express or implied.
-# See the License for the specific language governing permissions and
-# limitations under the License.
-
-# coding=utf-8
-# Copyright 2021 The EleutherAI and HuggingFace Teams. All rights reserved.
-#
-# Licensed under the Apache License, Version 2.0 (the "License");
-# you may not use this file except in compliance with the License.
-# You may obtain a copy of the License at
-#
-#     http://www.apache.org/licenses/LICENSE-2.0
-#
-# Unless required by applicable law or agreed to in writing, software
-# distributed under the License is distributed on an "AS IS" BASIS,
-# WITHOUT WARRANTIES OR CONDITIONS OF ANY KIND, either express or implied.
-# See the License for the specific language governing permissions and
-# limitations under the License.
-
-import json
-import copy
-import os
-import re
-import torch
-import transformers
-import types
-
-from ..utils import (
-    BitsAndBytesConfig,
-    MixedPrecisionConfig,
-    SmoothQuantConfig,
-    FP8Config,
-    RtnConfig,
-    AwqConfig,
-    TeqConfig,
-    GPTQConfig,
-    AutoRoundConfig,
-    logger,
-    LazyImport,
-)
-from ..utils.utility import (
-    CpuInfo,
-    generate_dummy_past_key_values,
-    generate_dummy_past_key_values_for_opt_llm,
-    MODEL_TYPES_REQUIRING_POSITION_IDS,
-    IPEX_OPT_LLM_SUPPORTED,
-    WEIGHTS_NAME,
-    WEIGHTS_INDEX_NAME,
-    SAFE_WEIGHTS_NAME,
-    SAFE_WEIGHTS_INDEX_NAME,
-)
-from ..llm.quantization.utils import (
-    convert_dtype_str2torch,
-    convert_dtype_torch2str,
-    convert_to_quantized_model,
-    replace_linear,
-)
-from ...tools.utils import get_gpu_family, is_ipex_available
-from accelerate import init_empty_weights
-from huggingface_hub import hf_hub_download
-from neural_compressor.adaptor.torch_utils.model_wrapper import WeightOnlyLinear
-<<<<<<< HEAD
-from neural_compressor.torch.quantization import quantize
-from neural_compressor.torch.quantization import FP8Config as INCFP8Config
-=======
-from threading import Thread
->>>>>>> 7084e7f7
-from transformers.configuration_utils import PretrainedConfig
-from transformers import AutoConfig
-from transformers.modeling_utils import load_state_dict
-from transformers.utils import (
-    is_accelerate_available,
-    is_bitsandbytes_available,
-    is_safetensors_available,
-    has_file,
-)
-
-from typing import Union
-
-if is_ipex_available() and get_gpu_family() != "no_gpu":
-    # pylint: disable=E0401
-    from intel_extension_for_pytorch.nn.utils._quantize_convert import (
-        WeightOnlyQuantizedLinear,
-    )
-
-torch = LazyImport("torch")
-
-
-def recover_export_model(model, current_key_name=None):
-    """
-    Private method that wraps the recursion for module replacement.
-
-    Return optimum format model.
-    """
-    from ..llm.quantization.nn.modules import QuantizedLinearQBits
-
-    for name, module in model.named_children():
-        if current_key_name is None:
-            current_key_name = []
-        current_key_name.append(name)
-
-        if isinstance(module, QuantizedLinearQBits):
-            (
-                groupsize,
-                in_features,
-                out_features,
-                desc_act,
-                g_idx,
-                weight_dtype,
-                bits,
-                scales_dtype,
-                scales,
-                zp,
-                zeros,
-                int_weight,
-            ) = module.recover_qparms()
-            model._modules[name] = WeightOnlyLinear(
-                in_features,
-                out_features,
-                bits=bits,
-                groupsize=groupsize,
-                dtype="int",
-                zp=zp,
-                bias=module.bias is not None,
-                scale_dtype=scales_dtype,
-                g_idx=desc_act,
-                use_optimum_format=True,
-            )
-
-            # Setting g_idx is invalid when use_optimum_format is True, so set it again when g_idx is not None.
-            # https://github.com/intel/neural-compressor/blob/v2.5.dev2/neural_compressor/adaptor/torch_utils/
-            # model_wrapper.py#L343
-            model._modules[name].pack(
-                int_weight, scales, zeros, module.bias, g_idx=g_idx
-            )
-            if g_idx is not None:
-                model._modules[name].g_idx = g_idx
-
-        if len(list(module.children())) > 0:  # pylint: disable=E1101
-            _ = recover_export_model(module, current_key_name)
-        # Remove the last key for recursion
-        current_key_name.pop(-1)
-    return model
-
-
-def build_woq_model(model, quantization_config):
-    from neural_compressor.adaptor.torch_utils.util import set_module
-
-    for n, m in model.named_modules():
-        if "lm_head" in n or "output_layer" in n or "embed_out" in n:
-            continue
-        if isinstance(m, torch.nn.Linear):
-            zp = getattr(quantization_config, "zero_point", not getattr(quantization_config, "sym", False))
-            with init_empty_weights():
-                new_module = WeightOnlyLinear(
-                    m.in_features,
-                    m.out_features,
-                    quantization_config.bits,
-                    quantization_config.group_size,
-                    dtype="int",
-                    zp=zp,
-                    bias=m.bias is not None,
-                    g_idx=True,
-                    use_optimum_format=True,
-                )
-            set_module(model, n, new_module)
-    return model
-
-
-def convert_model_to_public(model):
-    # reorder weight and scales if they have been transposed
-    if model.device == "xpu":
-        for name, module in model.named_modules():
-            if isinstance(module, WeightOnlyQuantizedLinear):
-                if module.weight_transposed:
-                    module.qweight.data = module.qweight.t_().contiguous()
-                    module.scales.data = module.scales.t_().contiguous()
-                    module.weight_transposed = False
-    elif model.quantization_config.weight_dtype not in [
-        "fp8_e5m2",
-        "fp8_e4m3",
-        "nf4",
-        "fp4",
-        "int4_fullrange",
-    ]:
-        model = recover_export_model(model)
-
-
-def make_contiguous(model):
-    for param in model.parameters():
-        if param.data.ndimension() > 1:
-            param.data = param.data.contiguous()
-
-
-def save_low_bit(
-    self, save_directory: Union[str, os.PathLike], push_to_hub: bool = False, **kwargs
-):
-
-    assert hasattr(
-        self, "quantization_config"
-    ), f"Detected this model is not a low-bit model."
-
-    if os.path.isfile(save_directory):
-        logger.error(
-            f"Provided path ({save_directory}) should be a directory, not a file"
-        )
-        return
-
-    convert_model_to_public(self)
-    os.makedirs(save_directory, exist_ok=True)
-    # use transformers original `save_pretrained` function
-    del self.save_pretrained
-    make_contiguous(self)
-    self.save_pretrained(
-        save_directory=save_directory, push_to_hub=push_to_hub, **kwargs
-    )
-    self.save_pretrained = types.MethodType(save_low_bit, self)
-    # We conveniently save all the keys of the model to have them on hand,
-    # so that when using 'low_cpumem load',
-    # it's not necessary to load the entire model to extract its keys
-    # and we can avoid gc not triggered potentially.
-    all_checkpoint_keys = {"all_checkpoint_keys": list(self.state_dict().keys())}
-    json_file_path = os.path.join(save_directory, "all_checkpoint_keys.json")
-    with open(json_file_path, "w") as json_file:
-        json.dump(all_checkpoint_keys, json_file)
-    if push_to_hub:
-        use_auth_token = kwargs.pop("use_auth_token", None)
-
-        if use_auth_token is not None:
-            logger.warning.warn(
-                "The `use_auth_token` argument is deprecated and will be removed in v5 of Transformers.",
-                FutureWarning,
-            )
-            if token is not None:
-                raise ValueError(
-                    "`token` and `use_auth_token` are both specified. Please set only the argument `token`."
-                )
-            token = use_auth_token
-
-        if token is not None:
-            kwargs["token"] = token
-        commit_message = kwargs.pop("commit_message", None)
-        repo_id = kwargs.pop("repo_id", save_directory.split(os.path.sep)[-1])
-        repo_id = self._create_repo(repo_id, **kwargs)
-        files_timestamps = self._get_files_timestamps(save_directory)
-        self._upload_modified_files(
-            save_directory,
-            repo_id,
-            files_timestamps,
-            commit_message=commit_message,
-            token=kwargs.get("token"),
-        )
-    self.quantization_config.save_pretrained(save_directory, **kwargs)
-
-
-class _BaseQBitsAutoModelClass:
-    ORIG_MODEL = None
-    model_type_list = [
-        "llama",
-        "gptj",
-        "mpt",
-        "opt",
-        "gptneox",
-        "dolly",
-        "polyglot",
-        "starcoder",
-        "falcon",
-        "bloom",
-        "chatglm2",
-        "chatglm",
-        "baichuan",
-        "mistral",
-        "qwen",
-        "phi",
-        "whisper",
-        "qwen2",
-        "gemma",
-    ]
-
-    model_type_list_for_gptq = [
-        "llama",
-        "gptj",
-        "mpt",
-        "falcon",
-        "chatglm2",
-        "chatglm",
-        "baichuan",
-        "mistral",
-        "qwen",
-        "phi",
-    ]
-
-    @classmethod
-    def from_pretrained(cls, pretrained_model_name_or_path, *model_args, **kwargs):
-        # use for neuralspeed gguf
-        model_file = kwargs.pop("model_file", None)
-        if model_file is not None:
-            from neural_speed import Model
-
-            logger.info("Using Neural Speed to load the GGUF model...")
-
-            gguf_model_file = hf_hub_download(
-                pretrained_model_name_or_path, filename=model_file
-            )
-
-            if kwargs.get("model_type", False):
-                model_type = kwargs.get("model_type")
-            else:
-                model_config = hf_hub_download(
-                    pretrained_model_name_or_path, filename="config.json"
-                )
-                with open(model_config, "r", encoding="utf-8") as f:
-                    hparams = json.load(f)
-                    if "model_type" in hparams:
-                        model_type = hparams["model_type"]
-                    else:
-                        logger.error("Can't get model_type from this Hugginface repo.")
-                        exit(0)
-            logger.info("The model_type is {}".format(model_type))
-
-            if model_type not in cls.model_type_list:
-                logger.error(
-                    "Can't support this model_type. Please set the correct model_type, supported model_type: {}".format(
-                        cls.model_type_list
-                    )
-                )
-                exit(0)
-
-            model = Model()
-            model.init_from_bin(model_type, gguf_model_file)
-            return model
-
-        if kwargs.pop("use_embedding_runtime", False):
-            from intel_extension_for_transformers.transformers.runtime.compile.graph import (
-                Graph,
-            )
-            from intel_extension_for_transformers.transformers.runtime.compile import (
-                compile,
-                autocast,
-            )
-
-            cast_type = kwargs.get("cast_type", "native")
-            with autocast(cast_type):
-                model = compile(pretrained_model_name_or_path)
-
-            return model
-
-        device_map = kwargs.get("device_map", "cpu")
-<<<<<<< HEAD
-        use_cpu = (
-            True if device_map == torch.device("cpu") or device_map == "cpu" else False
-        )
-        use_xpu = (
-            True if device_map == torch.device("xpu") or device_map == "xpu" else False
-        )
-        use_hpu = (
-            True if device_map == torch.device("hpu") or device_map == "hpu" else False
-        )
-=======
-        use_cpu = True if device_map == torch.device("cpu") or device_map == "cpu" else False
-        use_xpu = True if device_map == torch.device("xpu") or device_map == "xpu" else False
->>>>>>> 7084e7f7
-
-        config = kwargs.pop("config", None)
-        model_hub = kwargs.pop("model_hub", "huggingface")
-
-        if not isinstance(config, PretrainedConfig):
-            if model_hub == "modelscope":
-                import modelscope # pylint: disable=E0401
-                config = modelscope.AutoConfig.from_pretrained(pretrained_model_name_or_path,
-                                            trust_remote_code=True)
-            else:
-                config, _ = AutoConfig.from_pretrained(
-                    pretrained_model_name_or_path,
-                    return_unused_kwargs=True,
-                    **kwargs,
-
-                )
-
-        quantization_config = kwargs.pop("quantization_config", None)
-        if kwargs.get("use_llm_runtime", None) is not None:
-            use_neural_speed = kwargs.pop("use_llm_runtime", True) and not use_xpu and not use_hpu
-            logger.warning(
-                "use_llm_runtime is deprecated in version 1.3.2, please use_neural_speed instead."
-            )
-        elif kwargs.get("use_neural_speed", None) is not None:
-            use_neural_speed = kwargs.pop("use_neural_speed", True) and not use_xpu and not use_hpu
-        else:
-            if hasattr(config, "model_type") == False:
-                logger.error(
-                    "Can't get the model_type. Please check the correct model_type"
-                )
-                exit(0)
-
-            if config.model_type in cls.model_type_list and not use_xpu and not use_hpu:
-                if (
-                    isinstance(quantization_config, GPTQConfig)
-                    and config.model_type not in cls.model_type_list_for_gptq
-                ):
-                    use_neural_speed = False
-                else:
-                    use_neural_speed = True
-            else:
-                use_neural_speed = False
-
-        if hasattr(config, "quantization_config") and not use_neural_speed:
-            if config.quantization_config is None:
-                logger.warning(
-                    "Quantization_config loading failed. If you want to load saved "
-                    "low bit model, please check your quantizate_config.json."
-                )
-            else:
-                logger.info(
-                    "quantization_config: {}".format(config.quantization_config)
-                )
-                try:
-                    model = cls.load_low_bit(
-                        pretrained_model_name_or_path,
-                        *model_args,
-                        config=config,
-                        **kwargs,
-                    )
-                    logger.info(
-                        "Saved low bit model loading successfully. Other input args "
-                        "will be ignored."
-                    )
-                    return model
-                except Exception as e:
-                    logger.error(e)
-                    logger.error(
-                        "Saved low bit model loading failed, please check your model."
-                    )
-                    exit(0)
-
-        import intel_extension_for_transformers.transformers.modeling.modeling_map
-
-        load_in_8bit = kwargs.pop("load_in_8bit", False)
-        load_in_4bit = kwargs.pop("load_in_4bit", False)
-        if isinstance(quantization_config, BitsAndBytesConfig):
-            model = cls.ORIG_MODEL.from_pretrained(
-                pretrained_model_name_or_path,
-                *model_args,
-                config=config,
-                quantization_config=quantization_config,
-                **kwargs,
-            )
-            return model
-        if load_in_8bit or load_in_4bit:
-            if (
-                is_accelerate_available()
-                and is_bitsandbytes_available()
-                and not use_cpu
-                and not use_xpu
-                and not use_hpu
-            ):
-                model = cls.ORIG_MODEL.from_pretrained(
-                    pretrained_model_name_or_path,
-                    *model_args,
-                    config=config,
-                    quantization_config=quantization_config,
-                    load_in_4bit=load_in_4bit,
-                    load_in_8bit=load_in_8bit,
-                    **kwargs,
-                )
-                logger.info("WeightOnlyQuant bitsandbytes done.")
-                return model
-            logger.info("{} device is used.".format(device_map))
-            if load_in_8bit or load_in_4bit or quantization_config is not None:
-                torch_dtype = kwargs.get(
-                    "torch_dtype", torch.float16 if use_xpu else torch.float32
-                )
-                if use_xpu:
-                    assert (
-                        torch_dtype == torch.float16
-                    ), "Intel GPU only support torch.float16 now, will support other dtype in future!"
-                    kwargs["torch_dtype"] = torch_dtype
-            if load_in_4bit:
-                if quantization_config is None:
-                    if use_neural_speed:
-                        # use wnf4_sfp32_cfp32_g32_sym by default
-                        quantization_config = RtnConfig(
-                            compute_dtype="fp32", weight_dtype="nf4"
-                        )
-                    else:
-                        quantization_config = RtnConfig(
-                            bits=4,
-                            compute_dtype=torch.float32 if
-                            (use_cpu and not CpuInfo().bf16
-                             and torch_dtype == torch.bfloat16) else convert_dtype_torch2str(torch_dtype),
-                            weight_dtype="nf4" if use_cpu else "int4_fullrange",
-                        )
-                else:
-                    assert (
-                        "4" in quantization_config.weight_dtype
-                        and convert_dtype_str2torch(quantization_config.compute_dtype)
-                        == torch_dtype
-                    ), "Quantization_config.weight_dtype should be 'nf4', 'int4_fullrange', 'int4_clip',"
-                    f"'fp4_e2m1' or 'fp4_e2m1_bnb' and compute_dtype should be {torch_dtype}."
-            elif load_in_8bit:
-                if quantization_config is None:
-                    if use_neural_speed:
-                        quantization_config = RtnConfig(
-                            compute_dtype="bf16" if CpuInfo().bf16 else "fp32", weight_dtype="int8"
-                        )
-                    else:
-                        quantization_config = RtnConfig(
-                            bits=8,
-                            compute_dtype=torch.float32 if
-                            (use_cpu and not CpuInfo().bf16
-                             and torch_dtype == torch.bfloat16) else convert_dtype_torch2str(torch_dtype),
-                            weight_dtype="int8",
-                        )
-                else:
-                    assert (
-                        quantization_config.weight_dtype == "int8"
-                        and quantization_config.compute_dtype == torch_dtype
-                    ), f"Quantization_config.weight_dtype should be 'int8' and compute_dtype should be {torch_dtype}."
-        if isinstance(quantization_config, MixedPrecisionConfig):
-            if (
-                quantization_config.dtype == "float16"
-                or quantization_config.dtype == "fp16"
-            ):
-                kwargs["torch_dtype"] = torch.float16
-            else:
-                kwargs["torch_dtype"] = torch.bfloat16
-            kwargs["low_cpu_mem_usage"] = True
-            try:
-                model = cls.ORIG_MODEL.from_pretrained(
-                    pretrained_model_name_or_path, *model_args, **kwargs
-                )
-                model.config.update({"low_cpu_mem_usage": True})
-            except NotImplementedError:
-                logger.info(
-                    "Failed to load models with `low_cpu_mem_usage` specified, "
-                    "will fall to traditional load method with higher memory consumption."
-                )
-                kwargs["low_cpu_mem_usage"] = False
-                model = cls.ORIG_MODEL.from_pretrained(
-                    pretrained_model_name_or_path, *model_args, config=config, **kwargs
-                )
-                model.config.update({"low_cpu_mem_usage": False})
-            model = model.to("cpu")
-            model.config.update({"device": "cpu"})
-            model.eval()
-            logger.info("Mixed Precision done.")
-        elif isinstance(
-            quantization_config,
-            (RtnConfig, AwqConfig, TeqConfig, GPTQConfig, AutoRoundConfig),
-        ):
-            logger.info("Applying Weight Only Quantization.")
-            if use_neural_speed:
-                logger.info("Using Neural Speed.")
-                quantization_config.post_init_runtime()
-                from neural_speed import Model
-
-                model = Model()
-                model.init( # pylint: disable=E1123
-                    pretrained_model_name_or_path,
-                    weight_dtype=quantization_config.weight_dtype,
-                    alg=quantization_config.scheme,
-                    group_size=quantization_config.group_size,
-                    scale_dtype=quantization_config.scale_dtype,
-                    compute_dtype=quantization_config.compute_dtype,
-                    use_ggml=quantization_config.use_ggml,
-                    use_quant=(
-                        quantization_config.use_quant
-                        if hasattr(quantization_config, "use_quant")
-                        else False
-                    ),
-                    use_gptq=quantization_config.quant_method.value == "gptq"
-                    or quantization_config.quant_method.value == "autoround",
-                    use_awq=quantization_config.quant_method.value == "awq",
-                    model_hub=model_hub,
-                )
-                model.quantization_config = quantization_config
-                return model
-            else:
-                if use_xpu:
-                    # TODO: if low_cpu_mem_uasge is True, gptj will have accuracy issue on CPU device.
-                    kwargs["low_cpu_mem_usage"] = True
-                    kwargs["device_map"] = "cpu"
-                    try:
-                        model = cls.ORIG_MODEL.from_pretrained(
-                            pretrained_model_name_or_path,
-                            *model_args,
-                            config=config,
-                            **kwargs,
-                        )
-                        model.config.update({"low_cpu_mem_usage": True})
-                    except NotImplementedError:
-                        logger.info(
-                            "Failed to load models with `low_cpu_mem_usage` specified, "
-                            "will fall to traditional load method with higher memory consumption."
-                        )
-                        kwargs["low_cpu_mem_usage"] = False
-                        config.torchscript = (
-                            True
-                            if quantization_config.quant_method.value in ["teq", "awq"]
-                            else False
-                        )
-                        model = cls.ORIG_MODEL.from_pretrained(
-                            pretrained_model_name_or_path,
-                            *model_args,
-                            config=config,
-                            **kwargs,
-                        )
-                        model.config.update({"low_cpu_mem_usage": False})
-                else:
-                    kwargs["low_cpu_mem_usage"] = True
-                    config.torchscript = (
-                        True
-                        if quantization_config.quant_method.value in ["teq", "awq"]
-                        else False
-                    )
-                    model = cls.ORIG_MODEL.from_pretrained(
-                        pretrained_model_name_or_path,
-                        *model_args,
-                        config=config,
-                        **kwargs,
-                    )
-                    model.config.update({"low_cpu_mem_usage": True})
-                model.eval()
-
-                if use_xpu:
-                    import intel_extension_for_pytorch
-
-                    assert (
-                        hasattr(torch, "xpu") and torch.xpu.is_available()
-                    ), "There is no xpu device in this system!"
-                    quantization_config.update(**{"device": "xpu"})
-                if (
-                    not torch.cuda.is_available()
-                    or device_map == "cpu"
-                    or device_map == torch.device("cpu")
-                ) and model.config.model_type == "chatglm":
-                    model = model.float()
-                if use_cpu:
-                    quantization_config.post_init_cpu()
-                elif use_xpu:
-                    quantization_config.post_init_xpu()
-                model = convert_to_quantized_model(
-                    model, quantization_config, device=device_map
-                )
-                quantization_config.remove_redundant_parameters()
-                model.config.quantization_config = quantization_config
-
-            # add quantization_config and save_low_bit to pretrained model dynamically
-            model.device_map = device_map
-            model.quantization_config = quantization_config
-
-            model.save_pretrained = types.MethodType(save_low_bit, model)
-            logger.info("WeightOnlyQuant done.")
-        elif isinstance(quantization_config, FP8Config) and use_hpu:
-            model = cls.ORIG_MODEL.from_pretrained(
-                pretrained_model_name_or_path,
-                *model_args,
-                config=config,
-            )
-            if quantization_config.approach == "dynamic":
-                from neural_compressor.torch.algorithms.habana_fp8 import quantize_dynamic
-                model = quantize_dynamic(model, quantization_config.precision, inplace=True)
-            elif quantization_config.approach == "static":
-                qconfig = INCFP8Config(w_dtype=quantization_config.precision, act_dtype=quantization_config.precision, approach="static")
-                if quantization_config.skip_lm_head:
-                    fp32_config = INCFP8Config(w_dtype="fp32", act_dtype="fp32")
-                    qconfig.set_local("lm_head", fp32_config)
-
-                # calibration function
-                calib_func = quantization_config.calib_func
-                tokenizer = quantization_config.tokenizer
-                if calib_func is None:
-                    if quantization_config.tokenizer is None:
-                        logger.error(
-                            "Please provide the tokenizer or provide calib_func directly,"
-                            + " the following is how to get tokenizer. \n"
-                            + " from transformer import AutoTokenizer \n"
-                            + " tokenizer = AutoTokenizer.from_pretrained(model_name_or_path) \n"
-                        )
-                        exit(0)
-
-                    calib_dataset = quantization_config.calib_dataset
-                    calib_shuffle = quantization_config.calib_shuffle
-                    calib_iters = quantization_config.calib_iters
-                    calib_padding = quantization_config.calib_padding
-                    calib_len = quantization_config.calib_len
-
-                    # dataset
-                    from datasets import load_dataset
-                    calib_dataset = load_dataset(calib_dataset, split="train").select(range(100))
-                    if calib_shuffle:
-                        calib_dataset = calib_dataset.shuffle(seed=42)
-                    calib_data = []
-                    for examples in calib_dataset:
-                        calib_data.append(
-                            tokenizer(
-                                examples["text"],
-                                return_tensors="pt",
-                                max_length=calib_len,
-                                padding="max_length",
-                                truncation=True
-                            )
-                        )
-
-                    def calib_func(model):
-                        for i, calib_input in enumerate(calib_data):
-                            if i >= calib_iters:
-                                break
-                            model(
-                                input_ids=calib_input["input_ids"].to('hpu'),
-                                attention_mask=calib_input["attention_mask"].to('hpu'),
-                            )
-                    calib_func = calib_func
-                model = quantize(model, qconfig, calib_func, inplace=True)
-            logger.info("FP8 Quantization done.")
-        elif isinstance(quantization_config, SmoothQuantConfig):
-            try:
-                import intel_extension_for_pytorch as ipex
-            except ImportError:
-                logger.warning(
-                    "Please install Intel Extension for PyTorch to accelerate the model inference."
-                )
-            assert (
-                ipex.__version__ >= "2.2.0+cpu"
-            ), "Please use Intel Extension for PyTorch >=2.2.0+cpu."
-
-            config.torchscript = True
-            config.use_cache = True
-            model = cls.ORIG_MODEL.from_pretrained(
-                pretrained_model_name_or_path,
-                *model_args,
-                config=config,
-                low_cpu_mem_usage=True,
-                torch_dtype=torch.float,
-                **kwargs,
-            )
-
-            if (
-                not torch.cuda.is_available()
-                or device_map == "cpu"
-                or device_map == torch.device("cpu")
-            ) and model.config.model_type == "chatglm":
-                model = model.float()
-            model.eval()
-            model_type = model.config.model_type.replace("_", "-")
-            if "llama" in model_type and transformers.__version__ >= "4.36.0":
-                quantization_config.ipex_opt_llm = False
-            logger.info("Applying SmoothQuant.")
-            # ipex.optimize_transformers
-            if quantization_config.ipex_opt_llm is None:
-                if model_type in IPEX_OPT_LLM_SUPPORTED:
-                    quantization_config.ipex_opt_llm = True
-                    logger.info(
-                        "quantization_config.ipex_opt_llm set to True and ipex.optimize_transformers is used."
-                    )
-                    logger.warning("The suggested transformers version is 4.35.2.")
-                else:
-                    quantization_config.ipex_opt_llm = False
-            if quantization_config.ipex_opt_llm:
-                qconfig = ipex.quantization.get_smooth_quant_qconfig_mapping(alpha=0.5)
-                model = ipex.optimize_transformers(
-                    model.eval(),
-                    quantization_config=qconfig,
-                    dtype=torch.float32,
-                    inplace=True,
-                    deployment_mode=False,
-                )
-                model.eval()
-
-            # past_key_values
-            num_beams = quantization_config.num_beams
-            if quantization_config.ipex_opt_llm:
-                past_key_values = generate_dummy_past_key_values_for_opt_llm(
-                    config=model.config, input_bs=1, num_beams=num_beams
-                )
-            else:
-                past_key_values = generate_dummy_past_key_values(
-                    config=model.config, input_bs=1
-                )
-
-            # calibration function
-            calib_func = quantization_config.calib_func
-            tokenizer = quantization_config.tokenizer
-            if calib_func is None:
-                if quantization_config.tokenizer is None:
-                    logger.error(
-                        "Please provide the tokenizer or provide calib_func directly,"
-                        + " the following is how to get tokenizer. \n"
-                        + " from transformer import AutoTokenizer \n"
-                        + " tokenizer = AutoTokenizer.from_pretrained(model_name_or_path) \n"
-                    )
-                    exit(0)
-
-                from datasets import load_dataset
-                from torch.utils.data import DataLoader
-
-                calib_dataset = quantization_config.calib_dataset
-                calib_shuffle = quantization_config.calib_shuffle
-                calib_iters = quantization_config.calib_iters
-                calib_padding = quantization_config.calib_padding
-                calib_len = quantization_config.calib_len
-                calib_pad_val = quantization_config.calib_pad_val
-                from torch.nn.functional import pad
-
-                calib_dataset = load_dataset(
-                    calib_dataset,
-                    split=(
-                        "test"
-                        if calib_dataset in ["mbpp", "openai_humaneval"]
-                        else "train"
-                    ),
-                )
-                if calib_shuffle:
-                    calib_dataset = calib_dataset.shuffle(seed=42)
-
-                def tokenize_function(examples):
-                    if "code" in examples:
-                        example = tokenizer(examples["code"])
-                    elif "prompt" in examples:
-                        example = tokenizer(examples["prompt"])
-                    elif "text" in examples:
-                        example = tokenizer(examples["text"])
-                    else:
-                        logger.error(
-                            "Please check dataset prompt identifier,"
-                            + " NeelNanda/pile-10k is default used calibration dataset."
-                        )
-                        exit(0)
-                    return example
-
-                def collate_batch(batch):
-                    position_ids_padded = []
-                    input_ids_padded = []
-                    last_ind = []
-                    attention_mask_padded = []
-                    for text in batch:
-                        input_ids = text["input_ids"]
-                        if not calib_padding:
-                            input_ids = (
-                                input_ids[: int(calib_len)]
-                                if len(input_ids) > int(calib_len)
-                                else input_ids
-                            )  # no_padding
-                        else:
-                            pad_len = calib_len - input_ids.shape[0]
-                            input_ids = pad(
-                                input_ids, (0, pad_len), value=calib_pad_val
-                            )
-
-                        last_ind.append(input_ids.shape[0] - 1)
-                        if model_type in ["bloom", "qwen"]:
-                            attention_mask = torch.ones(len(input_ids) + 1)
-                            attention_mask[0] = 0
-                        else:
-                            attention_mask = torch.ones(len(input_ids))
-                        position_ids = torch.arange(len(input_ids))
-                        input_ids_padded.append(input_ids)
-                        attention_mask_padded.append(attention_mask)
-                        position_ids_padded.append(position_ids)
-                    if model_type in MODEL_TYPES_REQUIRING_POSITION_IDS:
-                        return (
-                            {
-                                "input_ids": torch.vstack(input_ids_padded),
-                                "attention_mask": torch.vstack(attention_mask_padded),
-                                "position_ids": torch.vstack(position_ids_padded),
-                                "past_key_values": past_key_values,
-                            },
-                            torch.tensor(last_ind),
-                        )
-                    else:
-                        return (
-                            {
-                                "input_ids": torch.vstack(input_ids_padded),
-                                "attention_mask": torch.vstack(attention_mask_padded),
-                                "past_key_values": past_key_values,
-                            },
-                            torch.tensor(last_ind),
-                        )
-
-                def collate_batch_for_chatglm(batch):
-                    last_ind = []
-                    for text in batch:
-                        input_ids = torch.vstack([text["input_ids"]])
-                        if re.search(
-                            "THUDM/chatglm-6b", model.config.auto_map["AutoConfig"]
-                        ):
-                            input_ids = (
-                                input_ids[:, :calib_len]
-                                if input_ids.shape[1] > calib_len
-                                else input_ids
-                            )
-                            eos = torch.tensor([130001, 130004]).repeat(1, 1)
-                            input_ids = torch.cat((input_ids, eos), 1)
-                        else:
-                            input_ids = (
-                                input_ids[:, :calib_len]
-                                if input_ids.shape[1] > calib_len
-                                else input_ids
-                            )
-                        prepared_inputs = model.prepare_inputs_for_generation(input_ids)
-                        attention_mask = torch.ones_like(input_ids)
-                        last_ind.append(input_ids.shape[1] - 1)
-                    return (
-                        {
-                            "input_ids": input_ids,
-                            "attention_mask": attention_mask,
-                            "position_ids": prepared_inputs["position_ids"],
-                            "past_key_values": past_key_values,
-                        },
-                        torch.tensor(last_ind),
-                    )
-
-                tokenized_dataset = calib_dataset.map(tokenize_function, batched=True)
-                tokenized_dataset.set_format(type="torch", columns=["input_ids"])
-                if model_type == "chatglm":
-                    calib_dataloader = DataLoader(
-                        tokenized_dataset,
-                        batch_size=1,
-                        shuffle=False,
-                        collate_fn=collate_batch_for_chatglm,
-                    )
-                else:
-                    calib_dataloader = DataLoader(
-                        tokenized_dataset,
-                        batch_size=1,
-                        shuffle=False,
-                        collate_fn=collate_batch,
-                    )
-
-                def calib_func(model):
-                    with torch.no_grad():
-                        for i, (inputs, last_ind) in enumerate(calib_dataloader):
-                            if i >= calib_iters:
-                                break
-                            if model_type in MODEL_TYPES_REQUIRING_POSITION_IDS:
-                                model(
-                                    input_ids=inputs["input_ids"],
-                                    past_key_values=inputs["past_key_values"],
-                                    position_ids=inputs["position_ids"],
-                                    attention_mask=inputs["attention_mask"],
-                                )
-                            else:
-                                model(
-                                    input_ids=inputs["input_ids"],
-                                    past_key_values=inputs["past_key_values"],
-                                    attention_mask=inputs["attention_mask"],
-                                )
-
-                logger.info(
-                    "The default calibration function is used, "
-                    + "the calibration dataset is NeelNanda/pile-10k, "
-                    + "batchsize is 1 and calibration iteration is 100."
-                )
-                calib_func = calib_func
-
-            # example_inputs
-            example_inputs = quantization_config.example_inputs
-            if example_inputs is None:
-                for i, (inputs, last_ind) in enumerate(calib_dataloader):
-                    if model_type in MODEL_TYPES_REQUIRING_POSITION_IDS:
-                        example_inputs = {
-                            "input_ids": inputs["input_ids"],
-                            "attention_mask": inputs["attention_mask"],
-                            "position_ids": inputs["position_ids"],
-                            "past_key_values": inputs["past_key_values"],
-                        }
-                    else:
-                        example_inputs = {
-                            "input_ids": inputs["input_ids"],
-                            "attention_mask": inputs["attention_mask"],
-                            "past_key_values": inputs["past_key_values"],
-                        }
-                    break
-
-            # call inc sq
-            from neural_compressor import PostTrainingQuantConfig, quantization
-
-            conf = PostTrainingQuantConfig(
-                backend=quantization_config.backend,  # default is ipex
-                excluded_precisions=quantization_config.excluded_precisions,
-                op_type_dict=quantization_config.op_type_dict,
-                op_name_dict=quantization_config.op_name_dict,
-                recipes=quantization_config.recipes,
-                example_inputs=example_inputs,
-            )
-            model = quantization.fit(
-                model,
-                conf,
-                calib_func=calib_func,
-                calib_dataloader=(
-                    calib_dataloader
-                    if quantization_config.recipes["smooth_quant_args"]["alpha"]
-                    == "auto"
-                    else None
-                ),
-            )
-            logger.info("SmoothQuant done.")
-        else:
-            model = cls.ORIG_MODEL.from_pretrained(
-                pretrained_model_name_or_path, *model_args, config=config, **kwargs
-            )
-            if (
-                not torch.cuda.is_available()
-                or device_map == "cpu"
-                or device_map == torch.device("cpu")
-            ) and model.config.model_type == "chatglm":
-                model = model.float()
-
-            model.eval()
-        return model
-
-    @classmethod
-    def load_low_bit(cls, pretrained_model_name_or_path, *model_args, **kwargs):
-        """
-        Load a low bit optimized model (including INT4, INT5 and INT8) from a saved ckpt.
-        :param pretrained_model_name_or_path: str value, Path to load the optimized model ckpt.
-        # :param optimize_model: boolean value, Whether to further optimize the low_bit llm model.
-        #                        Default to be True.
-        :return: a model instance
-        """
-        from transformers.modeling_utils import (
-            no_init_weights,
-            get_checkpoint_shard_files,
-            _add_variant,
-        )
-        from transformers.dynamic_module_utils import (
-            resolve_trust_remote_code,
-            get_class_from_dynamic_module,
-        )
-        from transformers.models.auto.configuration_auto import AutoConfig
-        from transformers.utils import (
-            ContextManagers,
-            cached_file,
-            download_url,
-            extract_commit_hash,
-            is_remote_url,
-        )
-        from transformers.generation.configuration_utils import GenerationConfig
-        from transformers.models.auto.auto_factory import _get_model_class
-        from accelerate.big_modeling import init_empty_weights
-
-        # Autofactory
-        kwargs_orig = copy.deepcopy(kwargs)
-        # modules_to_not_convert = kwargs.pop("modules_to_not_convert", None)
-        trust_remote_code = kwargs.pop("trust_remote_code", None)
-        # Maybe needed when extract_local_archive_file
-        subfolder = kwargs.get("subfolder", "")
-        variant = kwargs.get("variant", None)
-        offload_folder = kwargs.get("offload_folder", None)
-        offload_state_dict = kwargs.get("offload_state_dict", False)
-        torch_dtype = kwargs.pop("torch_dtype", "auto")
-        cache_dir = kwargs.get("cache_dir", None)
-        force_download = kwargs.get("force_download", False)
-        proxies = kwargs.get("proxies", None)
-        resume_download = kwargs.get("resume_download", False)
-        local_files_only = kwargs.get("local_files_only", False)
-        token = kwargs.get("token", None)
-        from_pipeline = kwargs.get("_from_pipeline", None)
-        from_auto_class = kwargs.get("_from_auto", False)
-        revision = kwargs.get("revision", "main")
-        commit_hash = kwargs.pop("_commit_hash", None)
-        _fast_init = kwargs.get("_fast_init", True)
-        device_map = kwargs.pop("device_map", "auto")
-        use_safetensors = kwargs.get("use_safetensors", None)
-
-        if use_safetensors is None and not is_safetensors_available():
-            use_safetensors = False
-
-        use_cpu = True if device_map == torch.device("cpu") or device_map == "cpu" else False
-        use_xpu = True if device_map == torch.device("xpu") or device_map == "xpu" else False
-
-        user_agent = {
-            "file_type": "model",
-            "framework": "pytorch",
-            "from_auto_class": from_auto_class,
-        }
-        if from_pipeline is not None:
-            user_agent["using_pipeline"] = from_pipeline
-
-        # if torch_dtype=auto was passed here, ensure to pass it on
-        if kwargs_orig.get("torch_dtype", None) == "auto":
-            kwargs["torch_dtype"] = "auto"
-        config = kwargs.pop("config", None)
-        quantization_config = config.quantization_config
-
-        if quantization_config["quant_method"] == "rtn":
-            quantization_config = RtnConfig.from_dict(quantization_config)
-        elif quantization_config["quant_method"] == "awq":
-            quantization_config = AwqConfig.from_dict(quantization_config)
-        elif quantization_config["quant_method"] == "teq":
-            quantization_config = TeqConfig.from_dict(quantization_config)
-        elif quantization_config["quant_method"] == "gptq":
-            quantization_config = GPTQConfig.from_dict(quantization_config)
-        elif quantization_config["quant_method"] == "autoround":
-            quantization_config = AutoRoundConfig.from_dict(quantization_config)
-        assert (
-            quantization_config is not None
-        ), "Detect this model is not a low-bit model."
-
-        if commit_hash is None:
-            if not isinstance(config, PretrainedConfig):
-                # We make a call to the config file first (which may be absent)
-                # to get the commit hash as soon as possible.
-                resolved_config_file = cached_file(
-                    pretrained_model_name_or_path,
-                    "config.json",
-                    cache_dir=cache_dir,
-                    force_download=force_download,
-                    resume_download=resume_download,
-                    proxies=proxies,
-                    local_files_only=local_files_only,
-                    token=token,
-                    revision=revision,
-                    subfolder=subfolder,
-                    _raise_exceptions_for_missing_entries=False,
-                    _raise_exceptions_for_connection_errors=False,
-                )
-                commit_hash = extract_commit_hash(resolved_config_file, commit_hash)
-            else:
-                commit_hash = getattr(config, "_commit_hash", None)
-
-        has_remote_code = (
-            hasattr(config, "auto_map") and cls.ORIG_MODEL.__name__ in config.auto_map
-        )
-
-        has_local_code = type(config) in cls.ORIG_MODEL._model_mapping.keys()
-        trust_remote_code = resolve_trust_remote_code(
-            trust_remote_code,
-            pretrained_model_name_or_path,
-            has_local_code,
-            has_remote_code,
-        )
-        if has_remote_code and trust_remote_code:
-            class_ref = config.auto_map[cls.ORIG_MODEL.__name__]
-            model_class = get_class_from_dynamic_module(
-                class_ref, pretrained_model_name_or_path, **kwargs
-            )
-            if os.path.isdir(pretrained_model_name_or_path):
-                model_class.register_for_auto_class(cls.ORIG_MODEL.__name__)
-            else:
-                cls.ORIG_MODEL.register(config.__class__, model_class, exist_ok=True)
-        elif type(config) in cls.ORIG_MODEL._model_mapping.keys():
-            model_class = _get_model_class(config, cls.ORIG_MODEL._model_mapping)
-
-        # This variable will flag if we're loading a sharded checkpoint. In this case the archive file is just the
-        # index of the files.
-        is_sharded = False
-        sharded_metadata = None
-        if pretrained_model_name_or_path is not None:
-            pretrained_model_name_or_path = str(pretrained_model_name_or_path)
-            is_local = os.path.isdir(pretrained_model_name_or_path)
-            if is_local:
-                if os.path.isfile(
-                    os.path.join(
-                        pretrained_model_name_or_path,
-                        subfolder,
-                        _add_variant(WEIGHTS_NAME, variant),
-                    )
-                ):
-                    # Load from a PyTorch checkpoint
-                    archive_file = os.path.join(
-                        pretrained_model_name_or_path,
-                        subfolder,
-                        _add_variant(WEIGHTS_NAME, variant),
-                    )
-                elif os.path.isfile(
-                    os.path.join(
-                        pretrained_model_name_or_path,
-                        subfolder,
-                        _add_variant(WEIGHTS_INDEX_NAME, variant),
-                    )
-                ):
-                    # Load from a sharded PyTorch checkpoint
-                    archive_file = os.path.join(
-                        pretrained_model_name_or_path,
-                        subfolder,
-                        _add_variant(WEIGHTS_INDEX_NAME, variant),
-                    )
-                    is_sharded = True
-                elif os.path.isfile(
-                    os.path.join(
-                        pretrained_model_name_or_path,
-                        subfolder,
-                        _add_variant(SAFE_WEIGHTS_NAME, variant),
-                    )
-                ):
-                    # Load from a safetensors checkpoint
-                    archive_file = os.path.join(
-                        pretrained_model_name_or_path,
-                        subfolder,
-                        _add_variant(SAFE_WEIGHTS_NAME, variant),
-                    )
-                elif os.path.isfile(
-                    os.path.join(
-                        pretrained_model_name_or_path,
-                        subfolder,
-                        _add_variant(SAFE_WEIGHTS_INDEX_NAME, variant),
-                    )
-                ):
-                    # Load from a safetensors checkpoint
-                    archive_file = os.path.join(
-                        pretrained_model_name_or_path,
-                        subfolder,
-                        _add_variant(SAFE_WEIGHTS_INDEX_NAME, variant),
-                    )
-                    is_sharded = True
-            elif os.path.isfile(os.path.join(subfolder, pretrained_model_name_or_path)):
-                archive_file = pretrained_model_name_or_path
-                is_local = True
-            elif is_remote_url(pretrained_model_name_or_path):
-                filename = pretrained_model_name_or_path
-                resolved_archive_file = download_url(pretrained_model_name_or_path)
-            else:
-                if use_safetensors is not False:
-                    filename = _add_variant(SAFE_WEIGHTS_NAME, variant)
-                else:
-                    filename = _add_variant(WEIGHTS_NAME, variant)
-                try:
-                    # Load from URL or cache if already cached
-                    cached_file_kwargs = {
-                        "cache_dir": cache_dir,
-                        "force_download": force_download,
-                        "proxies": proxies,
-                        "resume_download": resume_download,
-                        "local_files_only": local_files_only,
-                        "token": token,
-                        "user_agent": user_agent,
-                        "revision": revision,
-                        "subfolder": subfolder,
-                        "_raise_exceptions_for_gated_repo": False,
-                        "_raise_exceptions_for_missing_entries": False,
-                        "_commit_hash": commit_hash,
-                    }
-                    resolved_archive_file = cached_file(pretrained_model_name_or_path, filename, **cached_file_kwargs)
-
-                    # Since we set _raise_exceptions_for_missing_entries=False, we don't get an exception but a None
-                    # result when internet is up, the repo and revision exist, but the file does not.
-                    if resolved_archive_file is None and filename == _add_variant(SAFE_WEIGHTS_NAME, variant):
-                        # Maybe the checkpoint is sharded, we try to grab the index name in this case.
-                        resolved_archive_file = cached_file(
-                            pretrained_model_name_or_path,
-                            _add_variant(SAFE_WEIGHTS_INDEX_NAME, variant),
-                            **cached_file_kwargs,
-                        )
-                        if resolved_archive_file is not None:
-                            is_sharded = True
-                        elif use_safetensors:
-                            raise EnvironmentError(
-                                f"{pretrained_model_name_or_path} does not appear to have a file named"
-                                f" {_add_variant(SAFE_WEIGHTS_NAME, variant)} or "
-                                f"{_add_variant(SAFE_WEIGHTS_INDEX_NAME, variant)} "
-                                "and thus cannot be loaded with `safetensors`. Please make sure that the model has "
-                                "been saved with `safe_serialization=True` or do not set `use_safetensors=True`."
-                            )
-                        else:
-                            # This repo has no safetensors file of any kind, we switch to PyTorch.
-                            filename = _add_variant(WEIGHTS_NAME, variant)
-                            resolved_archive_file = cached_file(
-                                pretrained_model_name_or_path, filename, **cached_file_kwargs
-                            )
-                    if resolved_archive_file is None and filename == _add_variant(WEIGHTS_NAME, variant):
-                        # Maybe the checkpoint is sharded, we try to grab the index name in this case.
-                        resolved_archive_file = cached_file(
-                            pretrained_model_name_or_path,
-                            _add_variant(WEIGHTS_INDEX_NAME, variant),
-                            **cached_file_kwargs,
-                        )
-                        if resolved_archive_file is not None:
-                            is_sharded = True
-
-                    if resolved_archive_file is None:
-                        # Otherwise, maybe there is a TF or Flax model file.  We try those to give a helpful error
-                        # message.
-                        has_file_kwargs = {
-                            "revision": revision,
-                            "proxies": proxies,
-                            "token": token,
-                        }
-                        if variant is not None and has_file(
-                            pretrained_model_name_or_path, WEIGHTS_NAME, **has_file_kwargs
-                        ):
-                            raise EnvironmentError(
-                                f"{pretrained_model_name_or_path} does not appear to have a file named"
-                                f" {_add_variant(WEIGHTS_NAME, variant)} but there is a file without the variant"
-                                f" {variant}. Use `variant=None` to load this model from those weights."
-                            )
-                        else:
-                            raise EnvironmentError(
-                                f"{pretrained_model_name_or_path} does not appear to have a file named"
-                                f" {_add_variant(WEIGHTS_NAME, variant)}."
-                            )
-                except EnvironmentError:
-                    # Raise any environment error raise by `cached_file`. It will have a helpful error message adapted
-                    # to the original exception.
-                    raise
-                except Exception as e:
-                    # For any other exception, we throw a generic error.
-                    raise EnvironmentError(
-                        f"Can't load the model for '{pretrained_model_name_or_path}'. If you were trying to load it"
-                        " from 'https://huggingface.co/models', make sure you don't have a local directory with the"
-                        f" same name. Otherwise, make sure '{pretrained_model_name_or_path}' is the correct path to a"
-                        f" directory containing a file named {_add_variant(WEIGHTS_NAME, variant)}."
-                    ) from e
-
-            if is_local:
-                logger.info(f"loading weights file {archive_file}")
-                resolved_archive_file = archive_file
-            else:
-                logger.info(
-                    f"loading weights file {filename} from cache at {resolved_archive_file}"
-                )
-        else:
-            resolved_archive_file = None
-
-        # We'll need to download and cache each checkpoint shard if the checkpoint is sharded.
-        if is_sharded:
-            # rsolved_archive_file becomes a list of files that point to the different checkpoint shards in this case.
-            resolved_archive_file, sharded_metadata = get_checkpoint_shard_files(
-                pretrained_model_name_or_path,
-                resolved_archive_file,
-                cache_dir=cache_dir,
-                force_download=force_download,
-                proxies=proxies,
-                resume_download=resume_download,
-                local_files_only=local_files_only,
-                token=token,
-                user_agent=user_agent,
-                revision=revision,
-                subfolder=subfolder,
-                _commit_hash=commit_hash,
-            )
-
-        # set dtype to instantiate the model under:
-        # 1. If torch_dtype is not None, we use that dtype
-        # 2. If torch_dtype is "auto", we auto-detect dtype from the loaded state_dict,
-        #    by checking its first weights entry that is of a floating type
-        #    - we assume all floating dtype weights are of the same dtype
-        # we also may have config.torch_dtype available, but we won't rely on it till v5
-        dtype_orig = None
-        if torch_dtype is not None:
-            if isinstance(torch_dtype, str):
-                if torch_dtype == "auto":
-                    if (
-                        hasattr(config, "torch_dtype")
-                        and config.torch_dtype is not None
-                    ):
-                        torch_dtype = config.torch_dtype
-                    else:
-                        if is_sharded and "dtype" in sharded_metadata:
-                            torch_dtype = sharded_metadata["dtype"]
-                        else:
-                            torch_dtype = torch.float32
-                else:
-                    assert (
-                        False
-                    ), f'`torch_dtype` can be either `torch.dtype` or `"auto"`, but received {torch_dtype}'
-            dtype_orig = model_class._set_default_torch_dtype(torch_dtype)
-        if quantization_config.compute_dtype is None:
-            if use_xpu:
-                quantization_config.compute_dtype = \
-                    "fp16" if (torch_dtype is None or
-                               torch_dtype == torch.bfloat16) \
-                    else convert_dtype_torch2str(torch_dtype)
-            else:
-                quantization_config.compute_dtype = \
-                    "fp32" if (torch_dtype is None or
-                               (not CpuInfo().bf16 and torch_dtype == torch.bfloat16) or
-                               (torch_dtype == torch.float16)) \
-                    else convert_dtype_torch2str(torch_dtype)
-        else:
-            if ((not CpuInfo().bf16 and quantization_config.compute_dtype == "bf16")
-                    or (use_cpu and quantization_config.compute_dtype == "fp16")):
-                quantization_config.compute_dtype = "fp32"
-        if quantization_config.scale_dtype is None:
-            quantization_config.scale_dtype = "fp32"
-        if quantization_config.weight_dtype is None:
-            quantization_config.weight_dtype = "int4_clip"
-
-        # Pretrained Model
-        init_contexts = [no_init_weights(_enable=_fast_init)]
-        init_contexts.append(init_empty_weights())
-
-        with ContextManagers(init_contexts):
-            model = model_class(config, *model_args, **kwargs)
-
-        if quantization_config.weight_dtype not in [
-            "fp8_e5m2",
-            "fp8_e4m3",
-            "fp4",
-            "nf4",
-            "int4_fullrange",
-        ]:
-            model = build_woq_model(model, quantization_config)
-        else:
-            model = replace_linear(
-                model,
-                quantization_config=quantization_config,
-                device="cpu" if device_map == "auto" else device_map,
-                empty_weights=True,
-            )
-
-        if is_sharded:
-            loaded_state_dict_keys = sharded_metadata["all_checkpoint_keys"]
-        else:
-            # Time to load the checkpoint
-            state_dict = load_state_dict(resolved_archive_file)
-            loaded_state_dict_keys = list(state_dict.keys())
-
-        # restore default dtype
-        if dtype_orig is not None:
-            torch.set_default_dtype(dtype_orig)
-        (
-            model,
-            missing_keys,
-            unexpected_keys,
-            mismatched_keys,
-            offload_index,
-            error_msgs,
-        ) = model_class._load_pretrained_model(
-            model,
-            None,
-            loaded_state_dict_keys,  # XXX: rename?
-            resolved_archive_file,
-            pretrained_model_name_or_path,
-            sharded_metadata=sharded_metadata,
-            _fast_init=_fast_init,
-            low_cpu_mem_usage=True,
-            offload_folder=offload_folder,
-            offload_state_dict=offload_state_dict,
-            dtype=torch_dtype,
-            keep_in_fp32_modules=[],
-        )
-
-        # make sure token embedding weights are still tied if needed
-        model.tie_weights()
-
-        # Set model in evaluation mode to deactivate DropOut modules by default
-        model.eval()
-        if quantization_config.weight_dtype not in [
-            "fp8_e5m2",
-            "fp8_e4m3",
-            "nf4",
-            "fp4",
-            "int4_fullrange",
-        ]:
-            model = replace_linear(
-                model.float(),
-                quantization_config=quantization_config,
-                device="cpu" if device_map == "auto" else device_map,
-                empty_weights=True,
-            )
-
-        if (not use_xpu and torch_dtype == torch.float16) or (not use_xpu and not CpuInfo().bf16
-                                                              and torch_dtype == torch.bfloat16):
-            model.to(dtype=torch.float32)
-
-        # If it is a model with generation capabilities, attempt to load the generation config
-        if model.can_generate():
-            try:
-                model.generation_config = GenerationConfig.from_pretrained(
-                    pretrained_model_name_or_path,
-                    subfolder=subfolder,
-                    **kwargs,
-                )
-            except (OSError, TypeError):
-                pass
-        for param in model.parameters():
-            param.requires_grad_(False)
-        if device_map == "xpu":
-            model = model.to("xpu")
-        model.quantization_config = quantization_config
-        model.save_pretrained = types.MethodType(save_low_bit, model)
-        return model
-
-
-class AutoModelForCausalLM(_BaseQBitsAutoModelClass):
-    ORIG_MODEL = transformers.AutoModelForCausalLM
-
-
-class AutoModel(_BaseQBitsAutoModelClass):
-    ORIG_MODEL = transformers.AutoModel
-
-
-class AutoModelForSeq2SeqLM(_BaseQBitsAutoModelClass):
-    ORIG_MODEL = transformers.AutoModelForSeq2SeqLM
+# !/usr/bin/env python
+# -*- coding: utf-8 -*-
+#
+# Copyright (c) 2023 Intel Corporation
+#
+# Licensed under the Apache License, Version 2.0 (the "License");
+# you may not use this file except in compliance with the License.
+# You may obtain a copy of the License at
+#
+#   http://www.apache.org/licenses/LICENSE-2.0
+#
+# Unless required by applicable law or agreed to in writing, software
+# distributed under the License is distributed on an "AS IS" BASIS,
+# WITHOUT WARRANTIES OR CONDITIONS OF ANY KIND, either express or implied.
+# See the License for the specific language governing permissions and
+# limitations under the License.
+
+# coding=utf-8
+# Copyright 2021 The EleutherAI and HuggingFace Teams. All rights reserved.
+#
+# Licensed under the Apache License, Version 2.0 (the "License");
+# you may not use this file except in compliance with the License.
+# You may obtain a copy of the License at
+#
+#     http://www.apache.org/licenses/LICENSE-2.0
+#
+# Unless required by applicable law or agreed to in writing, software
+# distributed under the License is distributed on an "AS IS" BASIS,
+# WITHOUT WARRANTIES OR CONDITIONS OF ANY KIND, either express or implied.
+# See the License for the specific language governing permissions and
+# limitations under the License.
+
+import json
+import copy
+import os
+import re
+import torch
+import transformers
+import types
+
+from ..utils import (
+    BitsAndBytesConfig,
+    MixedPrecisionConfig,
+    SmoothQuantConfig,
+    FP8Config,
+    RtnConfig,
+    AwqConfig,
+    TeqConfig,
+    GPTQConfig,
+    AutoRoundConfig,
+    logger,
+    LazyImport,
+)
+from ..utils.utility import (
+    CpuInfo,
+    generate_dummy_past_key_values,
+    generate_dummy_past_key_values_for_opt_llm,
+    MODEL_TYPES_REQUIRING_POSITION_IDS,
+    IPEX_OPT_LLM_SUPPORTED,
+    WEIGHTS_NAME,
+    WEIGHTS_INDEX_NAME,
+    SAFE_WEIGHTS_NAME,
+    SAFE_WEIGHTS_INDEX_NAME,
+)
+from ..llm.quantization.utils import (
+    convert_dtype_str2torch,
+    convert_dtype_torch2str,
+    convert_to_quantized_model,
+    replace_linear,
+)
+from ...tools.utils import get_gpu_family, is_ipex_available
+from accelerate import init_empty_weights
+from huggingface_hub import hf_hub_download
+from neural_compressor.adaptor.torch_utils.model_wrapper import WeightOnlyLinear
+from neural_compressor.torch.quantization import quantize
+from neural_compressor.torch.quantization import FP8Config as INCFP8Config
+from threading import Thread
+from transformers.configuration_utils import PretrainedConfig
+from transformers import AutoConfig
+from transformers.modeling_utils import load_state_dict
+from transformers.utils import (
+    is_accelerate_available,
+    is_bitsandbytes_available,
+    is_safetensors_available,
+    has_file,
+)
+
+from typing import Union
+
+if is_ipex_available() and get_gpu_family() != "no_gpu":
+    # pylint: disable=E0401
+    from intel_extension_for_pytorch.nn.utils._quantize_convert import (
+        WeightOnlyQuantizedLinear,
+    )
+
+torch = LazyImport("torch")
+
+
+def recover_export_model(model, current_key_name=None):
+    """
+    Private method that wraps the recursion for module replacement.
+
+    Return optimum format model.
+    """
+    from ..llm.quantization.nn.modules import QuantizedLinearQBits
+
+    for name, module in model.named_children():
+        if current_key_name is None:
+            current_key_name = []
+        current_key_name.append(name)
+
+        if isinstance(module, QuantizedLinearQBits):
+            (
+                groupsize,
+                in_features,
+                out_features,
+                desc_act,
+                g_idx,
+                weight_dtype,
+                bits,
+                scales_dtype,
+                scales,
+                zp,
+                zeros,
+                int_weight,
+            ) = module.recover_qparms()
+            model._modules[name] = WeightOnlyLinear(
+                in_features,
+                out_features,
+                bits=bits,
+                groupsize=groupsize,
+                dtype="int",
+                zp=zp,
+                bias=module.bias is not None,
+                scale_dtype=scales_dtype,
+                g_idx=desc_act,
+                use_optimum_format=True,
+            )
+
+            # Setting g_idx is invalid when use_optimum_format is True, so set it again when g_idx is not None.
+            # https://github.com/intel/neural-compressor/blob/v2.5.dev2/neural_compressor/adaptor/torch_utils/
+            # model_wrapper.py#L343
+            model._modules[name].pack(
+                int_weight, scales, zeros, module.bias, g_idx=g_idx
+            )
+            if g_idx is not None:
+                model._modules[name].g_idx = g_idx
+
+        if len(list(module.children())) > 0:  # pylint: disable=E1101
+            _ = recover_export_model(module, current_key_name)
+        # Remove the last key for recursion
+        current_key_name.pop(-1)
+    return model
+
+
+def build_woq_model(model, quantization_config):
+    from neural_compressor.adaptor.torch_utils.util import set_module
+
+    for n, m in model.named_modules():
+        if "lm_head" in n or "output_layer" in n or "embed_out" in n:
+            continue
+        if isinstance(m, torch.nn.Linear):
+            zp = getattr(quantization_config, "zero_point", not getattr(quantization_config, "sym", False))
+            with init_empty_weights():
+                new_module = WeightOnlyLinear(
+                    m.in_features,
+                    m.out_features,
+                    quantization_config.bits,
+                    quantization_config.group_size,
+                    dtype="int",
+                    zp=zp,
+                    bias=m.bias is not None,
+                    g_idx=True,
+                    use_optimum_format=True,
+                )
+            set_module(model, n, new_module)
+    return model
+
+
+def convert_model_to_public(model):
+    # reorder weight and scales if they have been transposed
+    if model.device == "xpu":
+        for name, module in model.named_modules():
+            if isinstance(module, WeightOnlyQuantizedLinear):
+                if module.weight_transposed:
+                    module.qweight.data = module.qweight.t_().contiguous()
+                    module.scales.data = module.scales.t_().contiguous()
+                    module.weight_transposed = False
+    elif model.quantization_config.weight_dtype not in [
+        "fp8_e5m2",
+        "fp8_e4m3",
+        "nf4",
+        "fp4",
+        "int4_fullrange",
+    ]:
+        model = recover_export_model(model)
+
+
+def make_contiguous(model):
+    for param in model.parameters():
+        if param.data.ndimension() > 1:
+            param.data = param.data.contiguous()
+
+
+def save_low_bit(
+    self, save_directory: Union[str, os.PathLike], push_to_hub: bool = False, **kwargs
+):
+
+    assert hasattr(
+        self, "quantization_config"
+    ), f"Detected this model is not a low-bit model."
+
+    if os.path.isfile(save_directory):
+        logger.error(
+            f"Provided path ({save_directory}) should be a directory, not a file"
+        )
+        return
+
+    convert_model_to_public(self)
+    os.makedirs(save_directory, exist_ok=True)
+    # use transformers original `save_pretrained` function
+    del self.save_pretrained
+    make_contiguous(self)
+    self.save_pretrained(
+        save_directory=save_directory, push_to_hub=push_to_hub, **kwargs
+    )
+    self.save_pretrained = types.MethodType(save_low_bit, self)
+    # We conveniently save all the keys of the model to have them on hand,
+    # so that when using 'low_cpumem load',
+    # it's not necessary to load the entire model to extract its keys
+    # and we can avoid gc not triggered potentially.
+    all_checkpoint_keys = {"all_checkpoint_keys": list(self.state_dict().keys())}
+    json_file_path = os.path.join(save_directory, "all_checkpoint_keys.json")
+    with open(json_file_path, "w") as json_file:
+        json.dump(all_checkpoint_keys, json_file)
+    if push_to_hub:
+        use_auth_token = kwargs.pop("use_auth_token", None)
+
+        if use_auth_token is not None:
+            logger.warning.warn(
+                "The `use_auth_token` argument is deprecated and will be removed in v5 of Transformers.",
+                FutureWarning,
+            )
+            if token is not None:
+                raise ValueError(
+                    "`token` and `use_auth_token` are both specified. Please set only the argument `token`."
+                )
+            token = use_auth_token
+
+        if token is not None:
+            kwargs["token"] = token
+        commit_message = kwargs.pop("commit_message", None)
+        repo_id = kwargs.pop("repo_id", save_directory.split(os.path.sep)[-1])
+        repo_id = self._create_repo(repo_id, **kwargs)
+        files_timestamps = self._get_files_timestamps(save_directory)
+        self._upload_modified_files(
+            save_directory,
+            repo_id,
+            files_timestamps,
+            commit_message=commit_message,
+            token=kwargs.get("token"),
+        )
+    self.quantization_config.save_pretrained(save_directory, **kwargs)
+
+
+class _BaseQBitsAutoModelClass:
+    ORIG_MODEL = None
+    model_type_list = [
+        "llama",
+        "gptj",
+        "mpt",
+        "opt",
+        "gptneox",
+        "dolly",
+        "polyglot",
+        "starcoder",
+        "falcon",
+        "bloom",
+        "chatglm2",
+        "chatglm",
+        "baichuan",
+        "mistral",
+        "qwen",
+        "phi",
+        "whisper",
+        "qwen2",
+        "gemma",
+    ]
+
+    model_type_list_for_gptq = [
+        "llama",
+        "gptj",
+        "mpt",
+        "falcon",
+        "chatglm2",
+        "chatglm",
+        "baichuan",
+        "mistral",
+        "qwen",
+        "phi",
+    ]
+
+    @classmethod
+    def from_pretrained(cls, pretrained_model_name_or_path, *model_args, **kwargs):
+        # use for neuralspeed gguf
+        model_file = kwargs.pop("model_file", None)
+        if model_file is not None:
+            from neural_speed import Model
+
+            logger.info("Using Neural Speed to load the GGUF model...")
+
+            gguf_model_file = hf_hub_download(
+                pretrained_model_name_or_path, filename=model_file
+            )
+
+            if kwargs.get("model_type", False):
+                model_type = kwargs.get("model_type")
+            else:
+                model_config = hf_hub_download(
+                    pretrained_model_name_or_path, filename="config.json"
+                )
+                with open(model_config, "r", encoding="utf-8") as f:
+                    hparams = json.load(f)
+                    if "model_type" in hparams:
+                        model_type = hparams["model_type"]
+                    else:
+                        logger.error("Can't get model_type from this Hugginface repo.")
+                        exit(0)
+            logger.info("The model_type is {}".format(model_type))
+
+            if model_type not in cls.model_type_list:
+                logger.error(
+                    "Can't support this model_type. Please set the correct model_type, supported model_type: {}".format(
+                        cls.model_type_list
+                    )
+                )
+                exit(0)
+
+            model = Model()
+            model.init_from_bin(model_type, gguf_model_file)
+            return model
+
+        if kwargs.pop("use_embedding_runtime", False):
+            from intel_extension_for_transformers.transformers.runtime.compile.graph import (
+                Graph,
+            )
+            from intel_extension_for_transformers.transformers.runtime.compile import (
+                compile,
+                autocast,
+            )
+
+            cast_type = kwargs.get("cast_type", "native")
+            with autocast(cast_type):
+                model = compile(pretrained_model_name_or_path)
+
+            return model
+
+        device_map = kwargs.get("device_map", "cpu")
+        use_cpu = True if device_map == torch.device("cpu") or device_map == "cpu" else False
+        use_xpu = True if device_map == torch.device("xpu") or device_map == "xpu" else False
+        use_xpu = True if device_map == torch.device("hpu") or device_map == "hpu" else False
+
+        config = kwargs.pop("config", None)
+        model_hub = kwargs.pop("model_hub", "huggingface")
+
+        if not isinstance(config, PretrainedConfig):
+            if model_hub == "modelscope":
+                import modelscope # pylint: disable=E0401
+                config = modelscope.AutoConfig.from_pretrained(pretrained_model_name_or_path,
+                                            trust_remote_code=True)
+            else:
+                config, _ = AutoConfig.from_pretrained(
+                    pretrained_model_name_or_path,
+                    return_unused_kwargs=True,
+                    **kwargs,
+
+                )
+
+        quantization_config = kwargs.pop("quantization_config", None)
+        if kwargs.get("use_llm_runtime", None) is not None:
+            use_neural_speed = kwargs.pop("use_llm_runtime", True) and not use_xpu and not use_hpu
+            logger.warning(
+                "use_llm_runtime is deprecated in version 1.3.2, please use_neural_speed instead."
+            )
+        elif kwargs.get("use_neural_speed", None) is not None:
+            use_neural_speed = kwargs.pop("use_neural_speed", True) and not use_xpu and not use_hpu
+        else:
+            if hasattr(config, "model_type") == False:
+                logger.error(
+                    "Can't get the model_type. Please check the correct model_type"
+                )
+                exit(0)
+
+            if config.model_type in cls.model_type_list and not use_xpu and not use_hpu:
+                if (
+                    isinstance(quantization_config, GPTQConfig)
+                    and config.model_type not in cls.model_type_list_for_gptq
+                ):
+                    use_neural_speed = False
+                else:
+                    use_neural_speed = True
+            else:
+                use_neural_speed = False
+
+        if hasattr(config, "quantization_config") and not use_neural_speed:
+            if config.quantization_config is None:
+                logger.warning(
+                    "Quantization_config loading failed. If you want to load saved "
+                    "low bit model, please check your quantizate_config.json."
+                )
+            else:
+                logger.info(
+                    "quantization_config: {}".format(config.quantization_config)
+                )
+                try:
+                    model = cls.load_low_bit(
+                        pretrained_model_name_or_path,
+                        *model_args,
+                        config=config,
+                        **kwargs,
+                    )
+                    logger.info(
+                        "Saved low bit model loading successfully. Other input args "
+                        "will be ignored."
+                    )
+                    return model
+                except Exception as e:
+                    logger.error(e)
+                    logger.error(
+                        "Saved low bit model loading failed, please check your model."
+                    )
+                    exit(0)
+
+        import intel_extension_for_transformers.transformers.modeling.modeling_map
+
+        load_in_8bit = kwargs.pop("load_in_8bit", False)
+        load_in_4bit = kwargs.pop("load_in_4bit", False)
+        if isinstance(quantization_config, BitsAndBytesConfig):
+            model = cls.ORIG_MODEL.from_pretrained(
+                pretrained_model_name_or_path,
+                *model_args,
+                config=config,
+                quantization_config=quantization_config,
+                **kwargs,
+            )
+            return model
+        if load_in_8bit or load_in_4bit:
+            if (
+                is_accelerate_available()
+                and is_bitsandbytes_available()
+                and not use_cpu
+                and not use_xpu
+                and not use_hpu
+            ):
+                model = cls.ORIG_MODEL.from_pretrained(
+                    pretrained_model_name_or_path,
+                    *model_args,
+                    config=config,
+                    quantization_config=quantization_config,
+                    load_in_4bit=load_in_4bit,
+                    load_in_8bit=load_in_8bit,
+                    **kwargs,
+                )
+                logger.info("WeightOnlyQuant bitsandbytes done.")
+                return model
+            logger.info("{} device is used.".format(device_map))
+            if load_in_8bit or load_in_4bit or quantization_config is not None:
+                torch_dtype = kwargs.get(
+                    "torch_dtype", torch.float16 if use_xpu else torch.float32
+                )
+                if use_xpu:
+                    assert (
+                        torch_dtype == torch.float16
+                    ), "Intel GPU only support torch.float16 now, will support other dtype in future!"
+                    kwargs["torch_dtype"] = torch_dtype
+            if load_in_4bit:
+                if quantization_config is None:
+                    if use_neural_speed:
+                        # use wnf4_sfp32_cfp32_g32_sym by default
+                        quantization_config = RtnConfig(
+                            compute_dtype="fp32", weight_dtype="nf4"
+                        )
+                    else:
+                        quantization_config = RtnConfig(
+                            bits=4,
+                            compute_dtype=torch.float32 if
+                            (use_cpu and not CpuInfo().bf16
+                             and torch_dtype == torch.bfloat16) else convert_dtype_torch2str(torch_dtype),
+                            weight_dtype="nf4" if use_cpu else "int4_fullrange",
+                        )
+                else:
+                    assert (
+                        "4" in quantization_config.weight_dtype
+                        and convert_dtype_str2torch(quantization_config.compute_dtype)
+                        == torch_dtype
+                    ), "Quantization_config.weight_dtype should be 'nf4', 'int4_fullrange', 'int4_clip',"
+                    f"'fp4_e2m1' or 'fp4_e2m1_bnb' and compute_dtype should be {torch_dtype}."
+            elif load_in_8bit:
+                if quantization_config is None:
+                    if use_neural_speed:
+                        quantization_config = RtnConfig(
+                            compute_dtype="bf16" if CpuInfo().bf16 else "fp32", weight_dtype="int8"
+                        )
+                    else:
+                        quantization_config = RtnConfig(
+                            bits=8,
+                            compute_dtype=torch.float32 if
+                            (use_cpu and not CpuInfo().bf16
+                             and torch_dtype == torch.bfloat16) else convert_dtype_torch2str(torch_dtype),
+                            weight_dtype="int8",
+                        )
+                else:
+                    assert (
+                        quantization_config.weight_dtype == "int8"
+                        and quantization_config.compute_dtype == torch_dtype
+                    ), f"Quantization_config.weight_dtype should be 'int8' and compute_dtype should be {torch_dtype}."
+        if isinstance(quantization_config, MixedPrecisionConfig):
+            if (
+                quantization_config.dtype == "float16"
+                or quantization_config.dtype == "fp16"
+            ):
+                kwargs["torch_dtype"] = torch.float16
+            else:
+                kwargs["torch_dtype"] = torch.bfloat16
+            kwargs["low_cpu_mem_usage"] = True
+            try:
+                model = cls.ORIG_MODEL.from_pretrained(
+                    pretrained_model_name_or_path, *model_args, **kwargs
+                )
+                model.config.update({"low_cpu_mem_usage": True})
+            except NotImplementedError:
+                logger.info(
+                    "Failed to load models with `low_cpu_mem_usage` specified, "
+                    "will fall to traditional load method with higher memory consumption."
+                )
+                kwargs["low_cpu_mem_usage"] = False
+                model = cls.ORIG_MODEL.from_pretrained(
+                    pretrained_model_name_or_path, *model_args, config=config, **kwargs
+                )
+                model.config.update({"low_cpu_mem_usage": False})
+            model = model.to("cpu")
+            model.config.update({"device": "cpu"})
+            model.eval()
+            logger.info("Mixed Precision done.")
+        elif isinstance(
+            quantization_config,
+            (RtnConfig, AwqConfig, TeqConfig, GPTQConfig, AutoRoundConfig),
+        ):
+            logger.info("Applying Weight Only Quantization.")
+            if use_neural_speed:
+                logger.info("Using Neural Speed.")
+                quantization_config.post_init_runtime()
+                from neural_speed import Model
+
+                model = Model()
+                model.init( # pylint: disable=E1123
+                    pretrained_model_name_or_path,
+                    weight_dtype=quantization_config.weight_dtype,
+                    alg=quantization_config.scheme,
+                    group_size=quantization_config.group_size,
+                    scale_dtype=quantization_config.scale_dtype,
+                    compute_dtype=quantization_config.compute_dtype,
+                    use_ggml=quantization_config.use_ggml,
+                    use_quant=(
+                        quantization_config.use_quant
+                        if hasattr(quantization_config, "use_quant")
+                        else False
+                    ),
+                    use_gptq=quantization_config.quant_method.value == "gptq"
+                    or quantization_config.quant_method.value == "autoround",
+                    use_awq=quantization_config.quant_method.value == "awq",
+                    model_hub=model_hub,
+                )
+                model.quantization_config = quantization_config
+                return model
+            else:
+                if use_xpu:
+                    # TODO: if low_cpu_mem_uasge is True, gptj will have accuracy issue on CPU device.
+                    kwargs["low_cpu_mem_usage"] = True
+                    kwargs["device_map"] = "cpu"
+                    try:
+                        model = cls.ORIG_MODEL.from_pretrained(
+                            pretrained_model_name_or_path,
+                            *model_args,
+                            config=config,
+                            **kwargs,
+                        )
+                        model.config.update({"low_cpu_mem_usage": True})
+                    except NotImplementedError:
+                        logger.info(
+                            "Failed to load models with `low_cpu_mem_usage` specified, "
+                            "will fall to traditional load method with higher memory consumption."
+                        )
+                        kwargs["low_cpu_mem_usage"] = False
+                        config.torchscript = (
+                            True
+                            if quantization_config.quant_method.value in ["teq", "awq"]
+                            else False
+                        )
+                        model = cls.ORIG_MODEL.from_pretrained(
+                            pretrained_model_name_or_path,
+                            *model_args,
+                            config=config,
+                            **kwargs,
+                        )
+                        model.config.update({"low_cpu_mem_usage": False})
+                else:
+                    kwargs["low_cpu_mem_usage"] = True
+                    config.torchscript = (
+                        True
+                        if quantization_config.quant_method.value in ["teq", "awq"]
+                        else False
+                    )
+                    model = cls.ORIG_MODEL.from_pretrained(
+                        pretrained_model_name_or_path,
+                        *model_args,
+                        config=config,
+                        **kwargs,
+                    )
+                    model.config.update({"low_cpu_mem_usage": True})
+                model.eval()
+
+                if use_xpu:
+                    import intel_extension_for_pytorch
+
+                    assert (
+                        hasattr(torch, "xpu") and torch.xpu.is_available()
+                    ), "There is no xpu device in this system!"
+                    quantization_config.update(**{"device": "xpu"})
+                if (
+                    not torch.cuda.is_available()
+                    or device_map == "cpu"
+                    or device_map == torch.device("cpu")
+                ) and model.config.model_type == "chatglm":
+                    model = model.float()
+                if use_cpu:
+                    quantization_config.post_init_cpu()
+                elif use_xpu:
+                    quantization_config.post_init_xpu()
+                model = convert_to_quantized_model(
+                    model, quantization_config, device=device_map
+                )
+                quantization_config.remove_redundant_parameters()
+                model.config.quantization_config = quantization_config
+
+            # add quantization_config and save_low_bit to pretrained model dynamically
+            model.device_map = device_map
+            model.quantization_config = quantization_config
+
+            model.save_pretrained = types.MethodType(save_low_bit, model)
+            logger.info("WeightOnlyQuant done.")
+        elif isinstance(quantization_config, FP8Config) and use_hpu:
+            model = cls.ORIG_MODEL.from_pretrained(
+                pretrained_model_name_or_path,
+                *model_args,
+                config=config,
+            )
+            if quantization_config.approach == "dynamic":
+                from neural_compressor.torch.algorithms.habana_fp8 import quantize_dynamic
+                model = quantize_dynamic(model, quantization_config.precision, inplace=True)
+            elif quantization_config.approach == "static":
+                qconfig = INCFP8Config(w_dtype=quantization_config.precision, act_dtype=quantization_config.precision, approach="static")
+                if quantization_config.skip_lm_head:
+                    fp32_config = INCFP8Config(w_dtype="fp32", act_dtype="fp32")
+                    qconfig.set_local("lm_head", fp32_config)
+
+                # calibration function
+                calib_func = quantization_config.calib_func
+                tokenizer = quantization_config.tokenizer
+                if calib_func is None:
+                    if quantization_config.tokenizer is None:
+                        logger.error(
+                            "Please provide the tokenizer or provide calib_func directly,"
+                            + " the following is how to get tokenizer. \n"
+                            + " from transformer import AutoTokenizer \n"
+                            + " tokenizer = AutoTokenizer.from_pretrained(model_name_or_path) \n"
+                        )
+                        exit(0)
+
+                    calib_dataset = quantization_config.calib_dataset
+                    calib_shuffle = quantization_config.calib_shuffle
+                    calib_iters = quantization_config.calib_iters
+                    calib_padding = quantization_config.calib_padding
+                    calib_len = quantization_config.calib_len
+
+                    # dataset
+                    from datasets import load_dataset
+                    calib_dataset = load_dataset(calib_dataset, split="train").select(range(100))
+                    if calib_shuffle:
+                        calib_dataset = calib_dataset.shuffle(seed=42)
+                    calib_data = []
+                    for examples in calib_dataset:
+                        calib_data.append(
+                            tokenizer(
+                                examples["text"],
+                                return_tensors="pt",
+                                max_length=calib_len,
+                                padding="max_length",
+                                truncation=True
+                            )
+                        )
+
+                    def calib_func(model):
+                        for i, calib_input in enumerate(calib_data):
+                            if i >= calib_iters:
+                                break
+                            model(
+                                input_ids=calib_input["input_ids"].to('hpu'),
+                                attention_mask=calib_input["attention_mask"].to('hpu'),
+                            )
+                    calib_func = calib_func
+                model = quantize(model, qconfig, calib_func, inplace=True)
+            logger.info("FP8 Quantization done.")
+        elif isinstance(quantization_config, SmoothQuantConfig):
+            try:
+                import intel_extension_for_pytorch as ipex
+            except ImportError:
+                logger.warning(
+                    "Please install Intel Extension for PyTorch to accelerate the model inference."
+                )
+            assert (
+                ipex.__version__ >= "2.2.0+cpu"
+            ), "Please use Intel Extension for PyTorch >=2.2.0+cpu."
+
+            config.torchscript = True
+            config.use_cache = True
+            model = cls.ORIG_MODEL.from_pretrained(
+                pretrained_model_name_or_path,
+                *model_args,
+                config=config,
+                low_cpu_mem_usage=True,
+                torch_dtype=torch.float,
+                **kwargs,
+            )
+
+            if (
+                not torch.cuda.is_available()
+                or device_map == "cpu"
+                or device_map == torch.device("cpu")
+            ) and model.config.model_type == "chatglm":
+                model = model.float()
+            model.eval()
+            model_type = model.config.model_type.replace("_", "-")
+            if "llama" in model_type and transformers.__version__ >= "4.36.0":
+                quantization_config.ipex_opt_llm = False
+            logger.info("Applying SmoothQuant.")
+            # ipex.optimize_transformers
+            if quantization_config.ipex_opt_llm is None:
+                if model_type in IPEX_OPT_LLM_SUPPORTED:
+                    quantization_config.ipex_opt_llm = True
+                    logger.info(
+                        "quantization_config.ipex_opt_llm set to True and ipex.optimize_transformers is used."
+                    )
+                    logger.warning("The suggested transformers version is 4.35.2.")
+                else:
+                    quantization_config.ipex_opt_llm = False
+            if quantization_config.ipex_opt_llm:
+                qconfig = ipex.quantization.get_smooth_quant_qconfig_mapping(alpha=0.5)
+                model = ipex.optimize_transformers(
+                    model.eval(),
+                    quantization_config=qconfig,
+                    dtype=torch.float32,
+                    inplace=True,
+                    deployment_mode=False,
+                )
+                model.eval()
+
+            # past_key_values
+            num_beams = quantization_config.num_beams
+            if quantization_config.ipex_opt_llm:
+                past_key_values = generate_dummy_past_key_values_for_opt_llm(
+                    config=model.config, input_bs=1, num_beams=num_beams
+                )
+            else:
+                past_key_values = generate_dummy_past_key_values(
+                    config=model.config, input_bs=1
+                )
+
+            # calibration function
+            calib_func = quantization_config.calib_func
+            tokenizer = quantization_config.tokenizer
+            if calib_func is None:
+                if quantization_config.tokenizer is None:
+                    logger.error(
+                        "Please provide the tokenizer or provide calib_func directly,"
+                        + " the following is how to get tokenizer. \n"
+                        + " from transformer import AutoTokenizer \n"
+                        + " tokenizer = AutoTokenizer.from_pretrained(model_name_or_path) \n"
+                    )
+                    exit(0)
+
+                from datasets import load_dataset
+                from torch.utils.data import DataLoader
+
+                calib_dataset = quantization_config.calib_dataset
+                calib_shuffle = quantization_config.calib_shuffle
+                calib_iters = quantization_config.calib_iters
+                calib_padding = quantization_config.calib_padding
+                calib_len = quantization_config.calib_len
+                calib_pad_val = quantization_config.calib_pad_val
+                from torch.nn.functional import pad
+
+                calib_dataset = load_dataset(
+                    calib_dataset,
+                    split=(
+                        "test"
+                        if calib_dataset in ["mbpp", "openai_humaneval"]
+                        else "train"
+                    ),
+                )
+                if calib_shuffle:
+                    calib_dataset = calib_dataset.shuffle(seed=42)
+
+                def tokenize_function(examples):
+                    if "code" in examples:
+                        example = tokenizer(examples["code"])
+                    elif "prompt" in examples:
+                        example = tokenizer(examples["prompt"])
+                    elif "text" in examples:
+                        example = tokenizer(examples["text"])
+                    else:
+                        logger.error(
+                            "Please check dataset prompt identifier,"
+                            + " NeelNanda/pile-10k is default used calibration dataset."
+                        )
+                        exit(0)
+                    return example
+
+                def collate_batch(batch):
+                    position_ids_padded = []
+                    input_ids_padded = []
+                    last_ind = []
+                    attention_mask_padded = []
+                    for text in batch:
+                        input_ids = text["input_ids"]
+                        if not calib_padding:
+                            input_ids = (
+                                input_ids[: int(calib_len)]
+                                if len(input_ids) > int(calib_len)
+                                else input_ids
+                            )  # no_padding
+                        else:
+                            pad_len = calib_len - input_ids.shape[0]
+                            input_ids = pad(
+                                input_ids, (0, pad_len), value=calib_pad_val
+                            )
+
+                        last_ind.append(input_ids.shape[0] - 1)
+                        if model_type in ["bloom", "qwen"]:
+                            attention_mask = torch.ones(len(input_ids) + 1)
+                            attention_mask[0] = 0
+                        else:
+                            attention_mask = torch.ones(len(input_ids))
+                        position_ids = torch.arange(len(input_ids))
+                        input_ids_padded.append(input_ids)
+                        attention_mask_padded.append(attention_mask)
+                        position_ids_padded.append(position_ids)
+                    if model_type in MODEL_TYPES_REQUIRING_POSITION_IDS:
+                        return (
+                            {
+                                "input_ids": torch.vstack(input_ids_padded),
+                                "attention_mask": torch.vstack(attention_mask_padded),
+                                "position_ids": torch.vstack(position_ids_padded),
+                                "past_key_values": past_key_values,
+                            },
+                            torch.tensor(last_ind),
+                        )
+                    else:
+                        return (
+                            {
+                                "input_ids": torch.vstack(input_ids_padded),
+                                "attention_mask": torch.vstack(attention_mask_padded),
+                                "past_key_values": past_key_values,
+                            },
+                            torch.tensor(last_ind),
+                        )
+
+                def collate_batch_for_chatglm(batch):
+                    last_ind = []
+                    for text in batch:
+                        input_ids = torch.vstack([text["input_ids"]])
+                        if re.search(
+                            "THUDM/chatglm-6b", model.config.auto_map["AutoConfig"]
+                        ):
+                            input_ids = (
+                                input_ids[:, :calib_len]
+                                if input_ids.shape[1] > calib_len
+                                else input_ids
+                            )
+                            eos = torch.tensor([130001, 130004]).repeat(1, 1)
+                            input_ids = torch.cat((input_ids, eos), 1)
+                        else:
+                            input_ids = (
+                                input_ids[:, :calib_len]
+                                if input_ids.shape[1] > calib_len
+                                else input_ids
+                            )
+                        prepared_inputs = model.prepare_inputs_for_generation(input_ids)
+                        attention_mask = torch.ones_like(input_ids)
+                        last_ind.append(input_ids.shape[1] - 1)
+                    return (
+                        {
+                            "input_ids": input_ids,
+                            "attention_mask": attention_mask,
+                            "position_ids": prepared_inputs["position_ids"],
+                            "past_key_values": past_key_values,
+                        },
+                        torch.tensor(last_ind),
+                    )
+
+                tokenized_dataset = calib_dataset.map(tokenize_function, batched=True)
+                tokenized_dataset.set_format(type="torch", columns=["input_ids"])
+                if model_type == "chatglm":
+                    calib_dataloader = DataLoader(
+                        tokenized_dataset,
+                        batch_size=1,
+                        shuffle=False,
+                        collate_fn=collate_batch_for_chatglm,
+                    )
+                else:
+                    calib_dataloader = DataLoader(
+                        tokenized_dataset,
+                        batch_size=1,
+                        shuffle=False,
+                        collate_fn=collate_batch,
+                    )
+
+                def calib_func(model):
+                    with torch.no_grad():
+                        for i, (inputs, last_ind) in enumerate(calib_dataloader):
+                            if i >= calib_iters:
+                                break
+                            if model_type in MODEL_TYPES_REQUIRING_POSITION_IDS:
+                                model(
+                                    input_ids=inputs["input_ids"],
+                                    past_key_values=inputs["past_key_values"],
+                                    position_ids=inputs["position_ids"],
+                                    attention_mask=inputs["attention_mask"],
+                                )
+                            else:
+                                model(
+                                    input_ids=inputs["input_ids"],
+                                    past_key_values=inputs["past_key_values"],
+                                    attention_mask=inputs["attention_mask"],
+                                )
+
+                logger.info(
+                    "The default calibration function is used, "
+                    + "the calibration dataset is NeelNanda/pile-10k, "
+                    + "batchsize is 1 and calibration iteration is 100."
+                )
+                calib_func = calib_func
+
+            # example_inputs
+            example_inputs = quantization_config.example_inputs
+            if example_inputs is None:
+                for i, (inputs, last_ind) in enumerate(calib_dataloader):
+                    if model_type in MODEL_TYPES_REQUIRING_POSITION_IDS:
+                        example_inputs = {
+                            "input_ids": inputs["input_ids"],
+                            "attention_mask": inputs["attention_mask"],
+                            "position_ids": inputs["position_ids"],
+                            "past_key_values": inputs["past_key_values"],
+                        }
+                    else:
+                        example_inputs = {
+                            "input_ids": inputs["input_ids"],
+                            "attention_mask": inputs["attention_mask"],
+                            "past_key_values": inputs["past_key_values"],
+                        }
+                    break
+
+            # call inc sq
+            from neural_compressor import PostTrainingQuantConfig, quantization
+
+            conf = PostTrainingQuantConfig(
+                backend=quantization_config.backend,  # default is ipex
+                excluded_precisions=quantization_config.excluded_precisions,
+                op_type_dict=quantization_config.op_type_dict,
+                op_name_dict=quantization_config.op_name_dict,
+                recipes=quantization_config.recipes,
+                example_inputs=example_inputs,
+            )
+            model = quantization.fit(
+                model,
+                conf,
+                calib_func=calib_func,
+                calib_dataloader=(
+                    calib_dataloader
+                    if quantization_config.recipes["smooth_quant_args"]["alpha"]
+                    == "auto"
+                    else None
+                ),
+            )
+            logger.info("SmoothQuant done.")
+        else:
+            model = cls.ORIG_MODEL.from_pretrained(
+                pretrained_model_name_or_path, *model_args, config=config, **kwargs
+            )
+            if (
+                not torch.cuda.is_available()
+                or device_map == "cpu"
+                or device_map == torch.device("cpu")
+            ) and model.config.model_type == "chatglm":
+                model = model.float()
+
+            model.eval()
+        return model
+
+    @classmethod
+    def load_low_bit(cls, pretrained_model_name_or_path, *model_args, **kwargs):
+        """
+        Load a low bit optimized model (including INT4, INT5 and INT8) from a saved ckpt.
+        :param pretrained_model_name_or_path: str value, Path to load the optimized model ckpt.
+        # :param optimize_model: boolean value, Whether to further optimize the low_bit llm model.
+        #                        Default to be True.
+        :return: a model instance
+        """
+        from transformers.modeling_utils import (
+            no_init_weights,
+            get_checkpoint_shard_files,
+            _add_variant,
+        )
+        from transformers.dynamic_module_utils import (
+            resolve_trust_remote_code,
+            get_class_from_dynamic_module,
+        )
+        from transformers.models.auto.configuration_auto import AutoConfig
+        from transformers.utils import (
+            ContextManagers,
+            cached_file,
+            download_url,
+            extract_commit_hash,
+            is_remote_url,
+        )
+        from transformers.generation.configuration_utils import GenerationConfig
+        from transformers.models.auto.auto_factory import _get_model_class
+        from accelerate.big_modeling import init_empty_weights
+
+        # Autofactory
+        kwargs_orig = copy.deepcopy(kwargs)
+        # modules_to_not_convert = kwargs.pop("modules_to_not_convert", None)
+        trust_remote_code = kwargs.pop("trust_remote_code", None)
+        # Maybe needed when extract_local_archive_file
+        subfolder = kwargs.get("subfolder", "")
+        variant = kwargs.get("variant", None)
+        offload_folder = kwargs.get("offload_folder", None)
+        offload_state_dict = kwargs.get("offload_state_dict", False)
+        torch_dtype = kwargs.pop("torch_dtype", "auto")
+        cache_dir = kwargs.get("cache_dir", None)
+        force_download = kwargs.get("force_download", False)
+        proxies = kwargs.get("proxies", None)
+        resume_download = kwargs.get("resume_download", False)
+        local_files_only = kwargs.get("local_files_only", False)
+        token = kwargs.get("token", None)
+        from_pipeline = kwargs.get("_from_pipeline", None)
+        from_auto_class = kwargs.get("_from_auto", False)
+        revision = kwargs.get("revision", "main")
+        commit_hash = kwargs.pop("_commit_hash", None)
+        _fast_init = kwargs.get("_fast_init", True)
+        device_map = kwargs.pop("device_map", "auto")
+        use_safetensors = kwargs.get("use_safetensors", None)
+
+        if use_safetensors is None and not is_safetensors_available():
+            use_safetensors = False
+
+        use_cpu = True if device_map == torch.device("cpu") or device_map == "cpu" else False
+        use_xpu = True if device_map == torch.device("xpu") or device_map == "xpu" else False
+
+        user_agent = {
+            "file_type": "model",
+            "framework": "pytorch",
+            "from_auto_class": from_auto_class,
+        }
+        if from_pipeline is not None:
+            user_agent["using_pipeline"] = from_pipeline
+
+        # if torch_dtype=auto was passed here, ensure to pass it on
+        if kwargs_orig.get("torch_dtype", None) == "auto":
+            kwargs["torch_dtype"] = "auto"
+        config = kwargs.pop("config", None)
+        quantization_config = config.quantization_config
+
+        if quantization_config["quant_method"] == "rtn":
+            quantization_config = RtnConfig.from_dict(quantization_config)
+        elif quantization_config["quant_method"] == "awq":
+            quantization_config = AwqConfig.from_dict(quantization_config)
+        elif quantization_config["quant_method"] == "teq":
+            quantization_config = TeqConfig.from_dict(quantization_config)
+        elif quantization_config["quant_method"] == "gptq":
+            quantization_config = GPTQConfig.from_dict(quantization_config)
+        elif quantization_config["quant_method"] == "autoround":
+            quantization_config = AutoRoundConfig.from_dict(quantization_config)
+        assert (
+            quantization_config is not None
+        ), "Detect this model is not a low-bit model."
+
+        if commit_hash is None:
+            if not isinstance(config, PretrainedConfig):
+                # We make a call to the config file first (which may be absent)
+                # to get the commit hash as soon as possible.
+                resolved_config_file = cached_file(
+                    pretrained_model_name_or_path,
+                    "config.json",
+                    cache_dir=cache_dir,
+                    force_download=force_download,
+                    resume_download=resume_download,
+                    proxies=proxies,
+                    local_files_only=local_files_only,
+                    token=token,
+                    revision=revision,
+                    subfolder=subfolder,
+                    _raise_exceptions_for_missing_entries=False,
+                    _raise_exceptions_for_connection_errors=False,
+                )
+                commit_hash = extract_commit_hash(resolved_config_file, commit_hash)
+            else:
+                commit_hash = getattr(config, "_commit_hash", None)
+
+        has_remote_code = (
+            hasattr(config, "auto_map") and cls.ORIG_MODEL.__name__ in config.auto_map
+        )
+
+        has_local_code = type(config) in cls.ORIG_MODEL._model_mapping.keys()
+        trust_remote_code = resolve_trust_remote_code(
+            trust_remote_code,
+            pretrained_model_name_or_path,
+            has_local_code,
+            has_remote_code,
+        )
+        if has_remote_code and trust_remote_code:
+            class_ref = config.auto_map[cls.ORIG_MODEL.__name__]
+            model_class = get_class_from_dynamic_module(
+                class_ref, pretrained_model_name_or_path, **kwargs
+            )
+            if os.path.isdir(pretrained_model_name_or_path):
+                model_class.register_for_auto_class(cls.ORIG_MODEL.__name__)
+            else:
+                cls.ORIG_MODEL.register(config.__class__, model_class, exist_ok=True)
+        elif type(config) in cls.ORIG_MODEL._model_mapping.keys():
+            model_class = _get_model_class(config, cls.ORIG_MODEL._model_mapping)
+
+        # This variable will flag if we're loading a sharded checkpoint. In this case the archive file is just the
+        # index of the files.
+        is_sharded = False
+        sharded_metadata = None
+        if pretrained_model_name_or_path is not None:
+            pretrained_model_name_or_path = str(pretrained_model_name_or_path)
+            is_local = os.path.isdir(pretrained_model_name_or_path)
+            if is_local:
+                if os.path.isfile(
+                    os.path.join(
+                        pretrained_model_name_or_path,
+                        subfolder,
+                        _add_variant(WEIGHTS_NAME, variant),
+                    )
+                ):
+                    # Load from a PyTorch checkpoint
+                    archive_file = os.path.join(
+                        pretrained_model_name_or_path,
+                        subfolder,
+                        _add_variant(WEIGHTS_NAME, variant),
+                    )
+                elif os.path.isfile(
+                    os.path.join(
+                        pretrained_model_name_or_path,
+                        subfolder,
+                        _add_variant(WEIGHTS_INDEX_NAME, variant),
+                    )
+                ):
+                    # Load from a sharded PyTorch checkpoint
+                    archive_file = os.path.join(
+                        pretrained_model_name_or_path,
+                        subfolder,
+                        _add_variant(WEIGHTS_INDEX_NAME, variant),
+                    )
+                    is_sharded = True
+                elif os.path.isfile(
+                    os.path.join(
+                        pretrained_model_name_or_path,
+                        subfolder,
+                        _add_variant(SAFE_WEIGHTS_NAME, variant),
+                    )
+                ):
+                    # Load from a safetensors checkpoint
+                    archive_file = os.path.join(
+                        pretrained_model_name_or_path,
+                        subfolder,
+                        _add_variant(SAFE_WEIGHTS_NAME, variant),
+                    )
+                elif os.path.isfile(
+                    os.path.join(
+                        pretrained_model_name_or_path,
+                        subfolder,
+                        _add_variant(SAFE_WEIGHTS_INDEX_NAME, variant),
+                    )
+                ):
+                    # Load from a safetensors checkpoint
+                    archive_file = os.path.join(
+                        pretrained_model_name_or_path,
+                        subfolder,
+                        _add_variant(SAFE_WEIGHTS_INDEX_NAME, variant),
+                    )
+                    is_sharded = True
+            elif os.path.isfile(os.path.join(subfolder, pretrained_model_name_or_path)):
+                archive_file = pretrained_model_name_or_path
+                is_local = True
+            elif is_remote_url(pretrained_model_name_or_path):
+                filename = pretrained_model_name_or_path
+                resolved_archive_file = download_url(pretrained_model_name_or_path)
+            else:
+                if use_safetensors is not False:
+                    filename = _add_variant(SAFE_WEIGHTS_NAME, variant)
+                else:
+                    filename = _add_variant(WEIGHTS_NAME, variant)
+                try:
+                    # Load from URL or cache if already cached
+                    cached_file_kwargs = {
+                        "cache_dir": cache_dir,
+                        "force_download": force_download,
+                        "proxies": proxies,
+                        "resume_download": resume_download,
+                        "local_files_only": local_files_only,
+                        "token": token,
+                        "user_agent": user_agent,
+                        "revision": revision,
+                        "subfolder": subfolder,
+                        "_raise_exceptions_for_gated_repo": False,
+                        "_raise_exceptions_for_missing_entries": False,
+                        "_commit_hash": commit_hash,
+                    }
+                    resolved_archive_file = cached_file(pretrained_model_name_or_path, filename, **cached_file_kwargs)
+
+                    # Since we set _raise_exceptions_for_missing_entries=False, we don't get an exception but a None
+                    # result when internet is up, the repo and revision exist, but the file does not.
+                    if resolved_archive_file is None and filename == _add_variant(SAFE_WEIGHTS_NAME, variant):
+                        # Maybe the checkpoint is sharded, we try to grab the index name in this case.
+                        resolved_archive_file = cached_file(
+                            pretrained_model_name_or_path,
+                            _add_variant(SAFE_WEIGHTS_INDEX_NAME, variant),
+                            **cached_file_kwargs,
+                        )
+                        if resolved_archive_file is not None:
+                            is_sharded = True
+                        elif use_safetensors:
+                            raise EnvironmentError(
+                                f"{pretrained_model_name_or_path} does not appear to have a file named"
+                                f" {_add_variant(SAFE_WEIGHTS_NAME, variant)} or "
+                                f"{_add_variant(SAFE_WEIGHTS_INDEX_NAME, variant)} "
+                                "and thus cannot be loaded with `safetensors`. Please make sure that the model has "
+                                "been saved with `safe_serialization=True` or do not set `use_safetensors=True`."
+                            )
+                        else:
+                            # This repo has no safetensors file of any kind, we switch to PyTorch.
+                            filename = _add_variant(WEIGHTS_NAME, variant)
+                            resolved_archive_file = cached_file(
+                                pretrained_model_name_or_path, filename, **cached_file_kwargs
+                            )
+                    if resolved_archive_file is None and filename == _add_variant(WEIGHTS_NAME, variant):
+                        # Maybe the checkpoint is sharded, we try to grab the index name in this case.
+                        resolved_archive_file = cached_file(
+                            pretrained_model_name_or_path,
+                            _add_variant(WEIGHTS_INDEX_NAME, variant),
+                            **cached_file_kwargs,
+                        )
+                        if resolved_archive_file is not None:
+                            is_sharded = True
+
+                    if resolved_archive_file is None:
+                        # Otherwise, maybe there is a TF or Flax model file.  We try those to give a helpful error
+                        # message.
+                        has_file_kwargs = {
+                            "revision": revision,
+                            "proxies": proxies,
+                            "token": token,
+                        }
+                        if variant is not None and has_file(
+                            pretrained_model_name_or_path, WEIGHTS_NAME, **has_file_kwargs
+                        ):
+                            raise EnvironmentError(
+                                f"{pretrained_model_name_or_path} does not appear to have a file named"
+                                f" {_add_variant(WEIGHTS_NAME, variant)} but there is a file without the variant"
+                                f" {variant}. Use `variant=None` to load this model from those weights."
+                            )
+                        else:
+                            raise EnvironmentError(
+                                f"{pretrained_model_name_or_path} does not appear to have a file named"
+                                f" {_add_variant(WEIGHTS_NAME, variant)}."
+                            )
+                except EnvironmentError:
+                    # Raise any environment error raise by `cached_file`. It will have a helpful error message adapted
+                    # to the original exception.
+                    raise
+                except Exception as e:
+                    # For any other exception, we throw a generic error.
+                    raise EnvironmentError(
+                        f"Can't load the model for '{pretrained_model_name_or_path}'. If you were trying to load it"
+                        " from 'https://huggingface.co/models', make sure you don't have a local directory with the"
+                        f" same name. Otherwise, make sure '{pretrained_model_name_or_path}' is the correct path to a"
+                        f" directory containing a file named {_add_variant(WEIGHTS_NAME, variant)}."
+                    ) from e
+
+            if is_local:
+                logger.info(f"loading weights file {archive_file}")
+                resolved_archive_file = archive_file
+            else:
+                logger.info(
+                    f"loading weights file {filename} from cache at {resolved_archive_file}"
+                )
+        else:
+            resolved_archive_file = None
+
+        # We'll need to download and cache each checkpoint shard if the checkpoint is sharded.
+        if is_sharded:
+            # rsolved_archive_file becomes a list of files that point to the different checkpoint shards in this case.
+            resolved_archive_file, sharded_metadata = get_checkpoint_shard_files(
+                pretrained_model_name_or_path,
+                resolved_archive_file,
+                cache_dir=cache_dir,
+                force_download=force_download,
+                proxies=proxies,
+                resume_download=resume_download,
+                local_files_only=local_files_only,
+                token=token,
+                user_agent=user_agent,
+                revision=revision,
+                subfolder=subfolder,
+                _commit_hash=commit_hash,
+            )
+
+        # set dtype to instantiate the model under:
+        # 1. If torch_dtype is not None, we use that dtype
+        # 2. If torch_dtype is "auto", we auto-detect dtype from the loaded state_dict,
+        #    by checking its first weights entry that is of a floating type
+        #    - we assume all floating dtype weights are of the same dtype
+        # we also may have config.torch_dtype available, but we won't rely on it till v5
+        dtype_orig = None
+        if torch_dtype is not None:
+            if isinstance(torch_dtype, str):
+                if torch_dtype == "auto":
+                    if (
+                        hasattr(config, "torch_dtype")
+                        and config.torch_dtype is not None
+                    ):
+                        torch_dtype = config.torch_dtype
+                    else:
+                        if is_sharded and "dtype" in sharded_metadata:
+                            torch_dtype = sharded_metadata["dtype"]
+                        else:
+                            torch_dtype = torch.float32
+                else:
+                    assert (
+                        False
+                    ), f'`torch_dtype` can be either `torch.dtype` or `"auto"`, but received {torch_dtype}'
+            dtype_orig = model_class._set_default_torch_dtype(torch_dtype)
+        if quantization_config.compute_dtype is None:
+            if use_xpu:
+                quantization_config.compute_dtype = \
+                    "fp16" if (torch_dtype is None or
+                               torch_dtype == torch.bfloat16) \
+                    else convert_dtype_torch2str(torch_dtype)
+            else:
+                quantization_config.compute_dtype = \
+                    "fp32" if (torch_dtype is None or
+                               (not CpuInfo().bf16 and torch_dtype == torch.bfloat16) or
+                               (torch_dtype == torch.float16)) \
+                    else convert_dtype_torch2str(torch_dtype)
+        else:
+            if ((not CpuInfo().bf16 and quantization_config.compute_dtype == "bf16")
+                    or (use_cpu and quantization_config.compute_dtype == "fp16")):
+                quantization_config.compute_dtype = "fp32"
+        if quantization_config.scale_dtype is None:
+            quantization_config.scale_dtype = "fp32"
+        if quantization_config.weight_dtype is None:
+            quantization_config.weight_dtype = "int4_clip"
+
+        # Pretrained Model
+        init_contexts = [no_init_weights(_enable=_fast_init)]
+        init_contexts.append(init_empty_weights())
+
+        with ContextManagers(init_contexts):
+            model = model_class(config, *model_args, **kwargs)
+
+        if quantization_config.weight_dtype not in [
+            "fp8_e5m2",
+            "fp8_e4m3",
+            "fp4",
+            "nf4",
+            "int4_fullrange",
+        ]:
+            model = build_woq_model(model, quantization_config)
+        else:
+            model = replace_linear(
+                model,
+                quantization_config=quantization_config,
+                device="cpu" if device_map == "auto" else device_map,
+                empty_weights=True,
+            )
+
+        if is_sharded:
+            loaded_state_dict_keys = sharded_metadata["all_checkpoint_keys"]
+        else:
+            # Time to load the checkpoint
+            state_dict = load_state_dict(resolved_archive_file)
+            loaded_state_dict_keys = list(state_dict.keys())
+
+        # restore default dtype
+        if dtype_orig is not None:
+            torch.set_default_dtype(dtype_orig)
+        (
+            model,
+            missing_keys,
+            unexpected_keys,
+            mismatched_keys,
+            offload_index,
+            error_msgs,
+        ) = model_class._load_pretrained_model(
+            model,
+            None,
+            loaded_state_dict_keys,  # XXX: rename?
+            resolved_archive_file,
+            pretrained_model_name_or_path,
+            sharded_metadata=sharded_metadata,
+            _fast_init=_fast_init,
+            low_cpu_mem_usage=True,
+            offload_folder=offload_folder,
+            offload_state_dict=offload_state_dict,
+            dtype=torch_dtype,
+            keep_in_fp32_modules=[],
+        )
+
+        # make sure token embedding weights are still tied if needed
+        model.tie_weights()
+
+        # Set model in evaluation mode to deactivate DropOut modules by default
+        model.eval()
+        if quantization_config.weight_dtype not in [
+            "fp8_e5m2",
+            "fp8_e4m3",
+            "nf4",
+            "fp4",
+            "int4_fullrange",
+        ]:
+            model = replace_linear(
+                model.float(),
+                quantization_config=quantization_config,
+                device="cpu" if device_map == "auto" else device_map,
+                empty_weights=True,
+            )
+
+        if (not use_xpu and torch_dtype == torch.float16) or (not use_xpu and not CpuInfo().bf16
+                                                              and torch_dtype == torch.bfloat16):
+            model.to(dtype=torch.float32)
+
+        # If it is a model with generation capabilities, attempt to load the generation config
+        if model.can_generate():
+            try:
+                model.generation_config = GenerationConfig.from_pretrained(
+                    pretrained_model_name_or_path,
+                    subfolder=subfolder,
+                    **kwargs,
+                )
+            except (OSError, TypeError):
+                pass
+        for param in model.parameters():
+            param.requires_grad_(False)
+        if device_map == "xpu":
+            model = model.to("xpu")
+        model.quantization_config = quantization_config
+        model.save_pretrained = types.MethodType(save_low_bit, model)
+        return model
+
+
+class AutoModelForCausalLM(_BaseQBitsAutoModelClass):
+    ORIG_MODEL = transformers.AutoModelForCausalLM
+
+
+class AutoModel(_BaseQBitsAutoModelClass):
+    ORIG_MODEL = transformers.AutoModel
+
+
+class AutoModelForSeq2SeqLM(_BaseQBitsAutoModelClass):
+    ORIG_MODEL = transformers.AutoModelForSeq2SeqLM