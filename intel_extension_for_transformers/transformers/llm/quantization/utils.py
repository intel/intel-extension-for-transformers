#!/usr/bin/env python
# -*- coding: utf-8 -*-
#
# Copyright (c) 2023 Intel Corporation
#
# Licensed under the Apache License, Version 2.0 (the "License");
# you may not use this file except in compliance with the License.
# You may obtain a copy of the License at
#
#   http://www.apache.org/licenses/LICENSE-2.0
#
# Unless required by applicable law or agreed to in writing, software
# distributed under the License is distributed on an "AS IS" BASIS,
# WITHOUT WARRANTIES OR CONDITIONS OF ANY KIND, either express or implied.
# See the License for the specific language governing permissions and
# limitations under the License.


import gc
import logging
import math
import os

from accelerate import init_empty_weights
from datasets import load_dataset
from neural_compressor import quantization
from neural_compressor.torch.algorithms.weight_only.autoround import (
    get_autoround_default_run_fn,
)
from neural_compressor.torch.algorithms.weight_only.modules import WeightOnlyLinear
from neural_compressor.torch.quantization import (
    AutoRoundConfig,
    AWQConfig,
    GPTQConfig,
    HQQConfig,
    RTNConfig,
    SmoothQuantConfig,
    TEQConfig,
    convert,
    prepare,
    quantize,
)
from neural_compressor.utils.utility import LazyImport
from transformers import AutoTokenizer

from intel_extension_for_transformers.tools.utils import (
    is_autoround_available,
    is_ipex_available,
)

from ...utils import CpuInfo
from .sq_utils import (
    IPEX_OPT_LLM_SUPPORTED,
    MODEL_TYPES_REQUIRING_POSITION_IDS,
    generate_dummy_past_key_values,
    generate_dummy_past_key_values_for_opt_llm,
    get_dataloader,
)

if is_ipex_available():
    import intel_extension_for_pytorch as ipex

if is_autoround_available():
    from auto_round.export.export_to_itrex.model_wrapper import (
        WeightOnlyLinear as auto_round_woqlinear,
    )  # pylint: disable=E0401

torch = LazyImport("torch")


logger = logging.getLogger(__name__)


DTYPE_BITS_MAPPING = {
    "nf4": 4,
    "fp4_e2m1_bnb": 4,
    "fp4_e2m1": 4,
    "int4_fullrange": 4,
    "int4_clip": 4,
    "fp8_e5m2": 8,
    "fp8_e4m3": 8,
    "int8": 8,
}


def unpack_weight(qweight, scales, qzeros, q_config):
    sym = q_config.sym
    bits = q_config.bits
    wf = torch.tensor(list(range(0, 32, bits)), dtype=torch.int32).unsqueeze(0)

    zeros = torch.bitwise_right_shift(
        torch.unsqueeze(qzeros, 2).expand(-1, -1, 32 // bits), wf.unsqueeze(0)
    ).to(torch.int16 if bits == 8 else torch.int8)
    torch.bitwise_and(zeros, (2**bits) - 1, out=zeros)
    if bits == 8:
        zeros = zeros.to(torch.int8 if sym else torch.uint8)
    # due to INC minus one
    zeros = zeros + 1
    try:
        zeros = zeros.reshape(scales.shape)
    except:
        # zeros and scales have different iteam numbers.
        # remove 1 (due to 0 + 1 in line 68)
        zeros = zeros[zeros != 1]
        zeros = zeros.reshape(scales.shape)

    # due to INC asym return torch.uint8 but backend request int8,
    # change it to int8 with offset 128
    if not sym and bits == 8:
        zeros = (zeros.to(torch.int32) - 128).to(torch.int8)

    weight = torch.bitwise_right_shift(
        torch.unsqueeze(qweight, 1).expand(-1, 32 // bits, -1), wf.unsqueeze(-1)
    ).to(torch.int16 if bits == 8 else torch.int8)
    torch.bitwise_and(weight, (2**bits) - 1, out=weight)
    if bits == 8:
        # due to INC add shift bias for sym
        if sym:
            shift_bias = 2 ** (bits - 1)
            weight -= shift_bias
        weight = weight.to(torch.int8 if sym else torch.uint8)
        # due to INC asym return torch.uint8 but backend request int8,
        # change it to int8 with offset 128
        if not sym:
            weight = (weight.to(torch.int32) - 128).to(torch.int8)
    return weight.contiguous(), scales.contiguous(), zeros.contiguous()


def replace_linear(
    model,
    modules_to_not_convert=None,
    current_key_name=None,
    quantization_config=None,
    device="cpu",
    empty_weights=False,
):
    if modules_to_not_convert is None:
        # output_layer is chatglm last layer name
        # embed_out is dolly_v2 last layer name
        modules_to_not_convert = ["lm_head", "output_layer", "embed_out"]
    if quantization_config.llm_int8_skip_modules:
        modules_to_not_convert = modules_to_not_convert.extend(
            quantization_config.llm_int8_skip_modules
        )
    model, is_replaced = _replace_linear(
        model,
        modules_to_not_convert,
        current_key_name,
        quantization_config,
        device=device,
        empty_weights=empty_weights,
    )

    if not is_replaced:
        logger.warning(
            "You are loading your model in 8bit or 4bit but no linear modules were found in your model."
            " Please double check your model architecture, or submit an issue on github if you think this is"
            " a bug."
        )

    return model


def _replace_linear(
    model,
    modules_to_not_convert=None,
    current_key_name=None,
    quantization_config=None,
    is_replaced=False,
    device="cpu",
    empty_weights=False,
):
    """Private method that wraps the recursion for module replacement.

    Returns the converted model and a boolean that indicates if the conversion has been successfully or not.
    """
    for name, module in model.named_children():
        if current_key_name is None:
            current_key_name = []
        current_key_name.append(name)
        is_removed = False
        use_optimum_format = getattr(
            module, "use_optimum_format", False
        ) or quantization_config.weight_dtype not in [
            "fp8_e5m2",
            "fp8_e4m3",
            "fp4",
            "nf4",
            "int4_fullrange",
        ]

        if (
            isinstance(module, torch.nn.Linear)
            or isinstance(module, WeightOnlyLinear)
            or (is_autoround_available() and isinstance(module, auto_round_woqlinear))
            or (
                is_ipex_available()
                and isinstance(module, ipex.nn.utils._weight_prepack._IPEXLinear)
            )
        ) and (name not in modules_to_not_convert):
            # Check if the current key is not in the `modules_to_not_convert`
            if not any(
                key in ".".join(current_key_name) for key in modules_to_not_convert
            ):
                with init_empty_weights():
                    in_features = module.in_features
                    out_features = module.out_features
                    if (
                        device == "cpu"
                        or device == torch.device("cpu")
                        or device == "auto"
                    ):
                        if is_ipex_available() and quantization_config.use_ipex:
                            from intel_extension_for_pytorch.nn.modules import (
                                WeightOnlyQuantizedLinear as ipex_linear,
                            )
                            from intel_extension_for_pytorch.utils.weight_only_quantization import (
                                _convert_optimum_format_to_desired,
                            )

                            qweight, scales, qzeros = (
                                _convert_optimum_format_to_desired(
                                    module.qweight, module.scales, module.qzeros
                                )
                            )

                            weight_dtype = {
                                4: ipex.quantization.WoqWeightDtype.INT4,
                                8: ipex.quantization.WoqWeightDtype.INT8,
                            }
                            compute_dtype = {
                                "fp32": ipex.quantization.WoqLowpMode.NONE,  # follow the activation datatype.
                                "bf16": ipex.quantization.WoqLowpMode.BF16,
                                "fp16": ipex.quantization.WoqLowpMode.FP16,
                                "int8": ipex.quantization.WoqLowpMode.INT8,
                            }

                            ipex_qconfig_mapping = ipex.quantization.get_weight_only_quant_qconfig_mapping(
                                weight_dtype=weight_dtype[quantization_config.bits],
                                lowp_mode=compute_dtype[
                                    quantization_config.compute_dtype
                                ],
                                act_quant_mode=ipex.quantization.WoqActQuantMode.PER_IC_BLOCK,
                                group_size=quantization_config.group_size,
                            )
                            tmp_linear = torch.nn.Linear(
                                in_features,
                                out_features,
                                True if hasattr(module, "bias") else False,
                            )
                            tmp_linear.qconfig = ipex_qconfig_mapping.global_qconfig
                            model._modules[name] = (
                                ipex_linear.from_float_and_int4_weight(
                                    mod=tmp_linear,
                                    qweight=qweight,
                                    scales=scales,
                                    zero_points=qzeros,
                                    bias=(
                                        module.bias if hasattr(module, "bias") else None
                                    ),
                                    group_size=quantization_config.group_size,
                                    g_idx=(
                                        module.g_idx
                                        if hasattr(module, "g_idx")
                                        else None
                                    ),
                                )
                            )
                        else:
                            from .nn.modules import (
                                QuantizedLinearQBits,
                            )  # TODO: QuantizedLinearINT4, QuantizedLinearINT8

                            use_optimum_format = getattr(
                                module, "use_optimum_format", False
                            ) or quantization_config.weight_dtype not in [
                                "fp8_e5m2",
                                "fp8_e4m3",
                                "fp4",
                                "nf4",
                                "int4_fullrange",
                            ]

                            model._modules[name] = QuantizedLinearQBits(
                                in_features,
                                out_features,
                                module.bias is not None,
                                compute_dtype=quantization_config.compute_dtype,
                                compress_statistics=False,
                                weight_dtype=quantization_config.weight_dtype,
                                scale_dtype=quantization_config.scale_dtype,
                                blocksize=quantization_config.group_size,
                                scheme=quantization_config.scheme,
                                compression_dtype=getattr(
                                    module, "compression_dtype", torch.int32
                                ),
                                compression_dim=getattr(module, "compression_dim", 1),
                                device=device,
                                use_optimum_format=use_optimum_format,
                            )
                    elif device == "xpu" or device == torch.device("xpu"):
                        from intel_extension_for_pytorch.nn.utils._quantize_convert import (
                            WeightOnlyQuantizedLinear as ipex_linear,
                        )  # pylint: disable=E0401

                        model._modules[name] = ipex_linear(
                            in_features,
                            out_features,
                            module.bias is not None,
                            compute_dtype=quantization_config.compute_dtype,
                            compress_statistics=False,
                            weight_dtype=quantization_config.weight_dtype,
                            scale_dtype=quantization_config.scale_dtype,
                            blocksize=quantization_config.group_size,
                            scheme=quantization_config.scheme,
                            compression_dtype=getattr(
                                module, "compression_dtype", torch.int8
                            ),
                            compression_dim=getattr(module, "compression_dim", 0),
                            device=device,
                            use_optimum_format=getattr(
                                module, "use_optimum_format", False
                            ),
                        )
                        if quantization_config.quant_method.value == "gptq":
                            g_idx = getattr(
                                module,
                                "g_idx",
                                torch.zeros(in_features, dtype=torch.int32).to(device),
                            )
                        else:
                            g_idx = None
                        model._modules[name].set_scales_zps_gidx(
                            (
                                module.scales
                                if hasattr(module, "scales")
                                else torch.ones(
                                    (
                                        out_features,
                                        math.ceil(
                                            in_features / quantization_config.group_size
                                        ),
                                    ),
                                    dtype=convert_dtype_str2torch(
                                        quantization_config.compute_dtype
                                    ),
                                    device=torch.device(device),
                                )
                            ),
                            module.qzeros if hasattr(module, "qzeros") else None,
                            g_idx,
                        )
                    else:
                        raise Exception(
                            "{} device Unsupported weight only quantization!".format(
                                device
                            )
                        )

                    is_replaced = True
                    # Store the module class in case we need to transpose the weight later
                    model._modules[name].source_cls = type(module)
                    # Force requires grad to False to avoid unexpected errors
                    model._modules[name].requires_grad_(False)
                if quantization_config.use_ipex:
                    pass
                elif (
                    device == "cpu" or device == torch.device("cpu") or device == "auto"
                ):
                    if quantization_config.weight_dtype in [
                        "fp8_e5m2",
                        "fp8_e4m3",
                        "nf4",
                        "fp4",
                        "int4_fullrange",
                    ]:
                        model._modules[name].set_fp_weights_bias(
                            module.weight.data,
                            None if module.bias is None else module.bias.data,
                        )
                    else:
                        int_weight, scales, zeros = unpack_weight(
                            module.qweight,
                            module.scales,
                            module.qzeros,
                            quantization_config,
                        )
                        int_weight = int_weight.view(-1, int_weight.shape[-1])
                        model._modules[name].set_weights_bias(
                            int_weight,
                            scales,
                            zeros,
                            module.g_idx if hasattr(module, "g_idx") else None,
                            quantization_config,
                            bias=None if module.bias is None else module.bias.data,
                        )
                else:
                    if not hasattr(module, "qweight"):
                        n_pack = (
                            8 // DTYPE_BITS_MAPPING[quantization_config.weight_dtype]
                        )
                        weight = torch.zeros(
                            (math.ceil(out_features / n_pack), in_features),
                            dtype=torch.int8,
                            device=torch.device(device),
                        )
                    model._modules[name].set_weights_bias(
                        module.qweight.data if hasattr(module, "qweight") else weight,
                        None if module.bias is None else module.bias.data,
                    )
                    del module
                    gc.collect()
                    is_removed = True

        if not is_removed and len(list(module.children())) > 0:  # pylint: disable=E1101
            _, is_replaced = _replace_linear(
                module,
                modules_to_not_convert,
                current_key_name,
                quantization_config,
                is_replaced=is_replaced,
                device=device,
                empty_weights=empty_weights,
            )
        # Remove the last key for recursion
        current_key_name.pop(-1)
    return model, is_replaced


def default_run_fn(
    model, tokenizer, dataset, max_length=512, n_samples=100, batch_size=8, algo="rtn"
):
    from torch.utils.data import DataLoader

    if isinstance(dataset, (str, bytes, os.PathLike)):
        calib_dataset = load_dataset(dataset, split="train")
    calib_dataset = calib_dataset.shuffle(seed=42)
    if tokenizer is None:
        logger.error("Please provide the tokenizer in quantization_config.")
        exit(0)

    def tokenize_function(examples):
        if algo == "teq":
            if tokenizer.pad_token is None:
                tokenizer.pad_token = tokenizer.eos_token
        if "prompt" in examples:
            if algo == "teq":
                example = tokenizer(
                    examples["prompt"], padding="max_length", max_length=max_length
                )
            else:
                example = tokenizer(examples["prompt"])
        elif "code" in examples:
            if algo == "teq":
                example = tokenizer(
                    examples["code"], padding="max_length", max_length=max_length
                )
            else:
                example = tokenizer(examples["code"])
        elif "text" in examples:
            if algo == "teq":
                example = tokenizer(
                    examples["text"], padding="max_length", max_length=max_length
                )
            else:
                example = tokenizer(examples["text"])
        else:
            logger.error(
                "Please check dataset prompt identifier,"
                + " NeelNanda/pile-10k is default used calibration dataset."
            )
            exit(0)
        return example

    tokenized_dataset = calib_dataset.map(tokenize_function, batched=True)
    tokenized_dataset.set_format(type="torch", columns=["input_ids"])

    def collate_batch(batch):
        input_ids_padded = []
        for text in batch:
            input_ids = text["input_ids"]
            if len(input_ids) >= max_length:
                input_ids = input_ids[:max_length]
            else:
                continue
            input_ids_padded.append(input_ids)

        return torch.vstack(input_ids_padded)

    calib_dataloader = DataLoader(
        tokenized_dataset,
        batch_size=batch_size,
        shuffle=False,
        collate_fn=collate_batch,
    )
    total_cnt = 0
    for i, (input_ids) in enumerate(calib_dataloader):
        if total_cnt + input_ids.shape[0] > n_samples:
            input_ids = input_ids[: n_samples - total_cnt, ...]
        total_cnt += input_ids.shape[0]
        if total_cnt >= n_samples:
            break

        try:
            model(
                input_ids=input_ids,
            )
        except ValueError:
            pass


def convert_to_quantized_model(model, config, device="cpu"):
    if device == "xpu" or device == torch.device("xpu"):
        import intel_extension_for_pytorch

        assert (
            hasattr(torch, "xpu") and torch.xpu.is_available()
        ), "There is no xpu device in this system!"

    model_device = next(model.parameters()).device
    orig_dtype = torch.float32
    for param in model.parameters():
        orig_dtype = param.dtype
        if orig_dtype != torch.float32:
            model.to(dtype=torch.float32)
        break
    if config.weight_dtype in ["fp8_e4m3", "fp8_e5m2"]:
        return replace_linear(model, None, None, config, device=device)
    else:
        bits = DTYPE_BITS_MAPPING[config.weight_dtype]
        if config.weight_dtype == "int8":
            dtype = "int8"
        elif "int4" in config.weight_dtype:
            dtype = "int4"
        else:
            dtype = config.weight_dtype
        # mapping to INC config
        if config.quant_method.value == "rtn":
<<<<<<< HEAD
            quant_config = RTNConfig(
                 dtype=config.weight_dtype,
                 bits=config.bits,
                 use_sym=config.sym,
                 group_size=config.group_size,
                 group_dim=config.group_dim,
                 use_full_range=config.use_full_range,
                 use_mse_search=config.mse_range,
                 use_layer_wise=config.layer_wise,
                 model_path=config.model_path,
                 use_double_quant=config.use_double_quant,
                 double_quant_dtype=config.double_quant_dtype,
                 double_quant_bits=config.double_quant_bits,
                 double_quant_use_sym=config.double_quant_use_sym,
                 double_quant_group_size=config.double_quant_group_size,
=======
            export_compressed_model = False
            if (
                device == "cpu" or device == torch.device("cpu")
            ) and config.weight_dtype not in ["nf4", "fp4", "int4_fullrange"]:
                export_compressed_model = True
            quant_config = RTNConfig(
                dtype=config.weight_dtype,
                bits=config.bits,
                use_sym=config.sym,
                group_size=config.group_size,
                group_dim=config.group_dim,
                use_full_range=config.use_full_range,
                use_mse_search=config.mse_range,
                export_compressed_model=export_compressed_model,
                use_layer_wise=config.layer_wise,
                model_path=config.model_path,
                use_double_quant=config.use_double_quant,
                double_quant_dtype=config.double_quant_dtype,
                double_quant_bits=config.double_quant_bits,
                double_quant_use_sym=config.double_quant_use_sym,
                double_quant_group_size=config.double_quant_group_size,
>>>>>>> 785be967
            )
            model = prepare(model, quant_config)
            model = convert(model)
        elif config.quant_method.value == "hqq":
<<<<<<< HEAD
            quant_config = HQQConfig(
                bits=config.bits,
                group_size=config.group_size,
                quant_zero=config.quant_zero,
                quant_scale=config.quant_scale,
                scale_quant_group_size=config.scale_quant_group_size,
                skip_lm_head=config.skip_lm_head,
            )
            model = prepare(model, quant_config)
            model = convert(model)
            return model
=======
            quant_config = HQQConfig()
>>>>>>> 785be967
        elif config.quant_method.value == "awq":
            quant_config = AWQConfig()
        elif config.quant_method.value == "teq":
            quant_config = TEQConfig(
                dtype=dtype,
                bits=config.bits,
                use_sym=config.sym,
            )
        elif config.quant_method.value == "gptq":
            quant_config = GPTQConfig(
                dtype=dtype,
                bits=config.bits,
                use_sym=config.sym,
                group_size=config.group_size,
                use_layer_wise=config.layer_wise,
                act_order=config.desc_act,
                percdamp=config.damp_percent,
                block_size=config.blocksize,
                static_groups=config.static_groups,
            )
            quant_config.set_local(".*lm_head", GPTQConfig(dtype="fp32"))
            quant_config.set_local(".*output_layer", GPTQConfig(dtype="fp32"))
            quant_config.set_local(".*embed_out", GPTQConfig(dtype="fp32"))
            logger.info(f"Do GPTQ with config {quant_config}")
            run_fn = default_run_fn
            run_args = (
                config.tokenizer,
                config.dataset,
                config.max_input_length,  # max_length
                config.nsamples,  # n_samples
                config.batch_size,  # batch_size
                config.quant_method.value,  # algo
            )
            model = prepare(model=model, quant_config=quant_config)
            run_fn(model, *run_args)
            model = convert(model)
        elif config.quant_method.value == "autoround":
            quant_config = AutoRoundConfig(
                dtype=dtype,
                bits=config.bits,
                use_sym=config.sym,
                group_size=config.group_size,
                use_quant_input=config.use_quant_input,
                lr=config.lr,
                minmax_lr=config.minmax_lr,
                seqlen=config.max_input_length,
                n_samples=config.nsamples,
                scale_dtype=config.scale_dtype,
            )
            quant_config.set_local(".*lm_head", AutoRoundConfig(dtype="fp32"))
            quant_config.set_local(".*output_layer", AutoRoundConfig(dtype="fp32"))
            quant_config.set_local(".*embed_out", AutoRoundConfig(dtype="fp32"))
            logger.info(f"Do AutoRound with config {quant_config}")
            run_fn = get_autoround_default_run_fn
            run_args = (
                config.tokenizer,
                config.dataset,
                quant_config.n_samples,
                quant_config.seqlen,
                quant_config.seed,
                quant_config.batch_size,
                "train",
            )
            model = prepare(model=model, quant_config=quant_config)
            run_fn(model, *run_args)
            model = convert(model)
        else:
            assert False, "The Supported algorithm are RTN, AWQ, TEQ, GPTQ, AUTOROUND"

        if device == "xpu" or device == torch.device("xpu"):
            model = model.export_compressed_model(
                compression_dtype=torch.int8,
                compression_dim=0,
                use_optimum_format=False,
                scale_dtype=convert_dtype_str2torch(config.scale_dtype),
                device="xpu",
            )

            q_model = replace_linear(model, None, None, config, device=device)
        else:
            model.eval()
            q_model = replace_linear(model, None, None, config, device=device)

        if orig_dtype != torch.float32:
            q_model.to(dtype=orig_dtype)
        return q_model.to(device)


def convert_dtype_str2torch(str_dtype):
    if str_dtype == "int8":
        return torch.int8
    elif str_dtype == "fp32" or str_dtype == "auto":
        return torch.float
    elif str_dtype == "fp16":
        return torch.float16
    elif str_dtype == "bf16":
        return torch.bfloat16
    else:
        assert False, "Unsupported str dtype {} to torch dtype".format(str_dtype)


def convert_dtype_torch2str(dtype):
    if dtype == torch.int8:
        return "int8"
    elif dtype == torch.float:
        return "fp32"
    elif dtype == torch.float16:
        return "fp16"
    elif dtype == torch.bfloat16:
        return "bf16"
    elif isinstance(dtype, str) and dtype in ["int8", "fp32", "fp16", "bf16"]:
        return dtype
    else:
        assert False, "Unsupported pytorch dtype {} to str dtype".format(dtype)


def get_bits(config):
    if config.weight_dtype == "int8":
        bits = 8
    elif "int4" in config.weight_dtype:
        bits = 4
    else:
        assert False, "Unsupported {} for quantize weight only by IPEX backend".format(
            config.weight_dtype
        )
    return bits


def convert_to_smoothquant_model(model, quantization_config):
    model_type = model.config.model_type.replace("_", "-")
    # ipex.optimize_transformers
    if quantization_config.ipex_opt_llm is None:
        if model_type in IPEX_OPT_LLM_SUPPORTED:
            quantization_config.ipex_opt_llm = True
            logger.info(
                "quantization_config.ipex_opt_llm set to True and ipex.llm.optimize is used."
            )
        else:
            quantization_config.ipex_opt_llm = False
    if quantization_config.ipex_opt_llm:
        qconfig = ipex.quantization.get_smooth_quant_qconfig_mapping(alpha=0.5)
        model = ipex.llm.optimize(
            model.eval(),
            quantization_config=qconfig,
            dtype=torch.float32,
            inplace=True,
            deployment_mode=False,
        )
        model.eval()
    # past_key_values
    num_beams = quantization_config.num_beams
    if quantization_config.ipex_opt_llm:
        past_key_values = generate_dummy_past_key_values_for_opt_llm(
            config=model.config, input_bs=1, num_beams=num_beams
        )
    else:
        past_key_values = generate_dummy_past_key_values(
            config=model.config, input_bs=1
        )
    # get calibration dataloader
    if quantization_config.alpha == "auto" and model_type == "llama":
        calib_dataloader = get_dataloader(
            model_type,
            quantization_config,
            past_key_values=past_key_values,
            shuffle=True,
            padding=True,
            seq_len=quantization_config.seq_len,
        )
    else:
        calib_dataloader = get_dataloader(
            model_type, quantization_config, past_key_values=past_key_values
        )

    def calib_func(model):
        with torch.no_grad():
            for i, (inputs, last_ind) in enumerate(calib_dataloader):
                if i >= quantization_config.n_samples:
                    break
                if model_type in MODEL_TYPES_REQUIRING_POSITION_IDS:
                    model(
                        input_ids=inputs["input_ids"],
                        past_key_values=inputs["past_key_values"],
                        position_ids=inputs["position_ids"],
                        attention_mask=inputs["attention_mask"],
                    )
                else:
                    model(
                        input_ids=inputs["input_ids"],
                        past_key_values=inputs["past_key_values"],
                        attention_mask=inputs["attention_mask"],
                    )

    # example_inputs
    for i, (inputs, last_ind) in enumerate(calib_dataloader):
        if model_type in MODEL_TYPES_REQUIRING_POSITION_IDS:
            example_inputs = {
                "input_ids": inputs["input_ids"],
                "attention_mask": inputs["attention_mask"],
                "position_ids": inputs["position_ids"],
                "past_key_values": inputs["past_key_values"],
            }
        else:
            example_inputs = {
                "input_ids": inputs["input_ids"],
                "attention_mask": inputs["attention_mask"],
                "past_key_values": inputs["past_key_values"],
            }
        break
    quant_config = SmoothQuantConfig(
        alpha=quantization_config.alpha,
        init_alpha=quantization_config.init_alpha,
        alpha_min=quantization_config.alpha_min,
        alpha_max=quantization_config.alpha_max,
        alpha_step=quantization_config.alpha_step,
        shared_criterion=quantization_config.shared_criterion,
        do_blockwise=quantization_config.do_blockwise,
    )
    # fallback
    if model_type in ["gptj", "gpt_neox", "mpt"]:
        quant_config = quant_config.set_local(
            torch.add, SmoothQuantConfig(w_dtype="fp32", act_dtype="fp32")
        )
    model = quantize(
        model,
        quant_config=quant_config,
        run_fn=calib_func,
        example_inputs=example_inputs,
    )

    return model<|MERGE_RESOLUTION|>--- conflicted
+++ resolved
@@ -536,7 +536,6 @@
             dtype = config.weight_dtype
         # mapping to INC config
         if config.quant_method.value == "rtn":
-<<<<<<< HEAD
             quant_config = RTNConfig(
                  dtype=config.weight_dtype,
                  bits=config.bits,
@@ -552,34 +551,10 @@
                  double_quant_bits=config.double_quant_bits,
                  double_quant_use_sym=config.double_quant_use_sym,
                  double_quant_group_size=config.double_quant_group_size,
-=======
-            export_compressed_model = False
-            if (
-                device == "cpu" or device == torch.device("cpu")
-            ) and config.weight_dtype not in ["nf4", "fp4", "int4_fullrange"]:
-                export_compressed_model = True
-            quant_config = RTNConfig(
-                dtype=config.weight_dtype,
-                bits=config.bits,
-                use_sym=config.sym,
-                group_size=config.group_size,
-                group_dim=config.group_dim,
-                use_full_range=config.use_full_range,
-                use_mse_search=config.mse_range,
-                export_compressed_model=export_compressed_model,
-                use_layer_wise=config.layer_wise,
-                model_path=config.model_path,
-                use_double_quant=config.use_double_quant,
-                double_quant_dtype=config.double_quant_dtype,
-                double_quant_bits=config.double_quant_bits,
-                double_quant_use_sym=config.double_quant_use_sym,
-                double_quant_group_size=config.double_quant_group_size,
->>>>>>> 785be967
             )
             model = prepare(model, quant_config)
             model = convert(model)
         elif config.quant_method.value == "hqq":
-<<<<<<< HEAD
             quant_config = HQQConfig(
                 bits=config.bits,
                 group_size=config.group_size,
@@ -591,9 +566,6 @@
             model = prepare(model, quant_config)
             model = convert(model)
             return model
-=======
-            quant_config = HQQConfig()
->>>>>>> 785be967
         elif config.quant_method.value == "awq":
             quant_config = AWQConfig()
         elif config.quant_method.value == "teq":
