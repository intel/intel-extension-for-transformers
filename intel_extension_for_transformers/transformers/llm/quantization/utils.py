#!/usr/bin/env python
# -*- coding: utf-8 -*-
#
# Copyright (c) 2023 Intel Corporation
#
# Licensed under the Apache License, Version 2.0 (the "License");
# you may not use this file except in compliance with the License.
# You may obtain a copy of the License at
#
#   http://www.apache.org/licenses/LICENSE-2.0
#
# Unless required by applicable law or agreed to in writing, software
# distributed under the License is distributed on an "AS IS" BASIS,
# WITHOUT WARRANTIES OR CONDITIONS OF ANY KIND, either express or implied.
# See the License for the specific language governing permissions and
# limitations under the License.


import logging
import gc
import math
import os
from ...utils import CpuInfo
from accelerate import init_empty_weights
from datasets import load_dataset
from neural_compressor import quantization
from neural_compressor.adaptor.torch_utils.model_wrapper import WeightOnlyLinear
from neural_compressor.utils.utility import LazyImport
from neural_compressor.config import PostTrainingQuantConfig
from intel_extension_for_transformers.tools.utils import (
    is_ipex_available,
    is_autoround_available,
)
from transformers import AutoTokenizer

if is_ipex_available():
    import intel_extension_for_pytorch as ipex

if is_autoround_available():
    from auto_round.export.export_to_itrex.model_wrapper import WeightOnlyLinear as auto_round_woqlinear # pylint: disable=E0401

torch = LazyImport("torch")


logger = logging.getLogger(__name__)


DTYPE_BITS_MAPPING = {
    "nf4": 4,
    "fp4_e2m1_bnb": 4,
    "fp4_e2m1": 4,
    "int4_fullrange": 4,
    "int4_clip": 4,
    "fp8_e5m2": 8,
    "fp8_e4m3": 8,
    "int8": 8,
}


def unpack_weight(qweight, scales, qzeros, q_config):
    sym = q_config.sym
    bits = q_config.bits
    wf = torch.tensor(list(range(0, 32, bits)), dtype=torch.int32).unsqueeze(0)

    zeros = torch.bitwise_right_shift(
        torch.unsqueeze(qzeros, 2).expand(-1, -1, 32 // bits), wf.unsqueeze(0)
    ).to(torch.int16 if bits == 8 else torch.int8)
    torch.bitwise_and(zeros, (2**bits) - 1, out=zeros)
    if bits == 8:
        zeros = zeros.to(torch.int8 if sym else torch.uint8)
    # due to INC minus one
    zeros = zeros + 1
    try:
        zeros = zeros.reshape(scales.shape)
    except:
        # zeros and scales have different iteam numbers.
        # remove 1 (due to 0 + 1 in line 68)
        zeros = zeros[zeros != 1]
        zeros = zeros.reshape(scales.shape)

    # due to INC asym return torch.uint8 but backend request int8,
    # change it to int8 with offset 128
    if not sym and bits == 8:
        zeros = (zeros.to(torch.int32) - 128).to(torch.int8)

    weight = torch.bitwise_right_shift(
        torch.unsqueeze(qweight, 1).expand(-1, 32 // bits, -1), wf.unsqueeze(-1)
    ).to(torch.int16 if bits == 8 else torch.int8)
    torch.bitwise_and(weight, (2**bits) - 1, out=weight)
    if bits == 8:
        # due to INC add shift bias for sym
        if sym:
            shift_bias = 2 ** (bits - 1)
            weight -= shift_bias
        weight = weight.to(torch.int8 if sym else torch.uint8)
        # due to INC asym return torch.uint8 but backend request int8,
        # change it to int8 with offset 128
        if not sym:
            weight = (weight.to(torch.int32) - 128).to(torch.int8)
    return weight, scales, zeros


def replace_linear(
    model,
    modules_to_not_convert=None,
    current_key_name=None,
    quantization_config=None,
    device="cpu",
    empty_weights=False,
):
    if modules_to_not_convert is None:
        # output_layer is chatglm last layer name
        # embed_out is dolly_v2 last layer name
        modules_to_not_convert = ["lm_head", "output_layer", "embed_out"]
    if quantization_config.llm_int8_skip_modules:
        modules_to_not_convert = modules_to_not_convert.extend(
            quantization_config.llm_int8_skip_modules
        )
    model, is_replaced = _replace_linear(
        model,
        modules_to_not_convert,
        current_key_name,
        quantization_config,
        device=device,
        empty_weights=empty_weights,
    )

    if not is_replaced:
        logger.warning(
            "You are loading your model in 8bit or 4bit but no linear modules were found in your model."
            " Please double check your model architecture, or submit an issue on github if you think this is"
            " a bug."
        )

    return model


def _replace_linear(
    model,
    modules_to_not_convert=None,
    current_key_name=None,
    quantization_config=None,
    is_replaced=False,
    device="cpu",
    empty_weights=False,
):
    """
    Private method that wraps the recursion for module replacement.

    Returns the converted model and a boolean that indicates if the conversion has been successfully or not.
    """
    for name, module in model.named_children():
        if current_key_name is None:
            current_key_name = []
        current_key_name.append(name)
        is_removed = False
        use_optimum_format = getattr(module, "use_optimum_format", False) or \
            quantization_config.weight_dtype not in [
                "fp8_e5m2",
                "fp8_e4m3",
                "fp4",
                "nf4",
                "int4_fullrange",
            ]

        if (
            isinstance(module, torch.nn.Linear)
            or isinstance(module, WeightOnlyLinear)
            or (is_autoround_available() and isinstance(module, auto_round_woqlinear))
            or (
                is_ipex_available()
                and isinstance(module, ipex.nn.utils._weight_prepack._IPEXLinear)
            )
        ) and (name not in modules_to_not_convert):
            # Check if the current key is not in the `modules_to_not_convert`
            if not any(
                key in ".".join(current_key_name) for key in modules_to_not_convert
            ):
                with init_empty_weights():
                    in_features = module.in_features
                    out_features = module.out_features
                    if (
                        device == "cpu"
                        or device == torch.device("cpu")
                        or device == "auto"
                    ):
                        from .nn.modules import (
                            QuantizedLinearQBits,
                        )  # TODO: QuantizedLinearINT4, QuantizedLinearINT8

                        use_optimum_format = getattr(module, "use_optimum_format", False) or \
                            quantization_config.weight_dtype not in [
                                "fp8_e5m2",
                                "fp8_e4m3",
                                "fp4",
                                "nf4",
                                "int4_fullrange",
                            ]

                        model._modules[name] = QuantizedLinearQBits(
                            in_features,
                            out_features,
                            module.bias is not None,
                            compute_dtype=quantization_config.compute_dtype,
                            compress_statistics=False,
                            weight_dtype=quantization_config.weight_dtype,
                            scale_dtype=quantization_config.scale_dtype,
                            blocksize=quantization_config.group_size,
                            scheme=quantization_config.scheme,
                            compression_dtype=getattr(module, "compression_dtype", torch.int32),
                            compression_dim=getattr(module, "compression_dim", 1),
                            device=device,
                            use_optimum_format=use_optimum_format,
                        )
                    elif device == "xpu" or device == torch.device("xpu"):
                        from intel_extension_for_pytorch.nn.utils._quantize_convert \
                            import WeightOnlyQuantizedLinear as ipex_linear  # pylint: disable=E0401
                        model._modules[name] = ipex_linear(
                            in_features,
                            out_features,
                            module.bias is not None,
                            compute_dtype=quantization_config.compute_dtype,
                            compress_statistics=False,
                            weight_dtype=quantization_config.weight_dtype,
                            scale_dtype=quantization_config.scale_dtype,
                            blocksize=quantization_config.group_size,
                            scheme=quantization_config.scheme,
                            compression_dtype=getattr(module, "compression_dtype", torch.int8),
                            compression_dim=getattr(module, "compression_dim", 0),
                            device=device,
<<<<<<< HEAD
                            use_optimum_format=getattr(module, "use_optimum_format", True),
=======
                            use_optimum_format=getattr(module, "use_optimum_format", False),
>>>>>>> af8a88de
                        )
                        if quantization_config.quant_method.value == "gptq":
                            g_idx = getattr(module, "g_idx", torch.zeros(in_features, dtype=torch.int32).to(device))
                        else:
                            g_idx = None
                        model._modules[name].set_scales_zps_gidx(
                            (
                                module.scales
                                if hasattr(module, "scales")
                                else torch.ones(
                                    (
                                        out_features,
                                        math.ceil(
                                            in_features / quantization_config.group_size
                                        ),
                                    ),
                                    dtype=convert_dtype_str2torch(
                                        quantization_config.compute_dtype
                                    ),
                                    device=torch.device(device),
                                )
                            ),
                            module.qzeros if hasattr(module, "qzeros") else None,
                            g_idx,
                        )
                    else:
                        raise Exception(
                            "{} device Unsupported weight only quantization!".format(
                                device
                            )
                        )

                    is_replaced = True
                    # Store the module class in case we need to transpose the weight later
                    model._modules[name].source_cls = type(module)
                    # Force requires grad to False to avoid unexpected errors
                    model._modules[name].requires_grad_(False)
                if device == "cpu" or device == torch.device("cpu") or device == "auto":
                    if quantization_config.weight_dtype in [
                        "fp8_e5m2",
                        "fp8_e4m3",
                        "nf4",
                        "fp4",
                        "int4_fullrange",
                    ]:
                        model._modules[name].set_fp_weights_bias(
                            module.weight.data,
                            None if module.bias is None else module.bias.data,
                        )
                    else:
                        int_weight, scales, zeros = unpack_weight(
                            module.qweight,
                            module.scales,
                            module.qzeros,
                            quantization_config,
                        )
                        int_weight = int_weight.view(-1, int_weight.shape[-1])

                        model._modules[name].set_weights_bias(
                            int_weight,
                            scales,
                            zeros,
                            module.g_idx if hasattr(module, "g_idx") else None,
                            quantization_config,
                            bias=None if module.bias is None else module.bias.data,
                        )
                else:
                    if not hasattr(module, "qweight"):
                        n_pack = (
                            8 // DTYPE_BITS_MAPPING[quantization_config.weight_dtype]
                        )
                        weight = torch.zeros(
                            (math.ceil(out_features / n_pack), in_features),
                            dtype=torch.int8,
                            device=torch.device(device),
                        )
                    model._modules[name].set_weights_bias(
                        module.qweight.data if hasattr(module, "qweight") else weight,
                        None if module.bias is None else module.bias.data,
                    )
                    del module
                    gc.collect()
                    is_removed = True

        if not is_removed and len(list(module.children())) > 0:  # pylint: disable=E1101
            _, is_replaced = _replace_linear(
                module,
                modules_to_not_convert,
                current_key_name,
                quantization_config,
                is_replaced=is_replaced,
                device=device,
                empty_weights=empty_weights,
            )
        # Remove the last key for recursion
        current_key_name.pop(-1)
    return model, is_replaced


def convert_to_quantized_model(model, config, device="cpu"):
    if device == "xpu" or device == torch.device("xpu"):
        import intel_extension_for_pytorch

        assert (
            hasattr(torch, "xpu") and torch.xpu.is_available()
        ), "There is no xpu device in this system!"
    calib_dataloader = config.calib_dataloader
    calib_func = config.calib_func
    calib_iters = config.calib_iters
    calib_dataset = config.dataset
    model_device = next(model.parameters()).device

    if (
        calib_dataloader is None
        and config.quant_method.value not in ["rtn"]
        and calib_dataset is not None
    ):
        from datasets import load_dataset
        from torch.utils.data import DataLoader

        if isinstance(calib_dataset, (str, bytes, os.PathLike)):
            calib_dataset = load_dataset(calib_dataset, split="train")
        calib_dataset = calib_dataset.shuffle(seed=42)
        if config.tokenizer is None:
            logger.error(
                "Please provide the tokenizer or provide calib_func directly,"
                + " the following is how to get tokenizer. \n"
                + " from transformer import AutoTokenizer \n"
                + " tokenizer = AutoTokenizer.from_pretrained(model_name_or_path) \n"
            )
            exit(0)

        def tokenize_function(examples):
            if "prompt" in examples:
                example = config.tokenizer(examples["prompt"])
            elif "code" in examples:
                example = config.tokenizer(examples["code"])
            elif "text" in examples:
                example = config.tokenizer(examples["text"])
            else:
                logger.error(
                    "Please check dataset prompt identifier,"
                    + " NeelNanda/pile-10k is default used calibration dataset."
                )
                exit(0)
            return example

        tokenized_dataset = calib_dataset.map(tokenize_function, batched=True)
        tokenized_dataset.set_format(type="torch", columns=["input_ids"])

        def collate_batch(batch):
            input_ids_padded = []
            for text in batch:
                input_ids = text["input_ids"]
                input_ids = (
                    input_ids[:512]
                    if (len(input_ids) > 512 and config.quant_method.value != "gptq")
                    else input_ids
                )
                input_ids_padded.append(input_ids)
            return torch.vstack(input_ids_padded)

        def collate_batch_for_autoround(batch):
            input_ids_padded = []
            for text in batch:
                input_ids = text["input_ids"]
                if input_ids.shape[0] < config.calib_len:
                    continue
                input_ids = input_ids[: config.calib_len]
                input_ids_list = input_ids.tolist()
                if input_ids_list.count(input_ids_list[-1]) > config.calib_len // 2:
                    continue
                input_ids_padded.append(input_ids)
            if len(input_ids_padded) == 0:
                return None

            return torch.vstack(input_ids_padded)

        if config.quant_method.value == "autoround":
            calib_dataloader = DataLoader(
                tokenized_dataset,
                batch_size=8,
                shuffle=False,
                collate_fn=collate_batch_for_autoround,
            )
        else:
            calib_dataloader = DataLoader(
                tokenized_dataset,
                batch_size=1,
                shuffle=False,
                collate_fn=collate_batch,
            )
    if calib_func is None and config.quant_method.value == "awq":

        def default_calib_func(model):
            """
            This is the default calibration function, the dataset is NeelNanda/pile-10k,
            the default calib_iters is 100.
            """
            for i, (input_ids) in enumerate(calib_dataloader):
                if i >= calib_iters:
                    break
                model(
                    input_ids=input_ids,
                )

        calib_func = default_calib_func
        logger.info(
            "The default calibration function is used, "
            + "the calibration dataset is NeelNanda/pile-10k,"
            + "batchsize is 1 and calibration iteration is 100."
        )
    if config.weight_dtype in ["fp8_e4m3", "fp8_e5m2"]:
        return replace_linear(model, None, None, config, device=device)
    else:
        bits = DTYPE_BITS_MAPPING[config.weight_dtype]
        if config.weight_dtype == "int8":
            dtype = "int8"
        elif "int4" in config.weight_dtype:
            dtype = "int4"
        else:
            dtype = config.weight_dtype
        # mapping to INC config
        if config.quant_method.value == "rtn":
            recipes = {
                "layer_wise_quant": config.layer_wise,
                "rtn_args": {
                    "enable_full_range": (
                        True if "fullrange" in config.weight_dtype else False
                    ),
                    "enable_mse_search": config.mse_range,
                },
            }
            algorithm = "RTN"
        elif config.quant_method.value == "awq":
            recipes = {
                "rtn_args": {
                    "enable_full_range": (
                        True if "fullrange" in config.weight_dtype else False
                    ),
                    "enable_mse_search": config.mse_range,
                },
                "awq_args": {"folding": True},
            }
            algorithm = "AWQ"
        elif config.quant_method.value == "teq":
            recipes = {"teq_args": {}}
            algorithm = "TEQ"
        elif config.quant_method.value == "gptq":
            recipes = {
                "layer_wise_quant": config.layer_wise,
                "gptq_args": {
                    "act_order": config.desc_act,
                    "percdamp": config.damp_percent,
                    "block_size": config.blocksize,
                    "nsamples": config.nsamples,
                    "use_max_length": True if config.max_input_length else False,
                    "pad_max_length": config.max_input_length,
                    "static_groups": config.static_groups,
                },
            }
            algorithm = "GPTQ"
        elif config.quant_method.value == "autoround":
            recipes = {
                "autoround_args": {
                    "n_samples": config.nsamples,
                    "seq_len": config.calib_len,
                    "iters": config.calib_iters,
                    "scale_dtype": config.scale_dtype,
                    "use_quant_input": config.use_quant_input,
                    "lr": config.lr,
                    "minmax_lr": config.minmax_lr,
                }
            }
            algorithm = "AUTOROUND"
        else:
            assert False, "The Supported algorithm are RTN, AWQ, TEQ, GPTQ, AUTOROUND"

        conf = PostTrainingQuantConfig(
            approach="weight_only",
            op_type_dict={
                ".*": {
                    "weight": {
                        "bits": bits,
                        "dtype": dtype,
                        "group_size": config.group_size,  # -1 (per-channel)
                        "scheme": config.scheme,
                        "algorithm": algorithm,
                    },
                },
            },
            op_name_dict={
                ".*lm_head": {  # re.match
                    "weight": {"dtype": "fp32"},
                },
                ".*output_layer": {  # re.match
                    "weight": {"dtype": "fp32"},
                },
                ".*embed_out": {  # re.match
                    "weight": {"dtype": "fp32"},
                },
            },
            recipes=recipes,
        )
        # TEQ: set calib_func=None, use default training func as calib_func
        # RTN: doesn't need calib_func
        if config.quant_method.value not in ["awq"]:
            calib_func = None

        orig_dtype = torch.float32
        for param in model.parameters():
            orig_dtype = param.dtype
            if orig_dtype != torch.float32:
                model.to(dtype=torch.float32)
            break
        inc_model = quantization.fit(
            model, conf, calib_func=calib_func, calib_dataloader=calib_dataloader
        )
        inc_model.eval()

        if device == "xpu" or device == torch.device("xpu"):
            model = inc_model.export_compressed_model(
                compression_dtype=torch.int8,
                compression_dim=0,
                use_optimum_format=False,
                scale_dtype=convert_dtype_str2torch(config.scale_dtype),
            )

            q_model = replace_linear(model, None, None, config, device=device)
            if CpuInfo().bf16:
                q_model.to(torch.float16)
        else:
            if config.weight_dtype not in ["nf4", "fp4", "int4_fullrange"]:
                inc_model = inc_model.export_compressed_model(use_optimum_format=True)
                inc_model.eval()
                q_model = replace_linear(inc_model, None, None, config, device=device)
            else:
                q_model = replace_linear(
                    inc_model.model, None, None, config, device=device
                )

        if orig_dtype != torch.float32:
            q_model.to(dtype=orig_dtype)
        return q_model.to(device)


def convert_dtype_str2torch(str_dtype):
    if str_dtype == "int8":
        return torch.int8
    elif str_dtype == "fp32" or str_dtype == "auto":
        return torch.float
    elif str_dtype == "fp16":
        return torch.float16
    elif str_dtype == "bf16":
        return torch.bfloat16
    else:
        assert False, "Unsupported str dtype {} to torch dtype".format(str_dtype)


def convert_dtype_torch2str(dtype):
    if dtype == torch.int8:
        return "int8"
    elif dtype == torch.float:
        return "fp32"
    elif dtype == torch.float16:
        return "fp16"
    elif dtype == torch.bfloat16:
        return "bf16"
    elif isinstance(dtype, str) and dtype in ["int8", "fp32", "fp16", "bf16"]:
        return dtype
    else:
        assert False, "Unsupported pytorch dtype {} to str dtype".format(dtype)


def get_bits(config):
    if config.weight_dtype == "int8":
        bits = 8
    elif "int4" in config.weight_dtype:
        bits = 4
    else:
        assert False, "Unsupported {} for quantize weight only by IPEX backend".format(
            config.weight_dtype
        )
    return bits<|MERGE_RESOLUTION|>--- conflicted
+++ resolved
@@ -228,11 +228,7 @@
                             compression_dtype=getattr(module, "compression_dtype", torch.int8),
                             compression_dim=getattr(module, "compression_dim", 0),
                             device=device,
-<<<<<<< HEAD
-                            use_optimum_format=getattr(module, "use_optimum_format", True),
-=======
                             use_optimum_format=getattr(module, "use_optimum_format", False),
->>>>>>> af8a88de
                         )
                         if quantization_config.quant_method.value == "gptq":
                             g_idx = getattr(module, "g_idx", torch.zeros(in_features, dtype=torch.int32).to(device))
