--- conflicted
+++ resolved
@@ -427,7 +427,6 @@
     return model, is_replaced
 
 
-<<<<<<< HEAD
 def default_run_fn(
     model, tokenizer, dataset, max_length=512, n_samples=100, batch_size=8, algo="rtn"
 ):
@@ -466,41 +465,6 @@
             else:
                 example = tokenizer(examples["text"])
         else:
-=======
-def convert_to_quantized_model(model, config, device="cpu"):
-    if device == "xpu" or device == torch.device("xpu"):
-        import intel_extension_for_pytorch
-
-        assert (
-            hasattr(torch, "xpu") and torch.xpu.is_available()
-        ), "There is no xpu device in this system!"
-    calib_dataloader = config.calib_dataloader
-    calib_func = config.calib_func
-    calib_iters = config.calib_iters
-    calib_dataset = config.dataset
-    model_device = next(model.parameters()).device
-
-    if config.quant_method.value == "autoround":
-        from neural_compressor.adaptor.torch_utils.auto_round import get_dataloader
-        calib_dataloader = get_dataloader(config.tokenizer,  # pylint: disable=E1123
-                                    seqlen=config.calib_len,
-                                    dataset_name=config.dataset,
-                                    seed=42,
-                                    bs=8,
-                                    n_samples=config.nsamples)
-    elif (
-        calib_dataloader is None
-        and config.quant_method.value not in ["rtn"]
-        and calib_dataset is not None
-    ):
-        from datasets import load_dataset
-        from torch.utils.data import DataLoader
-
-        if isinstance(calib_dataset, (str, bytes, os.PathLike)):
-            calib_dataset = load_dataset(calib_dataset, split="train")
-        calib_dataset = calib_dataset.shuffle(seed=42)
-        if config.tokenizer is None:
->>>>>>> 6c15bae6
             logger.error(
                 "Please check dataset prompt identifier,"
                 + " NeelNanda/pile-10k is default used calibration dataset."
@@ -518,7 +482,6 @@
             if len(input_ids) >= max_length:
                 input_ids = input_ids[:max_length]
             else:
-<<<<<<< HEAD
                 continue
             input_ids_padded.append(input_ids)
 
@@ -544,37 +507,6 @@
             )
         except ValueError:
             pass
-=======
-                logger.error(
-                    "Please check dataset prompt identifier,"
-                    + " NeelNanda/pile-10k is default used calibration dataset."
-                )
-                exit(0)
-            return example
-
-        tokenized_dataset = calib_dataset.map(tokenize_function, batched=True)
-        tokenized_dataset.set_format(type="torch", columns=["input_ids"])
-
-        def collate_batch(batch):
-            input_ids_padded = []
-            for text in batch:
-                input_ids = text["input_ids"]
-                input_ids = (
-                    input_ids[:512]
-                    if (len(input_ids) > 512 and config.quant_method.value != "gptq")
-                    else input_ids
-                )
-                input_ids_padded.append(input_ids)
-            return torch.vstack(input_ids_padded)
-
-        calib_dataloader = DataLoader(
-            tokenized_dataset,
-            batch_size=1,
-            shuffle=False,
-            collate_fn=collate_batch,
-        )
-    if calib_func is None and config.quant_method.value == "awq":
->>>>>>> 6c15bae6
 
 
 def convert_to_quantized_model(model, config, device="cpu"):
@@ -639,7 +571,6 @@
                 use_sym=config.sym,
             )
         elif config.quant_method.value == "gptq":
-<<<<<<< HEAD
             quant_config = GPTQConfig(
                 dtype=dtype,
                 bits=config.bits,
@@ -697,35 +628,6 @@
             model = prepare(model=model, quant_config=quant_config)
             run_fn(model, *run_args)
             model = convert(model)
-=======
-            recipes = {
-                "layer_wise_quant": config.layer_wise,
-                "gptq_args": {
-                    "act_order": config.desc_act,
-                    "percdamp": config.damp_percent,
-                    "block_size": config.blocksize,
-                    "nsamples": config.nsamples,
-                    "use_max_length": True if config.max_input_length else False,
-                    "pad_max_length": config.max_input_length,
-                    "static_groups": config.static_groups,
-                    "true_sequential": config.true_sequential,
-                },
-            }
-            algorithm = "GPTQ"
-        elif config.quant_method.value == "autoround":
-            recipes = {
-                "autoround_args": {
-                    "n_samples": config.nsamples,
-                    "seqlen": config.calib_len,
-                    "iters": config.iters,
-                    "scale_dtype": config.scale_dtype,
-                    "enable_quanted_input": config.enable_quanted_input,
-                    "lr": config.lr,
-                    "minmax_lr": config.minmax_lr,
-                }
-            }
-            algorithm = "AUTOROUND"
->>>>>>> 6c15bae6
         else:
             assert False, "The Supported algorithm are RTN, AWQ, TEQ, GPTQ, AUTOROUND"
 
@@ -740,20 +642,8 @@
 
             q_model = replace_linear(model, None, None, config, device=device)
         else:
-<<<<<<< HEAD
             model.eval()
-
             q_model = replace_linear(model, None, None, config, device=device)
-=======
-            if config.weight_dtype not in ["nf4", "fp4", "int4_fullrange"]:
-                inc_model = inc_model.export_compressed_model(use_optimum_format=True)
-                inc_model.eval()
-                q_model = replace_linear(inc_model, None, None, config, device=device)
-            else:
-                q_model = replace_linear(
-                    inc_model.model, None, None, config, device=device
-                )
->>>>>>> 6c15bae6
 
         if orig_dtype != torch.float32:
             q_model.to(dtype=orig_dtype)
