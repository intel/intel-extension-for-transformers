--- conflicted
+++ resolved
@@ -15,14 +15,8 @@
 # See the License for the specific language governing permissions and
 # limitations under the License.
 
-<<<<<<< HEAD
-import math
-import torch
-from ..utils import DTYPE_BITS_MAPPING, convert_dtype_str2torch
-=======
 import torch
 from ..utils import DTYPE_BITS_MAPPING
->>>>>>> af8a88de
 from functools import reduce
 from operator import mul
 from peft.peft_model import PEFT_TYPE_TO_MODEL_MAPPING, PeftType
@@ -137,13 +131,6 @@
             self.compression_dtype = torch.int32
         else:
             self.compression_dtype = compression_dtype
-<<<<<<< HEAD
-
-        # self.register_buffer("qzeros", None)
-        # self.register_buffer("scales", None)
-        # self.register_buffer("g_idx", None)
-=======
->>>>>>> af8a88de
 
     def forward(self, x: torch.Tensor):
         # weights are cast automatically as Int8Params, but the bias has to be cast manually
