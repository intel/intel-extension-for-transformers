#!/usr/bin/env python
# -*- coding: utf-8 -*-
#
# Copyright (c) 2023 Intel Corporation
#
# Licensed under the Apache License, Version 2.0 (the "License");
# you may not use this file except in compliance with the License.
# You may obtain a copy of the License at
#
#   http://www.apache.org/licenses/LICENSE-2.0
#
# Unless required by applicable law or agreed to in writing, software
# distributed under the License is distributed on an "AS IS" BASIS,
# WITHOUT WARRANTIES OR CONDITIONS OF ANY KIND, either express or implied.
# See the License for the specific language governing permissions and
# limitations under the License.
"""Configs for intel extension for transformers."""

import copy
import json
import os
from dataclasses import dataclass, field
from typing import Any, Dict, List, Optional, Tuple, Union
from .utility import QUANT_CONFIG, SPARSITY_CONFIG, LazyImport, logger
from transformers import BitsAndBytesConfig, PretrainedConfig

torch = LazyImport("torch")


@dataclass
class MixedPrecisionConfig:
    dtype: str = "bfloat16"


@dataclass
class SmoothQuantConfig:
    backend: str = "ipex"
    ipex_opt_llm: bool = None
    tokenizer: Any = None
    calib_func: Any = None
    calib_dataset: str = "NeelNanda/pile-10k"
    calib_shuffle: bool = True
    calib_iters: int = 100
    calib_padding: bool = False
    calib_len: int = 512
    calib_pad_val: int = 1
    alpha: float = 0.5
    op_type_dict: dict = None
    op_name_dict: dict = None
    excluded_precisions: list = field(default_factory=list)
    example_inputs: Any = None
    num_beams: int = 1
    recipes: dict = field(
        default_factory=lambda: {
            "smooth_quant": True,
            "smooth_quant_args": {"alpha": 0.5},
        }
    )


class SparsityConfig(PretrainedConfig):
    def __init__(
        self,
        sparse_pattern: str = "1x1",
        sparse_dtype=None,
        sparse_layers=None,
        dense_layers: list = ["lm_head"],
        group_size=None,
        **kwargs,
    ):
<<<<<<< HEAD
        from intel_extension_for_transformers.transformers.llm.quantization.utils import (
            convert_dtype_torch2str, )

        self.llm_int8_skip_modules = (llm_int8_skip_modules if llm_int8_skip_modules else [])
        self.weight_dtype = weight_dtype
        self.mse_range = mse_range
        self.use_double_quant = use_double_quant
        self.scheme = scheme
        self.algorithm = algorithm
=======
        self.sparse_pattern = sparse_pattern
        self.sparse_dtype = sparse_dtype
        self.sparse_layers = sparse_layers
        self.dense_layers = dense_layers
>>>>>>> 97f0db9f
        self.group_size = group_size

    def post_init(self):
        r"""
        Safety checker that arguments are correct - also replaces some NoneType arguments with their default values.
        """
        pass

    @classmethod
    def from_dict(cls, config_dict, return_unused_kwargs=False, **kwargs):
        """
        Instantiates a [`SparsityConfig`] from a Python dictionary of parameters.

        Args:
            config_dict (`Dict[str, Any]`):
                Dictionary that will be used to instantiate the configuration object.
            return_unused_kwargs (`bool`):
                Whether or not to return a list of unused keyword arguments. Used for `from_pretrained` method in
                `PreTrainedModel`.
            kwargs (`Dict[str, Any]`):
                Additional parameters from which to initialize the configuration object.

        Returns:
            [`SparsityConfig`]: The configuration object instantiated from those parameters.
        """

        config = cls(**config_dict)

        to_remove = []
        for key, value in kwargs.items():
            if hasattr(config, key):
                setattr(config, key, value)
                to_remove.append(key)
        for key in to_remove:
            kwargs.pop(key, None)

        if return_unused_kwargs:
            return config, kwargs
        else:
            return config

    @classmethod
    def from_json_file(cls, json_file_path, return_unused_kwargs, **kwargs):
        with open(json_file_path, "r", encoding="utf-8") as f:
            config_dict = json.load(f)
        return cls.from_dict(config_dict, return_unused_kwargs, **kwargs)

    def to_json_file(
        self, json_file_path: Union[str, os.PathLike], use_diff: bool = True
    ):
        """
        Save this instance to a JSON file.

        Args:
            json_file_path (`str` or `os.PathLike`):
                Path to the JSON file in which this configuration instance's parameters will be saved.
        """
        with open(json_file_path, "w", encoding="utf-8") as writer:
            writer.write(self.to_json_string(use_diff=use_diff))

    def to_dict(self) -> Dict[str, Any]:
        """
        Serializes this instance to a Python dictionary. Returns:
            `Dict[str, Any]`: Dictionary of all the attributes that make up this configuration instance.
        """

        output = copy.deepcopy(self.__dict__)
        return output

    def __repr__(self):
        return f"{self.__class__.__name__} {self.to_json_string()}"

    def to_json_string(self, use_diff: bool = True) -> str:
        """
        Serializes this instance to a JSON string.

        Args:
            use_diff (`bool`, *optional*, defaults to `True`):
                If set to `True`, only the difference between the config instance and the default
                `SparsityConfig()`
                is serialized to JSON string.

        Returns:
            `str`: String containing all the attributes that make up this configuration instance in JSON format.
        """
        if use_diff is True:
            config_dict = self.to_diff_dict()
        else:
            config_dict = self.to_dict()

        return json.dumps(config_dict, indent=2, sort_keys=True) + "\n"

    def to_diff_dict(self) -> Dict[str, Any]:
        """
        Removes all attributes from config which correspond to the default config attributes for better readability and
        serializes to a Python dictionary.

        Returns:
            `Dict[str, Any]`: Dictionary of all the attributes that make up this configuration instance,
        """
        config_dict = self.to_dict()

        # get the default config dict
        default_config_dict = SparsityConfig().to_dict()

        serializable_config_dict = {}

        # only serialize values that differ from the default config
        for key, value in config_dict.items():
            if value != default_config_dict[key]:
                serializable_config_dict[key] = value

        return serializable_config_dict

    def save_pretrained(
        self,
        save_directory: Union[str, os.PathLike],
        push_to_hub: bool = False,
        **kwargs,
    ):
        """
        Save a configuration object to the directory `save_directory`, so that it can be re-loaded using the
        [`~PretrainedConfig.from_pretrained`] class method.

        Args:
            save_directory (`str` or `os.PathLike`):
                Directory where the configuration JSON file will be saved (will be created if it does not exist).
            push_to_hub (`bool`, *optional*, defaults to `False`):
                Whether or not to push your model to the Hugging Face model hub after saving it. You can specify the
                repository you want to push to with `repo_id` (will default to the name of `save_directory` in your
                namespace).
            kwargs (`Dict[str, Any]`, *optional*):
                Additional key word arguments passed along to the [`~utils.PushToHubMixin.push_to_hub`] method.
        """
        self._set_token_in_kwargs(kwargs)

        if os.path.isfile(save_directory):
            raise AssertionError(
                f"Provided path ({save_directory}) should be a directory, not a file"
            )

        os.makedirs(save_directory, exist_ok=True)

        if push_to_hub:
            commit_message = kwargs.pop("commit_message", None)
            repo_id = kwargs.pop("repo_id", save_directory.split(os.path.sep)[-1])
            repo_id = self._create_repo(repo_id, **kwargs)
            files_timestamps = self._get_files_timestamps(save_directory)

        # If we save using the predefined names, we can load using `from_pretrained`
        output_config_file = os.path.join(save_directory, SPARSITY_CONFIG)

        self.to_json_file(output_config_file, use_diff=False)
        logger.info(f"Configuration saved in {output_config_file}")

        if push_to_hub:
            self._upload_modified_files(
                save_directory,
                repo_id,
                files_timestamps,
                commit_message=commit_message,
                token=kwargs.get("token", None),
            )

    @classmethod
    def get_config_dict(
        cls, pretrained_model_name_or_path: Union[str, os.PathLike], **kwargs
    ) -> Tuple[Dict[str, Any], Dict[str, Any]]:
        return super().get_config_dict(
            pretrained_model_name_or_path, _configuration_file=SPARSITY_CONFIG, **kwargs
        )


from transformers.utils.quantization_config import QuantizationConfigMixin
from enum import Enum


class QuantizationMethod(str, Enum):
    BITS_AND_BYTES = "bitsandbytes"
    GPTQ = "gptq"
    AWQ = "awq"
    AQLM = "aqlm"
    RTN = "rtn"
    AUTOROUND = "autoround"
    TEQ = "teq"


class ITREXQuantizationConfigMixin(QuantizationConfigMixin):
    """
    Mixin class for quantization config
    """

    def update(self, **kwargs):
        """
        Updates attributes of this class instance with attributes from `kwargs` if they match existing atributtes,
        returning all the unused kwargs.

        Args:
            kwargs (`Dict[str, Any]`):
                Dictionary of attributes to tentatively update this class.

        Returns:
            `Dict[str, Any]`: Dictionary containing all the key-value pairs that were not used to update the instance.
        """
        to_remove = []
        for key, value in kwargs.items():
            if hasattr(self, key):
                setattr(self, key, value)
                to_remove.append(key)

        # Remove all the attributes that were updated, without modifying the input dict
        unused_kwargs = {key: value for key, value in kwargs.items() if key not in to_remove}
        return unused_kwargs

    def post_init_cpu(self):
        r"""
        Safety checker that arguments are correct
        """

        if self.compute_dtype is not None and self.compute_dtype not in [
            "fp32",
            "bf16",
            "int8",
        ]:
            raise ValueError("compute_dtype must be 'fp32', 'bf16', 'int8'.")
        elif self.compute_dtype is None:
            self.compute_dtype = "fp32"

        if self.bits is None:
            self.bits = 4
        elif self.bits is not None and self.bits not in [4, 8]:
            raise ValueError(
                f"Only support quantization to [4, 8] bits but found {self.bits}"
            )

        if self.bits == 4 and self.weight_dtype not in [
            "int4_fullrange",
            "int4_clip",
            "nf4",
            "fp4_e2m1_bnb",
            "fp4_e2m1",
        ]:
            self.weight_dtype = "int4_clip"
            logger.warning(
                "int4_clip weight_type is used due to bits is 4 but weight_dtype is not set."
            )

        if self.bits == 8 and self.weight_dtype not in ["int8", "fp8_e5m2", "fp8_e4m3"]:
            self.weight_dtype = "int8"
            logger.warning(
                "int8 weight_type is used due to bits is 8 but weight_dtype is not set."
            )

        elif self.weight_dtype not in [
            "int8",
            "int4_fullrange",
            "int4_clip",
            "nf4",
            "fp4_e2m1_bnb",
            "fp4_e2m1",
            "fp8_e5m2",
            "fp8_e4m3",
        ]:
            raise ValueError(
                f"weight_dtype must be a string in "
                f"'int8', 'int4_fullrange', 'int4_clip', 'nf4', 'fp4_e2m1_bnb', 'fp4_e2m1', 'fp8_e5m2, fp8_e4m3'"
            )

        if self.scale_dtype is not None and self.scale_dtype not in [
            "fp32",
            "fp8_e8m0",
        ]:
            raise ValueError(
                f"scale_dtype must be a string in 'fp32', 'fp8_e8m0' "
                f"and fp8_e8m0 only used for weight_dtype 'fp8_e5m2', 'fp8_e4m3'"
            )
        elif self.scale_dtype is None:
            self.scale_dtype = "fp32"

        if not isinstance(self.use_double_quant, bool):
            raise ValueError("use_double_quant must be a boolean")

        if self.use_double_quant and not isinstance(self.double_quant_dtype, str):
            raise ValueError("double_quant_dtype must be a string")

        if self.use_double_quant and not isinstance(self.scale_dtype, str):
            raise ValueError("scale_dtype must be a string")

        if not isinstance(self.group_size, int):
            raise ValueError("group_size must be a int")

        if not isinstance(self.scheme, str):
            raise ValueError("scheme must be a string")

        if self.scheme == "asym" and (
            self.compute_dtype == "int8"
            or self.weight_dtype.startswith("fp")
            or self.weight_dtype.startswith("nf")
            or self.scale_dtype != "fp32"
        ):
            raise ValueError(
                "WeightOnlyQuantization doesn't support asym with \
                                compute_dtype int8 or weight_dtype float or scale_dtype non-fp32 now, \
                                please use sym scheme"
            )

        self.use_neural_speed = False

    def post_init_xpu(self):
        r"""
        Safety checker that arguments are correct - also replaces some NoneType arguments with their default values.
        """

        if self.compute_dtype is not None and self.compute_dtype not in ["fp16"]:
            raise ValueError("compute_dtype must be 'fp16'.")
        elif self.compute_dtype is None:
            self.compute_dtype = "fp16"

        if self.bits is None:
            self.bits = 4
        elif self.bits not in [4]:
            raise ValueError(
                f"Only support quantization to [4] bits but found {self.bits}"
            )

        if self.weight_dtype is None:
            self.weight_dtype = "int4_fullrange"

        elif self.weight_dtype not in [
            "int4_fullrange",
        ]:
            raise ValueError(f"weight_dtype must be a string in 'int4_fullrange', but get {self.weight_dtype}.")

        if self.scale_dtype is not None and self.scale_dtype not in ["fp16"]:
            raise ValueError(f"scale_dtype must be a string in 'fp16'")
        elif self.scale_dtype is None:
            self.scale_dtype = "fp16"

        if not isinstance(self.use_double_quant, bool):
            raise ValueError("use_double_quant must be a boolean")

        if self.use_double_quant and not isinstance(self.double_quant_dtype, str):
            raise ValueError("double_quant_dtype must be a string")

        if self.use_double_quant and not isinstance(self.scale_dtype, str):
            raise ValueError("scale_dtype must be a string")

        if not isinstance(self.group_size, int):
            raise ValueError("group_size must be a int")

        if self.scheme not in ["sym"]:
            raise ValueError(
                "scheme: {} is not support, only support 'sym' now!".format(self.scheme)
            )
        self.use_neural_speed = False

    def post_init_runtime(self):
        r"""
        Safety checker that arguments are correct - also replaces some NoneType arguments with their default values.
        """

        # MX-compliant format
        # https://arxiv.org/abs/2310.10537
        runtime_supported_compute_dtype = ["fp32", "fp16", "bf16", "int8"]
        runtime_supported_weight_dtype = [
            "int4",
            "int8",
            "fp8",
            "fp8_e5m2",
            "fp8_e4m3",
            "fp4",
            "fp4_e2m1",
            "nf4",
        ]
        runtime_supported_scale_dtype = ["fp32", "bf16", "fp8"]
        runtime_supported_group_size = [-1, 32, 128]
        runtime_supported_scheme = ["sym", "asym"]

        if self.compute_dtype is None:
            self.compute_dtype = "fp32"
        else:
            if self.compute_dtype not in runtime_supported_compute_dtype:
                raise ValueError(
                    "compute_dtype must be in {}.".format(
                        runtime_supported_compute_dtype
                    )
                )

        if self.bits is None:
            self.bits = 4
        elif self.bits not in [4, 8]:
            raise ValueError(
                f"Only support quantization to [4, 8] bits but found {self.bits}"
            )

        if self.weight_dtype is None:
            self.weight_dtype = "int4"
        elif self.weight_dtype == "fp8":
            self.weight_dtype == "fp8_e4m3"
        elif self.weight_dtype == "fp4":
            self.weight_dtype = "fp4_e2m1"
        else:
            if self.weight_dtype not in runtime_supported_weight_dtype:
                raise ValueError(
                    "weight_dtype must be in {}.".format(runtime_supported_weight_dtype)
                )

        if self.bits == 4 and self.weight_dtype not in ["int4", "nf4", "fp4_e2m1"]:
            self.weight_dtype = "int4"
            print(
                "int4 weight_type is used due to bits is 4 but weight_dtype is not set."
            )

        if self.bits == 8 and self.weight_dtype not in ["int8", "fp8_e5m2", "fp8_e4m3"]:
            self.weight_dtype = "int8"
            print(
                "int8 weight_type is used due to bits is 8 but weight_dtype is not set."
            )

        if self.scale_dtype is None:
            self.scale_dtype = "fp32"
        else:
            if self.scale_dtype not in runtime_supported_scale_dtype:
                raise ValueError(
                    "scale_dtype must be in {}.".format(runtime_supported_scale_dtype)
                )

        if self.group_size not in runtime_supported_group_size:
            raise ValueError(
                "group_size must be an integer in {}.".format(
                    runtime_supported_group_size
                )
            )

        if self.weight_dtype[:3] in ["fp8", "fp4", "nf4"]:
            if self.compute_dtype in ["int8"]:
                print(
                    "WARNING: int8 compute dtype is not be supported in float quant types! "
                    "Fall back to fp32."
                )
                self.compute_dtype = "fp32"
            if self.scheme in ["asym"]:
                print(
                    "WARNING: asym alg is not be supported in float quant types! "
                    "Fall back to sym."
                )
                self.scheme = "sym"
            if self.scale_dtype in ["fp8"] and self.weight_dtype[:3] not in ["fp8"]:
                print(
                    "WARNING: fp8 scale is only be supported in fp8 weight type. "
                    "Fall back to fp32."
                )
                self.scale_dtype = "fp32"
            if self.weight_dtype[:3] == "fp8" and self.scale_dtype not in [
                "fp8",
                "fp32",
            ]:
                print(
                    "WARNING: fp8 weight type only supports fp8 / fp32 scale now."
                    " Fall back to fp8."
                )
                self.scale_dtype = "fp8"

        self.use_neural_speed = True

    def to_json_file(
        self, json_file_path: Union[str, os.PathLike], use_diff: bool = True
    ):
        """
        Save this instance to a JSON file.

        Args:
            json_file_path (`str` or `os.PathLike`):
                Path to the JSON file in which this configuration instance's parameters will be saved.
        """
        # set tokenizer to None due to it doesn't support write to json
        if hasattr(self, "tokenizer"):
            self.tokenizer = None
        with open(json_file_path, "w", encoding="utf-8") as writer:
            writer.write(self.to_json_string(use_diff=use_diff))

    def save_pretrained(
        self,
        save_directory: Union[str, os.PathLike],
        push_to_hub: bool = False,
        **kwargs,
    ):
        """
        Save a configuration object to the directory `save_directory`, so that it can be re-loaded using the
        [`~PretrainedConfig.from_pretrained`] class method.

        Args:
            save_directory (`str` or `os.PathLike`):
                Directory where the configuration JSON file will be saved (will be created if it does not exist).
            push_to_hub (`bool`, *optional*, defaults to `False`):
                Whether or not to push your model to the Hugging Face model hub after saving it. You can specify the
                repository you want to push to with `repo_id` (will default to the name of `save_directory` in your
                namespace).
            kwargs (`Dict[str, Any]`, *optional*):
                Additional key word arguments passed along to the [`~utils.PushToHubMixin.push_to_hub`] method.
        """
        # self._set_token_in_kwargs(kwargs)

        if os.path.isfile(save_directory):
            raise AssertionError(
                f"Provided path ({save_directory}) should be a directory, not a file"
            )

        os.makedirs(save_directory, exist_ok=True)

        if push_to_hub:
            commit_message = kwargs.pop("commit_message", None)
            repo_id = kwargs.pop("repo_id", save_directory.split(os.path.sep)[-1])
            repo_id = self._create_repo(repo_id, **kwargs)
            files_timestamps = self._get_files_timestamps(save_directory)

        # If we save using the predefined names, we can load using `from_pretrained`
        output_config_file = os.path.join(save_directory, QUANT_CONFIG)

        self.to_json_file(output_config_file, use_diff=False)
        logger.info(f"Configuration saved in {output_config_file}")

        if push_to_hub:
            self._upload_modified_files(
                save_directory,
                repo_id,
                files_timestamps,
                commit_message=commit_message,
                token=kwargs.get("token", None),
            )

    @classmethod
    def get_config_dict(
        cls, pretrained_model_name_or_path: Union[str, os.PathLike], **kwargs
    ) -> Tuple[Dict[str, Any], Dict[str, Any]]:
        cf = kwargs.pop("_configuration_file", QUANT_CONFIG)
        return super().get_config_dict(
            pretrained_model_name_or_path, _configuration_file=cf, **kwargs
        )


class RtnConfig(ITREXQuantizationConfigMixin):
    """
    This is a wrapper class about all possible attributes and features that you can play with a model that has been
    loaded using `auto-awq` library awq quantization relying on auto_awq backend.

    Args:
        bits (`int`, *optional*, defaults to 4):
            The number of bits to quantize to.
        group_size (`int`, *optional*, defaults to 128):
            The group size to use for quantization. Recommended value is 128 and -1 uses per-column quantization.
        zero_point (`bool`, *optional*, defaults to `True`):
            Whether to use zero point quantization.
    """

    def __init__(
        self,
        bits: int = 4,
        group_size: int = 32,
        compute_dtype: Any = None,
        weight_dtype: Any = None,
        scale_dtype: Any = None,
        mse_range: bool = False,
        use_double_quant=False,
        double_quant_scale_dtype=None,  # reserve for double quant
        scheme: str = "sym",
        use_ggml: bool = False,
        use_quant: bool = True,
        use_neural_speed: bool = False,
        llm_int8_skip_modules=None,
        **kwargs,
    ):
        self.quant_method = QuantizationMethod.RTN
        self.bits = bits
        self.mse_range = mse_range
        self.compute_dtype = compute_dtype
        self.weight_dtype = weight_dtype
        self.scale_dtype = scale_dtype
        self.group_size = group_size
        self.scheme = scheme
        self.use_double_quant = use_double_quant
        self.double_quant_scale_dtype = double_quant_scale_dtype
        self.llm_int8_skip_modules = (
            llm_int8_skip_modules if llm_int8_skip_modules else []
        )
        self.use_ggml = use_ggml
        self.use_quant = use_quant
        self.use_neural_speed = use_neural_speed
        self.device = kwargs.get("device", "auto")
        self.calib_dataloader = None
        self.calib_dataset = None
        self.calib_func = None
        self.calib_iters = None

    def to_diff_dict(self) -> Dict[str, Any]:
        """
        Removes all attributes from config which correspond to the default config attributes for better readability and
        serializes to a Python dictionary.

        Returns:
            `Dict[str, Any]`: Dictionary of all the attributes that make up this configuration instance,
        """
        config_dict = self.to_dict()

        # get the default config dict
        default_config_dict = RtnConfig().to_dict()

        serializable_config_dict = {}

        # only serialize values that differ from the default config
        for key, value in config_dict.items():
            if value != default_config_dict[key]:
                serializable_config_dict[key] = value

        return serializable_config_dict

class GPTQConfig(ITREXQuantizationConfigMixin):
    """
    This is a wrapper class about all possible attributes and features that you can play with a model that has been
    loaded using `intel_extension_for_transformers` api for gptq quantization relying on CPU device.

    Args:
        bits (`int`):
            The number of bits to quantize to, supported numbers are (2, 3, 4, 8).
        tokenizer (`str` or `PreTrainedTokenizerBase`, *optional*):
            The tokenizer used to process the dataset. You can pass either:
                - A custom tokenizer object.
                - A string, the *model id* of a predefined tokenizer hosted inside a model repo on huggingface.co.
                    Valid model ids can be located at the root-level, like `bert-base-uncased`, or namespaced under a
                    user or organization name, like `dbmdz/bert-base-german-cased`.
                - A path to a *directory* containing vocabulary files required by the tokenizer, for instance saved
                    using the [`~PreTrainedTokenizer.save_pretrained`] method, e.g., `./my_model_directory/`.
        dataset (`Union[List[str]]`, *optional*):
            The dataset used for quantization. You can provide your own dataset in a list of string or just use the
            original datasets used in GPTQ paper ['wikitext2','c4','c4-new','ptb','ptb-new']
        group_size (`int`, *optional*, defaults to 128):
            The group size to use for quantization. Recommended value is 128 and -1 uses per-column quantization.
        damp_percent (`float`, *optional*, defaults to 0.1):
            The percent of the average Hessian diagonal to use for dampening. Recommended value is 0.1.
        desc_act (`bool`, *optional*, defaults to `False`):
            Whether to quantize columns in order of decreasing activation size. Setting it to False can significantly
            speed up inference but the perplexity may become slightly worse. Also known as act-order.
        sym (`bool`, *optional*, defaults to `True`):
            Whether to use symmetric quantization.
        max_input_length (`int`, *optional*):
            The maximum input length. This is needed to initialize a buffer that depends on the maximum expected input
            length. It is specific to the exllama backend with act-order.

    """

    def __init__(
        self,
        bits: int = 4,
        tokenizer: Any = None,
        dataset: Optional[Union[List[str], str]] = None,
        group_size: int = 32,
        compute_dtype: Any = None,
        weight_dtype: Any = None,
        scale_dtype: Any = None,
        use_double_quant=False,
        double_quant_scale_dtype=None,  # reserve for double quant
        sym: bool = True,
        blocksize: int = 128,
        damp_percent: float = 0.1,
        desc_act: bool = False,
        nsamples: int = 128,
        max_input_length: Optional[int] = None,
        static_groups: bool = False,
        use_ggml: bool = False,
        use_quant: bool = True,
        use_neural_speed: bool = False,
        llm_int8_skip_modules=None,
        **kwargs,
    ):

        from intel_extension_for_transformers.llm.quantization.utils import (
            convert_dtype_torch2str,
        )

        self.quant_method = QuantizationMethod.GPTQ
        self.bits = bits
        self.tokenizer = tokenizer
        self.dataset = dataset
        self.compute_dtype = compute_dtype
        self.weight_dtype = weight_dtype
        self.scale_dtype = scale_dtype
        self.sym = sym
        self.use_double_quant = use_double_quant
        self.double_quant_scale_dtype = double_quant_scale_dtype
        self.blocksize = blocksize
        self.nsamples = nsamples
        self.group_size = group_size
        self.damp_percent = damp_percent
        self.desc_act = desc_act
        self.static_groups = static_groups
        self.max_input_length = max_input_length
        self.llm_int8_skip_modules = (
            llm_int8_skip_modules if llm_int8_skip_modules else []
        )
        self.use_ggml = use_ggml
        self.use_quant = use_quant
        self.use_neural_speed = use_neural_speed
        self.device = kwargs.get("device", "auto")
        self.calib_dataloader = kwargs.get("calib_dataloader", None)
        self.calib_dataset = kwargs.get("calib_dataset", "NeelNanda/pile-10k")
        self.calib_func = kwargs.get("calib_func", None)
        self.calib_iters = kwargs.get("calib_iters", 100)
        self.scheme = "sym" if self.sym else "asym"

        if isinstance(compute_dtype, torch.dtype):
            self.compute_dtype = convert_dtype_torch2str(compute_dtype)
        else:
            self.compute_dtype = compute_dtype

        if isinstance(scale_dtype, torch.dtype):
            self.scale_dtype = convert_dtype_torch2str(scale_dtype)
        else:
            self.scale_dtype = scale_dtype

        if isinstance(double_quant_scale_dtype, torch.dtype):
            self.double_quant_scale_dtype = convert_dtype_torch2str(
                double_quant_scale_dtype
            )
        else:
            self.double_quant_scale_dtype = double_quant_scale_dtype
        self.post_init_gptq()

    def post_init_gptq(self):
        r"""
        Safety checker that arguments are correct
        """

        if self.bits not in [4, 8]:
            raise ValueError(
                f"Only support quantization to [4, 8] bits but found {self.bits}"
            )

        if not (0 < self.damp_percent < 1):
            raise ValueError("damp_percent must between 0 and 1.")

    def to_diff_dict(self) -> Dict[str, Any]:
        """
        Removes all attributes from config which correspond to the default config attributes for better readability and
        serializes to a Python dictionary.

        Returns:
            `Dict[str, Any]`: Dictionary of all the attributes that make up this configuration instance,
        """
        config_dict = self.to_dict()

        # get the default config dict
        default_config_dict = GPTQConfig().to_dict()

        serializable_config_dict = {}

        # only serialize values that differ from the default config
        for key, value in config_dict.items():
            if value != default_config_dict[key]:
                serializable_config_dict[key] = value

        return serializable_config_dict

class AwqConfig(ITREXQuantizationConfigMixin):
    """
    This is a wrapper class about all possible attributes and features that you can play with a model that has been
    loaded using `auto-awq` library awq quantization relying on auto_awq backend.

    Args:
        bits (`int`, *optional*, defaults to 4):
            The number of bits to quantize to.
        group_size (`int`, *optional*, defaults to 128):
            The group size to use for quantization. Recommended value is 128 and -1 uses per-column quantization.
        zero_point (`bool`, *optional*, defaults to `True`):
            Whether to use zero point quantization.
    """

    def __init__(
        self,
        bits: int = 8,
        tokenizer: Any = None,
        dataset: Optional[Union[List[str], str]] = None,
        group_size: int = 32,
        compute_dtype: Any = None,
        weight_dtype: Any = None,
        scale_dtype: Any = None,
        use_double_quant=False,
        double_quant_scale_dtype=None,  # reserve for double quant
        zero_point: bool = True,
        mse_range: bool = False,
        use_ggml: bool = False,
        use_quant: bool = True,
        use_neural_speed: bool = False,
        llm_int8_skip_modules=None,
        **kwargs,
    ):
        self.quant_method = QuantizationMethod.AWQ
        self.bits = bits
        self.tokenizer = tokenizer
        self.dataset = dataset
        self.compute_dtype = compute_dtype
        self.weight_dtype = weight_dtype
        self.scale_dtype = scale_dtype
        self.group_size = group_size
        self.zero_point = zero_point
        self.mse_range = mse_range
        self.use_double_quant = use_double_quant
        self.double_quant_scale_dtype = double_quant_scale_dtype
        self.llm_int8_skip_modules = (
            llm_int8_skip_modules if llm_int8_skip_modules else []
        )
        self.use_ggml = use_ggml
        self.use_quant = use_quant
        self.use_neural_speed = use_neural_speed
        self.device = kwargs.get("device", "auto")
        self.calib_dataloader = kwargs.get("calib_dataloader", None)
        self.calib_dataset = kwargs.get("calib_dataset", "NeelNanda/pile-10k")
        self.calib_func = kwargs.get("calib_func", None)
        self.calib_iters = kwargs.get("calib_iters", 100)
        self.scheme = "asym" if self.zero_point else "sym"

    def to_diff_dict(self) -> Dict[str, Any]:
        """
        Removes all attributes from config which correspond to the default config attributes for better readability and
        serializes to a Python dictionary.

        Returns:
            `Dict[str, Any]`: Dictionary of all the attributes that make up this configuration instance,
        """
        config_dict = self.to_dict()

        # get the default config dict
        default_config_dict = AwqConfig().to_dict()

        serializable_config_dict = {}

        # only serialize values that differ from the default config
        for key, value in config_dict.items():
            if value != default_config_dict[key]:
                serializable_config_dict[key] = value

        return serializable_config_dict

class TeqConfig(ITREXQuantizationConfigMixin):
    """
    This is a wrapper class about all possible attributes and features that you can play with a model that has been
    loaded using `auto-awq` library awq quantization relying on auto_awq backend.

    Args:
        bits (`int`, *optional*, defaults to 4):
            The number of bits to quantize to.
        group_size (`int`, *optional*, defaults to 128):
            The group size to use for quantization. Recommended value is 128 and -1 uses per-column quantization.
        zero_point (`bool`, *optional*, defaults to `True`):
            Whether to use zero point quantization.
    """

    def __init__(
        self,
        bits: int = 8,
        tokenizer: Any = None,
        dataset: Optional[Union[List[str], str]] = None,
        group_size: int = 32,
        compute_dtype: Any = None,
        weight_dtype: Any = None,
        scale_dtype: Any = None,
        use_double_quant=False,
        double_quant_scale_dtype=None,  # reserve for double quant
        scheme: str = "sym",
        use_ggml: bool = False,
        use_neural_speed: bool = False,
        llm_int8_skip_modules=None,
        **kwargs,
    ):
        self.quant_method = QuantizationMethod.TEQ
        self.bits = bits
        self.tokenizer = tokenizer
        self.dataset = dataset
        self.compute_dtype = compute_dtype
        self.weight_dtype = weight_dtype
        self.scale_dtype = scale_dtype
        self.group_size = group_size
        self.scheme = scheme
        self.use_double_quant = use_double_quant
        self.double_quant_scale_dtype = double_quant_scale_dtype
        self.llm_int8_skip_modules = (
            llm_int8_skip_modules if llm_int8_skip_modules else []
        )
        self.use_ggml = use_ggml
        self.use_neural_speed = use_neural_speed
        self.device = kwargs.get("device", "auto")
        self.calib_dataloader = kwargs.get("calib_dataloader", None)
        self.calib_dataset = kwargs.get("calib_dataset", "NeelNanda/pile-10k")
        self.calib_func = kwargs.get("calib_func", None)
        self.calib_iters = kwargs.get("calib_iters", 100)

    def to_diff_dict(self) -> Dict[str, Any]:
        """
        Removes all attributes from config which correspond to the default config attributes for better readability and
        serializes to a Python dictionary.

        Returns:
            `Dict[str, Any]`: Dictionary of all the attributes that make up this configuration instance,
        """
        config_dict = self.to_dict()

        # get the default config dict
        default_config_dict = TeqConfig().to_dict()

        serializable_config_dict = {}

        # only serialize values that differ from the default config
        for key, value in config_dict.items():
            if value != default_config_dict[key]:
                serializable_config_dict[key] = value

        return serializable_config_dict

class AutoRoundConfig(ITREXQuantizationConfigMixin):
    """
    This is a wrapper class about all possible attributes and features that you can play with a model that has been
    loaded using `intel_extension_for_transformers` api for gptq quantization relying on CPU device.

    Args:
        bits (`int`):
            The number of bits to quantize to, supported numbers are (2, 3, 4, 8).
        tokenizer (`str` or `PreTrainedTokenizerBase`, *optional*):
            The tokenizer used to process the dataset. You can pass either:
                - A custom tokenizer object.
                - A string, the *model id* of a predefined tokenizer hosted inside a model repo on huggingface.co.
                    Valid model ids can be located at the root-level, like `bert-base-uncased`, or namespaced under a
                    user or organization name, like `dbmdz/bert-base-german-cased`.
                - A path to a *directory* containing vocabulary files required by the tokenizer, for instance saved
                    using the [`~PreTrainedTokenizer.save_pretrained`] method, e.g., `./my_model_directory/`.
        dataset (`Union[List[str]]`, *optional*):
            The dataset used for quantization. You can provide your own dataset in a list of string or just use the
            original datasets used in GPTQ paper ['wikitext2','c4','c4-new','ptb','ptb-new']
        group_size (`int`, *optional*, defaults to 128):
            The group size to use for quantization. Recommended value is 128 and -1 uses per-column quantization.
        damp_percent (`float`, *optional*, defaults to 0.1):
            The percent of the average Hessian diagonal to use for dampening. Recommended value is 0.1.
        desc_act (`bool`, *optional*, defaults to `False`):
            Whether to quantize columns in order of decreasing activation size. Setting it to False can significantly
            speed up inference but the perplexity may become slightly worse. Also known as act-order.
        sym (`bool`, *optional*, defaults to `True`):
            Whether to use symmetric quantization.
        max_input_length (`int`, *optional*):
            The maximum input length. This is needed to initialize a buffer that depends on the maximum expected input
            length. It is specific to the exllama backend with act-order.

    """

    def __init__(
        self,
        bits: int = 8,
        dtype: str = "int",
        tokenizer: Any = None,
        dataset: Optional[Union[List[str], str]] = None,
        group_size: int = 32,
        compute_dtype: Any = None,
        weight_dtype: Any = None,
        scale_dtype: Any = None,
        use_double_quant=False,
        double_quant_scale_dtype=None,  # reserve for double quant
        sym: bool = True,
        lr: float = 0.0025,
        minmax_lr: float = 0.0025,
        use_quant_input: bool = True,
        nsamples: int = 128,
        iters: int = 200,
        static_groups: bool = False,
        use_ggml: bool = False,
        use_neural_speed: bool = False,
        llm_int8_skip_modules=None,
        **kwargs,
    ):

        from intel_extension_for_transformers.llm.quantization.utils import (
            convert_dtype_torch2str,
        )

        self.quant_method = QuantizationMethod.AUTOROUND
        self.bits = bits
        self.tokenizer = tokenizer
        self.dataset = dataset
        self.compute_dtype = compute_dtype
        self.weight_dtype = weight_dtype
        self.scale_dtype = scale_dtype
        self.sym = sym
        self.use_double_quant = use_double_quant
        self.double_quant_scale_dtype = double_quant_scale_dtype
        self.nsamples = nsamples
        self.group_size = group_size
        self.lr = lr
        self.minmax_lr = minmax_lr
        self.use_quant_input = use_quant_input
        self.iters = iters
        self.llm_int8_skip_modules = (
            llm_int8_skip_modules if llm_int8_skip_modules else []
        )
        self.use_ggml = use_ggml
        self.use_neural_speed = use_neural_speed
        self.device = kwargs.get("device", "auto")
        self.calib_dataloader = kwargs.get("calib_dataloader", None)
        self.calib_dataset = kwargs.get("calib_dataset", "NeelNanda/pile-10k")
        self.calib_len = kwargs.get("calib_len", None)
        self.calib_func = kwargs.get("calib_func", None)
        self.calib_iters = kwargs.get("calib_iters", 100)
        self.scheme = "sym" if self.sym else "asym"
        if isinstance(compute_dtype, torch.dtype):
            self.compute_dtype = convert_dtype_torch2str(compute_dtype)
        else:
            self.compute_dtype = compute_dtype

        if isinstance(scale_dtype, torch.dtype):
            self.scale_dtype = convert_dtype_torch2str(scale_dtype)
        else:
            self.scale_dtype = scale_dtype

        if isinstance(double_quant_scale_dtype, torch.dtype):
            self.double_quant_scale_dtype = convert_dtype_torch2str(
                double_quant_scale_dtype
            )
        else:
            self.double_quant_scale_dtype = double_quant_scale_dtype

    def to_diff_dict(self) -> Dict[str, Any]:
        """
        Removes all attributes from config which correspond to the default config attributes for better readability and
        serializes to a Python dictionary.

        Returns:
            `Dict[str, Any]`: Dictionary of all the attributes that make up this configuration instance,
        """
        config_dict = self.to_dict()

        # get the default config dict
        default_config_dict = AutoRoundConfig().to_dict()

        serializable_config_dict = {}

        # only serialize values that differ from the default config
        for key, value in config_dict.items():
            if value != default_config_dict[key]:
                serializable_config_dict[key] = value

        return serializable_config_dict<|MERGE_RESOLUTION|>--- conflicted
+++ resolved
@@ -1,1132 +1,1120 @@
-#!/usr/bin/env python
-# -*- coding: utf-8 -*-
-#
-# Copyright (c) 2023 Intel Corporation
-#
-# Licensed under the Apache License, Version 2.0 (the "License");
-# you may not use this file except in compliance with the License.
-# You may obtain a copy of the License at
-#
-#   http://www.apache.org/licenses/LICENSE-2.0
-#
-# Unless required by applicable law or agreed to in writing, software
-# distributed under the License is distributed on an "AS IS" BASIS,
-# WITHOUT WARRANTIES OR CONDITIONS OF ANY KIND, either express or implied.
-# See the License for the specific language governing permissions and
-# limitations under the License.
-"""Configs for intel extension for transformers."""
-
-import copy
-import json
-import os
-from dataclasses import dataclass, field
-from typing import Any, Dict, List, Optional, Tuple, Union
-from .utility import QUANT_CONFIG, SPARSITY_CONFIG, LazyImport, logger
-from transformers import BitsAndBytesConfig, PretrainedConfig
-
-torch = LazyImport("torch")
-
-
-@dataclass
-class MixedPrecisionConfig:
-    dtype: str = "bfloat16"
-
-
-@dataclass
-class SmoothQuantConfig:
-    backend: str = "ipex"
-    ipex_opt_llm: bool = None
-    tokenizer: Any = None
-    calib_func: Any = None
-    calib_dataset: str = "NeelNanda/pile-10k"
-    calib_shuffle: bool = True
-    calib_iters: int = 100
-    calib_padding: bool = False
-    calib_len: int = 512
-    calib_pad_val: int = 1
-    alpha: float = 0.5
-    op_type_dict: dict = None
-    op_name_dict: dict = None
-    excluded_precisions: list = field(default_factory=list)
-    example_inputs: Any = None
-    num_beams: int = 1
-    recipes: dict = field(
-        default_factory=lambda: {
-            "smooth_quant": True,
-            "smooth_quant_args": {"alpha": 0.5},
-        }
-    )
-
-
-class SparsityConfig(PretrainedConfig):
-    def __init__(
-        self,
-        sparse_pattern: str = "1x1",
-        sparse_dtype=None,
-        sparse_layers=None,
-        dense_layers: list = ["lm_head"],
-        group_size=None,
-        **kwargs,
-    ):
-<<<<<<< HEAD
-        from intel_extension_for_transformers.transformers.llm.quantization.utils import (
-            convert_dtype_torch2str, )
-
-        self.llm_int8_skip_modules = (llm_int8_skip_modules if llm_int8_skip_modules else [])
-        self.weight_dtype = weight_dtype
-        self.mse_range = mse_range
-        self.use_double_quant = use_double_quant
-        self.scheme = scheme
-        self.algorithm = algorithm
-=======
-        self.sparse_pattern = sparse_pattern
-        self.sparse_dtype = sparse_dtype
-        self.sparse_layers = sparse_layers
-        self.dense_layers = dense_layers
->>>>>>> 97f0db9f
-        self.group_size = group_size
-
-    def post_init(self):
-        r"""
-        Safety checker that arguments are correct - also replaces some NoneType arguments with their default values.
-        """
-        pass
-
-    @classmethod
-    def from_dict(cls, config_dict, return_unused_kwargs=False, **kwargs):
-        """
-        Instantiates a [`SparsityConfig`] from a Python dictionary of parameters.
-
-        Args:
-            config_dict (`Dict[str, Any]`):
-                Dictionary that will be used to instantiate the configuration object.
-            return_unused_kwargs (`bool`):
-                Whether or not to return a list of unused keyword arguments. Used for `from_pretrained` method in
-                `PreTrainedModel`.
-            kwargs (`Dict[str, Any]`):
-                Additional parameters from which to initialize the configuration object.
-
-        Returns:
-            [`SparsityConfig`]: The configuration object instantiated from those parameters.
-        """
-
-        config = cls(**config_dict)
-
-        to_remove = []
-        for key, value in kwargs.items():
-            if hasattr(config, key):
-                setattr(config, key, value)
-                to_remove.append(key)
-        for key in to_remove:
-            kwargs.pop(key, None)
-
-        if return_unused_kwargs:
-            return config, kwargs
-        else:
-            return config
-
-    @classmethod
-    def from_json_file(cls, json_file_path, return_unused_kwargs, **kwargs):
-        with open(json_file_path, "r", encoding="utf-8") as f:
-            config_dict = json.load(f)
-        return cls.from_dict(config_dict, return_unused_kwargs, **kwargs)
-
-    def to_json_file(
-        self, json_file_path: Union[str, os.PathLike], use_diff: bool = True
-    ):
-        """
-        Save this instance to a JSON file.
-
-        Args:
-            json_file_path (`str` or `os.PathLike`):
-                Path to the JSON file in which this configuration instance's parameters will be saved.
-        """
-        with open(json_file_path, "w", encoding="utf-8") as writer:
-            writer.write(self.to_json_string(use_diff=use_diff))
-
-    def to_dict(self) -> Dict[str, Any]:
-        """
-        Serializes this instance to a Python dictionary. Returns:
-            `Dict[str, Any]`: Dictionary of all the attributes that make up this configuration instance.
-        """
-
-        output = copy.deepcopy(self.__dict__)
-        return output
-
-    def __repr__(self):
-        return f"{self.__class__.__name__} {self.to_json_string()}"
-
-    def to_json_string(self, use_diff: bool = True) -> str:
-        """
-        Serializes this instance to a JSON string.
-
-        Args:
-            use_diff (`bool`, *optional*, defaults to `True`):
-                If set to `True`, only the difference between the config instance and the default
-                `SparsityConfig()`
-                is serialized to JSON string.
-
-        Returns:
-            `str`: String containing all the attributes that make up this configuration instance in JSON format.
-        """
-        if use_diff is True:
-            config_dict = self.to_diff_dict()
-        else:
-            config_dict = self.to_dict()
-
-        return json.dumps(config_dict, indent=2, sort_keys=True) + "\n"
-
-    def to_diff_dict(self) -> Dict[str, Any]:
-        """
-        Removes all attributes from config which correspond to the default config attributes for better readability and
-        serializes to a Python dictionary.
-
-        Returns:
-            `Dict[str, Any]`: Dictionary of all the attributes that make up this configuration instance,
-        """
-        config_dict = self.to_dict()
-
-        # get the default config dict
-        default_config_dict = SparsityConfig().to_dict()
-
-        serializable_config_dict = {}
-
-        # only serialize values that differ from the default config
-        for key, value in config_dict.items():
-            if value != default_config_dict[key]:
-                serializable_config_dict[key] = value
-
-        return serializable_config_dict
-
-    def save_pretrained(
-        self,
-        save_directory: Union[str, os.PathLike],
-        push_to_hub: bool = False,
-        **kwargs,
-    ):
-        """
-        Save a configuration object to the directory `save_directory`, so that it can be re-loaded using the
-        [`~PretrainedConfig.from_pretrained`] class method.
-
-        Args:
-            save_directory (`str` or `os.PathLike`):
-                Directory where the configuration JSON file will be saved (will be created if it does not exist).
-            push_to_hub (`bool`, *optional*, defaults to `False`):
-                Whether or not to push your model to the Hugging Face model hub after saving it. You can specify the
-                repository you want to push to with `repo_id` (will default to the name of `save_directory` in your
-                namespace).
-            kwargs (`Dict[str, Any]`, *optional*):
-                Additional key word arguments passed along to the [`~utils.PushToHubMixin.push_to_hub`] method.
-        """
-        self._set_token_in_kwargs(kwargs)
-
-        if os.path.isfile(save_directory):
-            raise AssertionError(
-                f"Provided path ({save_directory}) should be a directory, not a file"
-            )
-
-        os.makedirs(save_directory, exist_ok=True)
-
-        if push_to_hub:
-            commit_message = kwargs.pop("commit_message", None)
-            repo_id = kwargs.pop("repo_id", save_directory.split(os.path.sep)[-1])
-            repo_id = self._create_repo(repo_id, **kwargs)
-            files_timestamps = self._get_files_timestamps(save_directory)
-
-        # If we save using the predefined names, we can load using `from_pretrained`
-        output_config_file = os.path.join(save_directory, SPARSITY_CONFIG)
-
-        self.to_json_file(output_config_file, use_diff=False)
-        logger.info(f"Configuration saved in {output_config_file}")
-
-        if push_to_hub:
-            self._upload_modified_files(
-                save_directory,
-                repo_id,
-                files_timestamps,
-                commit_message=commit_message,
-                token=kwargs.get("token", None),
-            )
-
-    @classmethod
-    def get_config_dict(
-        cls, pretrained_model_name_or_path: Union[str, os.PathLike], **kwargs
-    ) -> Tuple[Dict[str, Any], Dict[str, Any]]:
-        return super().get_config_dict(
-            pretrained_model_name_or_path, _configuration_file=SPARSITY_CONFIG, **kwargs
-        )
-
-
-from transformers.utils.quantization_config import QuantizationConfigMixin
-from enum import Enum
-
-
-class QuantizationMethod(str, Enum):
-    BITS_AND_BYTES = "bitsandbytes"
-    GPTQ = "gptq"
-    AWQ = "awq"
-    AQLM = "aqlm"
-    RTN = "rtn"
-    AUTOROUND = "autoround"
-    TEQ = "teq"
-
-
-class ITREXQuantizationConfigMixin(QuantizationConfigMixin):
-    """
-    Mixin class for quantization config
-    """
-
-    def update(self, **kwargs):
-        """
-        Updates attributes of this class instance with attributes from `kwargs` if they match existing atributtes,
-        returning all the unused kwargs.
-
-        Args:
-            kwargs (`Dict[str, Any]`):
-                Dictionary of attributes to tentatively update this class.
-
-        Returns:
-            `Dict[str, Any]`: Dictionary containing all the key-value pairs that were not used to update the instance.
-        """
-        to_remove = []
-        for key, value in kwargs.items():
-            if hasattr(self, key):
-                setattr(self, key, value)
-                to_remove.append(key)
-
-        # Remove all the attributes that were updated, without modifying the input dict
-        unused_kwargs = {key: value for key, value in kwargs.items() if key not in to_remove}
-        return unused_kwargs
-
-    def post_init_cpu(self):
-        r"""
-        Safety checker that arguments are correct
-        """
-
-        if self.compute_dtype is not None and self.compute_dtype not in [
-            "fp32",
-            "bf16",
-            "int8",
-        ]:
-            raise ValueError("compute_dtype must be 'fp32', 'bf16', 'int8'.")
-        elif self.compute_dtype is None:
-            self.compute_dtype = "fp32"
-
-        if self.bits is None:
-            self.bits = 4
-        elif self.bits is not None and self.bits not in [4, 8]:
-            raise ValueError(
-                f"Only support quantization to [4, 8] bits but found {self.bits}"
-            )
-
-        if self.bits == 4 and self.weight_dtype not in [
-            "int4_fullrange",
-            "int4_clip",
-            "nf4",
-            "fp4_e2m1_bnb",
-            "fp4_e2m1",
-        ]:
-            self.weight_dtype = "int4_clip"
-            logger.warning(
-                "int4_clip weight_type is used due to bits is 4 but weight_dtype is not set."
-            )
-
-        if self.bits == 8 and self.weight_dtype not in ["int8", "fp8_e5m2", "fp8_e4m3"]:
-            self.weight_dtype = "int8"
-            logger.warning(
-                "int8 weight_type is used due to bits is 8 but weight_dtype is not set."
-            )
-
-        elif self.weight_dtype not in [
-            "int8",
-            "int4_fullrange",
-            "int4_clip",
-            "nf4",
-            "fp4_e2m1_bnb",
-            "fp4_e2m1",
-            "fp8_e5m2",
-            "fp8_e4m3",
-        ]:
-            raise ValueError(
-                f"weight_dtype must be a string in "
-                f"'int8', 'int4_fullrange', 'int4_clip', 'nf4', 'fp4_e2m1_bnb', 'fp4_e2m1', 'fp8_e5m2, fp8_e4m3'"
-            )
-
-        if self.scale_dtype is not None and self.scale_dtype not in [
-            "fp32",
-            "fp8_e8m0",
-        ]:
-            raise ValueError(
-                f"scale_dtype must be a string in 'fp32', 'fp8_e8m0' "
-                f"and fp8_e8m0 only used for weight_dtype 'fp8_e5m2', 'fp8_e4m3'"
-            )
-        elif self.scale_dtype is None:
-            self.scale_dtype = "fp32"
-
-        if not isinstance(self.use_double_quant, bool):
-            raise ValueError("use_double_quant must be a boolean")
-
-        if self.use_double_quant and not isinstance(self.double_quant_dtype, str):
-            raise ValueError("double_quant_dtype must be a string")
-
-        if self.use_double_quant and not isinstance(self.scale_dtype, str):
-            raise ValueError("scale_dtype must be a string")
-
-        if not isinstance(self.group_size, int):
-            raise ValueError("group_size must be a int")
-
-        if not isinstance(self.scheme, str):
-            raise ValueError("scheme must be a string")
-
-        if self.scheme == "asym" and (
-            self.compute_dtype == "int8"
-            or self.weight_dtype.startswith("fp")
-            or self.weight_dtype.startswith("nf")
-            or self.scale_dtype != "fp32"
-        ):
-            raise ValueError(
-                "WeightOnlyQuantization doesn't support asym with \
-                                compute_dtype int8 or weight_dtype float or scale_dtype non-fp32 now, \
-                                please use sym scheme"
-            )
-
-        self.use_neural_speed = False
-
-    def post_init_xpu(self):
-        r"""
-        Safety checker that arguments are correct - also replaces some NoneType arguments with their default values.
-        """
-
-        if self.compute_dtype is not None and self.compute_dtype not in ["fp16"]:
-            raise ValueError("compute_dtype must be 'fp16'.")
-        elif self.compute_dtype is None:
-            self.compute_dtype = "fp16"
-
-        if self.bits is None:
-            self.bits = 4
-        elif self.bits not in [4]:
-            raise ValueError(
-                f"Only support quantization to [4] bits but found {self.bits}"
-            )
-
-        if self.weight_dtype is None:
-            self.weight_dtype = "int4_fullrange"
-
-        elif self.weight_dtype not in [
-            "int4_fullrange",
-        ]:
-            raise ValueError(f"weight_dtype must be a string in 'int4_fullrange', but get {self.weight_dtype}.")
-
-        if self.scale_dtype is not None and self.scale_dtype not in ["fp16"]:
-            raise ValueError(f"scale_dtype must be a string in 'fp16'")
-        elif self.scale_dtype is None:
-            self.scale_dtype = "fp16"
-
-        if not isinstance(self.use_double_quant, bool):
-            raise ValueError("use_double_quant must be a boolean")
-
-        if self.use_double_quant and not isinstance(self.double_quant_dtype, str):
-            raise ValueError("double_quant_dtype must be a string")
-
-        if self.use_double_quant and not isinstance(self.scale_dtype, str):
-            raise ValueError("scale_dtype must be a string")
-
-        if not isinstance(self.group_size, int):
-            raise ValueError("group_size must be a int")
-
-        if self.scheme not in ["sym"]:
-            raise ValueError(
-                "scheme: {} is not support, only support 'sym' now!".format(self.scheme)
-            )
-        self.use_neural_speed = False
-
-    def post_init_runtime(self):
-        r"""
-        Safety checker that arguments are correct - also replaces some NoneType arguments with their default values.
-        """
-
-        # MX-compliant format
-        # https://arxiv.org/abs/2310.10537
-        runtime_supported_compute_dtype = ["fp32", "fp16", "bf16", "int8"]
-        runtime_supported_weight_dtype = [
-            "int4",
-            "int8",
-            "fp8",
-            "fp8_e5m2",
-            "fp8_e4m3",
-            "fp4",
-            "fp4_e2m1",
-            "nf4",
-        ]
-        runtime_supported_scale_dtype = ["fp32", "bf16", "fp8"]
-        runtime_supported_group_size = [-1, 32, 128]
-        runtime_supported_scheme = ["sym", "asym"]
-
-        if self.compute_dtype is None:
-            self.compute_dtype = "fp32"
-        else:
-            if self.compute_dtype not in runtime_supported_compute_dtype:
-                raise ValueError(
-                    "compute_dtype must be in {}.".format(
-                        runtime_supported_compute_dtype
-                    )
-                )
-
-        if self.bits is None:
-            self.bits = 4
-        elif self.bits not in [4, 8]:
-            raise ValueError(
-                f"Only support quantization to [4, 8] bits but found {self.bits}"
-            )
-
-        if self.weight_dtype is None:
-            self.weight_dtype = "int4"
-        elif self.weight_dtype == "fp8":
-            self.weight_dtype == "fp8_e4m3"
-        elif self.weight_dtype == "fp4":
-            self.weight_dtype = "fp4_e2m1"
-        else:
-            if self.weight_dtype not in runtime_supported_weight_dtype:
-                raise ValueError(
-                    "weight_dtype must be in {}.".format(runtime_supported_weight_dtype)
-                )
-
-        if self.bits == 4 and self.weight_dtype not in ["int4", "nf4", "fp4_e2m1"]:
-            self.weight_dtype = "int4"
-            print(
-                "int4 weight_type is used due to bits is 4 but weight_dtype is not set."
-            )
-
-        if self.bits == 8 and self.weight_dtype not in ["int8", "fp8_e5m2", "fp8_e4m3"]:
-            self.weight_dtype = "int8"
-            print(
-                "int8 weight_type is used due to bits is 8 but weight_dtype is not set."
-            )
-
-        if self.scale_dtype is None:
-            self.scale_dtype = "fp32"
-        else:
-            if self.scale_dtype not in runtime_supported_scale_dtype:
-                raise ValueError(
-                    "scale_dtype must be in {}.".format(runtime_supported_scale_dtype)
-                )
-
-        if self.group_size not in runtime_supported_group_size:
-            raise ValueError(
-                "group_size must be an integer in {}.".format(
-                    runtime_supported_group_size
-                )
-            )
-
-        if self.weight_dtype[:3] in ["fp8", "fp4", "nf4"]:
-            if self.compute_dtype in ["int8"]:
-                print(
-                    "WARNING: int8 compute dtype is not be supported in float quant types! "
-                    "Fall back to fp32."
-                )
-                self.compute_dtype = "fp32"
-            if self.scheme in ["asym"]:
-                print(
-                    "WARNING: asym alg is not be supported in float quant types! "
-                    "Fall back to sym."
-                )
-                self.scheme = "sym"
-            if self.scale_dtype in ["fp8"] and self.weight_dtype[:3] not in ["fp8"]:
-                print(
-                    "WARNING: fp8 scale is only be supported in fp8 weight type. "
-                    "Fall back to fp32."
-                )
-                self.scale_dtype = "fp32"
-            if self.weight_dtype[:3] == "fp8" and self.scale_dtype not in [
-                "fp8",
-                "fp32",
-            ]:
-                print(
-                    "WARNING: fp8 weight type only supports fp8 / fp32 scale now."
-                    " Fall back to fp8."
-                )
-                self.scale_dtype = "fp8"
-
-        self.use_neural_speed = True
-
-    def to_json_file(
-        self, json_file_path: Union[str, os.PathLike], use_diff: bool = True
-    ):
-        """
-        Save this instance to a JSON file.
-
-        Args:
-            json_file_path (`str` or `os.PathLike`):
-                Path to the JSON file in which this configuration instance's parameters will be saved.
-        """
-        # set tokenizer to None due to it doesn't support write to json
-        if hasattr(self, "tokenizer"):
-            self.tokenizer = None
-        with open(json_file_path, "w", encoding="utf-8") as writer:
-            writer.write(self.to_json_string(use_diff=use_diff))
-
-    def save_pretrained(
-        self,
-        save_directory: Union[str, os.PathLike],
-        push_to_hub: bool = False,
-        **kwargs,
-    ):
-        """
-        Save a configuration object to the directory `save_directory`, so that it can be re-loaded using the
-        [`~PretrainedConfig.from_pretrained`] class method.
-
-        Args:
-            save_directory (`str` or `os.PathLike`):
-                Directory where the configuration JSON file will be saved (will be created if it does not exist).
-            push_to_hub (`bool`, *optional*, defaults to `False`):
-                Whether or not to push your model to the Hugging Face model hub after saving it. You can specify the
-                repository you want to push to with `repo_id` (will default to the name of `save_directory` in your
-                namespace).
-            kwargs (`Dict[str, Any]`, *optional*):
-                Additional key word arguments passed along to the [`~utils.PushToHubMixin.push_to_hub`] method.
-        """
-        # self._set_token_in_kwargs(kwargs)
-
-        if os.path.isfile(save_directory):
-            raise AssertionError(
-                f"Provided path ({save_directory}) should be a directory, not a file"
-            )
-
-        os.makedirs(save_directory, exist_ok=True)
-
-        if push_to_hub:
-            commit_message = kwargs.pop("commit_message", None)
-            repo_id = kwargs.pop("repo_id", save_directory.split(os.path.sep)[-1])
-            repo_id = self._create_repo(repo_id, **kwargs)
-            files_timestamps = self._get_files_timestamps(save_directory)
-
-        # If we save using the predefined names, we can load using `from_pretrained`
-        output_config_file = os.path.join(save_directory, QUANT_CONFIG)
-
-        self.to_json_file(output_config_file, use_diff=False)
-        logger.info(f"Configuration saved in {output_config_file}")
-
-        if push_to_hub:
-            self._upload_modified_files(
-                save_directory,
-                repo_id,
-                files_timestamps,
-                commit_message=commit_message,
-                token=kwargs.get("token", None),
-            )
-
-    @classmethod
-    def get_config_dict(
-        cls, pretrained_model_name_or_path: Union[str, os.PathLike], **kwargs
-    ) -> Tuple[Dict[str, Any], Dict[str, Any]]:
-        cf = kwargs.pop("_configuration_file", QUANT_CONFIG)
-        return super().get_config_dict(
-            pretrained_model_name_or_path, _configuration_file=cf, **kwargs
-        )
-
-
-class RtnConfig(ITREXQuantizationConfigMixin):
-    """
-    This is a wrapper class about all possible attributes and features that you can play with a model that has been
-    loaded using `auto-awq` library awq quantization relying on auto_awq backend.
-
-    Args:
-        bits (`int`, *optional*, defaults to 4):
-            The number of bits to quantize to.
-        group_size (`int`, *optional*, defaults to 128):
-            The group size to use for quantization. Recommended value is 128 and -1 uses per-column quantization.
-        zero_point (`bool`, *optional*, defaults to `True`):
-            Whether to use zero point quantization.
-    """
-
-    def __init__(
-        self,
-        bits: int = 4,
-        group_size: int = 32,
-        compute_dtype: Any = None,
-        weight_dtype: Any = None,
-        scale_dtype: Any = None,
-        mse_range: bool = False,
-        use_double_quant=False,
-        double_quant_scale_dtype=None,  # reserve for double quant
-        scheme: str = "sym",
-        use_ggml: bool = False,
-        use_quant: bool = True,
-        use_neural_speed: bool = False,
-        llm_int8_skip_modules=None,
-        **kwargs,
-    ):
-        self.quant_method = QuantizationMethod.RTN
-        self.bits = bits
-        self.mse_range = mse_range
-        self.compute_dtype = compute_dtype
-        self.weight_dtype = weight_dtype
-        self.scale_dtype = scale_dtype
-        self.group_size = group_size
-        self.scheme = scheme
-        self.use_double_quant = use_double_quant
-        self.double_quant_scale_dtype = double_quant_scale_dtype
-        self.llm_int8_skip_modules = (
-            llm_int8_skip_modules if llm_int8_skip_modules else []
-        )
-        self.use_ggml = use_ggml
-        self.use_quant = use_quant
-        self.use_neural_speed = use_neural_speed
-        self.device = kwargs.get("device", "auto")
-        self.calib_dataloader = None
-        self.calib_dataset = None
-        self.calib_func = None
-        self.calib_iters = None
-
-    def to_diff_dict(self) -> Dict[str, Any]:
-        """
-        Removes all attributes from config which correspond to the default config attributes for better readability and
-        serializes to a Python dictionary.
-
-        Returns:
-            `Dict[str, Any]`: Dictionary of all the attributes that make up this configuration instance,
-        """
-        config_dict = self.to_dict()
-
-        # get the default config dict
-        default_config_dict = RtnConfig().to_dict()
-
-        serializable_config_dict = {}
-
-        # only serialize values that differ from the default config
-        for key, value in config_dict.items():
-            if value != default_config_dict[key]:
-                serializable_config_dict[key] = value
-
-        return serializable_config_dict
-
-class GPTQConfig(ITREXQuantizationConfigMixin):
-    """
-    This is a wrapper class about all possible attributes and features that you can play with a model that has been
-    loaded using `intel_extension_for_transformers` api for gptq quantization relying on CPU device.
-
-    Args:
-        bits (`int`):
-            The number of bits to quantize to, supported numbers are (2, 3, 4, 8).
-        tokenizer (`str` or `PreTrainedTokenizerBase`, *optional*):
-            The tokenizer used to process the dataset. You can pass either:
-                - A custom tokenizer object.
-                - A string, the *model id* of a predefined tokenizer hosted inside a model repo on huggingface.co.
-                    Valid model ids can be located at the root-level, like `bert-base-uncased`, or namespaced under a
-                    user or organization name, like `dbmdz/bert-base-german-cased`.
-                - A path to a *directory* containing vocabulary files required by the tokenizer, for instance saved
-                    using the [`~PreTrainedTokenizer.save_pretrained`] method, e.g., `./my_model_directory/`.
-        dataset (`Union[List[str]]`, *optional*):
-            The dataset used for quantization. You can provide your own dataset in a list of string or just use the
-            original datasets used in GPTQ paper ['wikitext2','c4','c4-new','ptb','ptb-new']
-        group_size (`int`, *optional*, defaults to 128):
-            The group size to use for quantization. Recommended value is 128 and -1 uses per-column quantization.
-        damp_percent (`float`, *optional*, defaults to 0.1):
-            The percent of the average Hessian diagonal to use for dampening. Recommended value is 0.1.
-        desc_act (`bool`, *optional*, defaults to `False`):
-            Whether to quantize columns in order of decreasing activation size. Setting it to False can significantly
-            speed up inference but the perplexity may become slightly worse. Also known as act-order.
-        sym (`bool`, *optional*, defaults to `True`):
-            Whether to use symmetric quantization.
-        max_input_length (`int`, *optional*):
-            The maximum input length. This is needed to initialize a buffer that depends on the maximum expected input
-            length. It is specific to the exllama backend with act-order.
-
-    """
-
-    def __init__(
-        self,
-        bits: int = 4,
-        tokenizer: Any = None,
-        dataset: Optional[Union[List[str], str]] = None,
-        group_size: int = 32,
-        compute_dtype: Any = None,
-        weight_dtype: Any = None,
-        scale_dtype: Any = None,
-        use_double_quant=False,
-        double_quant_scale_dtype=None,  # reserve for double quant
-        sym: bool = True,
-        blocksize: int = 128,
-        damp_percent: float = 0.1,
-        desc_act: bool = False,
-        nsamples: int = 128,
-        max_input_length: Optional[int] = None,
-        static_groups: bool = False,
-        use_ggml: bool = False,
-        use_quant: bool = True,
-        use_neural_speed: bool = False,
-        llm_int8_skip_modules=None,
-        **kwargs,
-    ):
-
-        from intel_extension_for_transformers.llm.quantization.utils import (
-            convert_dtype_torch2str,
-        )
-
-        self.quant_method = QuantizationMethod.GPTQ
-        self.bits = bits
-        self.tokenizer = tokenizer
-        self.dataset = dataset
-        self.compute_dtype = compute_dtype
-        self.weight_dtype = weight_dtype
-        self.scale_dtype = scale_dtype
-        self.sym = sym
-        self.use_double_quant = use_double_quant
-        self.double_quant_scale_dtype = double_quant_scale_dtype
-        self.blocksize = blocksize
-        self.nsamples = nsamples
-        self.group_size = group_size
-        self.damp_percent = damp_percent
-        self.desc_act = desc_act
-        self.static_groups = static_groups
-        self.max_input_length = max_input_length
-        self.llm_int8_skip_modules = (
-            llm_int8_skip_modules if llm_int8_skip_modules else []
-        )
-        self.use_ggml = use_ggml
-        self.use_quant = use_quant
-        self.use_neural_speed = use_neural_speed
-        self.device = kwargs.get("device", "auto")
-        self.calib_dataloader = kwargs.get("calib_dataloader", None)
-        self.calib_dataset = kwargs.get("calib_dataset", "NeelNanda/pile-10k")
-        self.calib_func = kwargs.get("calib_func", None)
-        self.calib_iters = kwargs.get("calib_iters", 100)
-        self.scheme = "sym" if self.sym else "asym"
-
-        if isinstance(compute_dtype, torch.dtype):
-            self.compute_dtype = convert_dtype_torch2str(compute_dtype)
-        else:
-            self.compute_dtype = compute_dtype
-
-        if isinstance(scale_dtype, torch.dtype):
-            self.scale_dtype = convert_dtype_torch2str(scale_dtype)
-        else:
-            self.scale_dtype = scale_dtype
-
-        if isinstance(double_quant_scale_dtype, torch.dtype):
-            self.double_quant_scale_dtype = convert_dtype_torch2str(
-                double_quant_scale_dtype
-            )
-        else:
-            self.double_quant_scale_dtype = double_quant_scale_dtype
-        self.post_init_gptq()
-
-    def post_init_gptq(self):
-        r"""
-        Safety checker that arguments are correct
-        """
-
-        if self.bits not in [4, 8]:
-            raise ValueError(
-                f"Only support quantization to [4, 8] bits but found {self.bits}"
-            )
-
-        if not (0 < self.damp_percent < 1):
-            raise ValueError("damp_percent must between 0 and 1.")
-
-    def to_diff_dict(self) -> Dict[str, Any]:
-        """
-        Removes all attributes from config which correspond to the default config attributes for better readability and
-        serializes to a Python dictionary.
-
-        Returns:
-            `Dict[str, Any]`: Dictionary of all the attributes that make up this configuration instance,
-        """
-        config_dict = self.to_dict()
-
-        # get the default config dict
-        default_config_dict = GPTQConfig().to_dict()
-
-        serializable_config_dict = {}
-
-        # only serialize values that differ from the default config
-        for key, value in config_dict.items():
-            if value != default_config_dict[key]:
-                serializable_config_dict[key] = value
-
-        return serializable_config_dict
-
-class AwqConfig(ITREXQuantizationConfigMixin):
-    """
-    This is a wrapper class about all possible attributes and features that you can play with a model that has been
-    loaded using `auto-awq` library awq quantization relying on auto_awq backend.
-
-    Args:
-        bits (`int`, *optional*, defaults to 4):
-            The number of bits to quantize to.
-        group_size (`int`, *optional*, defaults to 128):
-            The group size to use for quantization. Recommended value is 128 and -1 uses per-column quantization.
-        zero_point (`bool`, *optional*, defaults to `True`):
-            Whether to use zero point quantization.
-    """
-
-    def __init__(
-        self,
-        bits: int = 8,
-        tokenizer: Any = None,
-        dataset: Optional[Union[List[str], str]] = None,
-        group_size: int = 32,
-        compute_dtype: Any = None,
-        weight_dtype: Any = None,
-        scale_dtype: Any = None,
-        use_double_quant=False,
-        double_quant_scale_dtype=None,  # reserve for double quant
-        zero_point: bool = True,
-        mse_range: bool = False,
-        use_ggml: bool = False,
-        use_quant: bool = True,
-        use_neural_speed: bool = False,
-        llm_int8_skip_modules=None,
-        **kwargs,
-    ):
-        self.quant_method = QuantizationMethod.AWQ
-        self.bits = bits
-        self.tokenizer = tokenizer
-        self.dataset = dataset
-        self.compute_dtype = compute_dtype
-        self.weight_dtype = weight_dtype
-        self.scale_dtype = scale_dtype
-        self.group_size = group_size
-        self.zero_point = zero_point
-        self.mse_range = mse_range
-        self.use_double_quant = use_double_quant
-        self.double_quant_scale_dtype = double_quant_scale_dtype
-        self.llm_int8_skip_modules = (
-            llm_int8_skip_modules if llm_int8_skip_modules else []
-        )
-        self.use_ggml = use_ggml
-        self.use_quant = use_quant
-        self.use_neural_speed = use_neural_speed
-        self.device = kwargs.get("device", "auto")
-        self.calib_dataloader = kwargs.get("calib_dataloader", None)
-        self.calib_dataset = kwargs.get("calib_dataset", "NeelNanda/pile-10k")
-        self.calib_func = kwargs.get("calib_func", None)
-        self.calib_iters = kwargs.get("calib_iters", 100)
-        self.scheme = "asym" if self.zero_point else "sym"
-
-    def to_diff_dict(self) -> Dict[str, Any]:
-        """
-        Removes all attributes from config which correspond to the default config attributes for better readability and
-        serializes to a Python dictionary.
-
-        Returns:
-            `Dict[str, Any]`: Dictionary of all the attributes that make up this configuration instance,
-        """
-        config_dict = self.to_dict()
-
-        # get the default config dict
-        default_config_dict = AwqConfig().to_dict()
-
-        serializable_config_dict = {}
-
-        # only serialize values that differ from the default config
-        for key, value in config_dict.items():
-            if value != default_config_dict[key]:
-                serializable_config_dict[key] = value
-
-        return serializable_config_dict
-
-class TeqConfig(ITREXQuantizationConfigMixin):
-    """
-    This is a wrapper class about all possible attributes and features that you can play with a model that has been
-    loaded using `auto-awq` library awq quantization relying on auto_awq backend.
-
-    Args:
-        bits (`int`, *optional*, defaults to 4):
-            The number of bits to quantize to.
-        group_size (`int`, *optional*, defaults to 128):
-            The group size to use for quantization. Recommended value is 128 and -1 uses per-column quantization.
-        zero_point (`bool`, *optional*, defaults to `True`):
-            Whether to use zero point quantization.
-    """
-
-    def __init__(
-        self,
-        bits: int = 8,
-        tokenizer: Any = None,
-        dataset: Optional[Union[List[str], str]] = None,
-        group_size: int = 32,
-        compute_dtype: Any = None,
-        weight_dtype: Any = None,
-        scale_dtype: Any = None,
-        use_double_quant=False,
-        double_quant_scale_dtype=None,  # reserve for double quant
-        scheme: str = "sym",
-        use_ggml: bool = False,
-        use_neural_speed: bool = False,
-        llm_int8_skip_modules=None,
-        **kwargs,
-    ):
-        self.quant_method = QuantizationMethod.TEQ
-        self.bits = bits
-        self.tokenizer = tokenizer
-        self.dataset = dataset
-        self.compute_dtype = compute_dtype
-        self.weight_dtype = weight_dtype
-        self.scale_dtype = scale_dtype
-        self.group_size = group_size
-        self.scheme = scheme
-        self.use_double_quant = use_double_quant
-        self.double_quant_scale_dtype = double_quant_scale_dtype
-        self.llm_int8_skip_modules = (
-            llm_int8_skip_modules if llm_int8_skip_modules else []
-        )
-        self.use_ggml = use_ggml
-        self.use_neural_speed = use_neural_speed
-        self.device = kwargs.get("device", "auto")
-        self.calib_dataloader = kwargs.get("calib_dataloader", None)
-        self.calib_dataset = kwargs.get("calib_dataset", "NeelNanda/pile-10k")
-        self.calib_func = kwargs.get("calib_func", None)
-        self.calib_iters = kwargs.get("calib_iters", 100)
-
-    def to_diff_dict(self) -> Dict[str, Any]:
-        """
-        Removes all attributes from config which correspond to the default config attributes for better readability and
-        serializes to a Python dictionary.
-
-        Returns:
-            `Dict[str, Any]`: Dictionary of all the attributes that make up this configuration instance,
-        """
-        config_dict = self.to_dict()
-
-        # get the default config dict
-        default_config_dict = TeqConfig().to_dict()
-
-        serializable_config_dict = {}
-
-        # only serialize values that differ from the default config
-        for key, value in config_dict.items():
-            if value != default_config_dict[key]:
-                serializable_config_dict[key] = value
-
-        return serializable_config_dict
-
-class AutoRoundConfig(ITREXQuantizationConfigMixin):
-    """
-    This is a wrapper class about all possible attributes and features that you can play with a model that has been
-    loaded using `intel_extension_for_transformers` api for gptq quantization relying on CPU device.
-
-    Args:
-        bits (`int`):
-            The number of bits to quantize to, supported numbers are (2, 3, 4, 8).
-        tokenizer (`str` or `PreTrainedTokenizerBase`, *optional*):
-            The tokenizer used to process the dataset. You can pass either:
-                - A custom tokenizer object.
-                - A string, the *model id* of a predefined tokenizer hosted inside a model repo on huggingface.co.
-                    Valid model ids can be located at the root-level, like `bert-base-uncased`, or namespaced under a
-                    user or organization name, like `dbmdz/bert-base-german-cased`.
-                - A path to a *directory* containing vocabulary files required by the tokenizer, for instance saved
-                    using the [`~PreTrainedTokenizer.save_pretrained`] method, e.g., `./my_model_directory/`.
-        dataset (`Union[List[str]]`, *optional*):
-            The dataset used for quantization. You can provide your own dataset in a list of string or just use the
-            original datasets used in GPTQ paper ['wikitext2','c4','c4-new','ptb','ptb-new']
-        group_size (`int`, *optional*, defaults to 128):
-            The group size to use for quantization. Recommended value is 128 and -1 uses per-column quantization.
-        damp_percent (`float`, *optional*, defaults to 0.1):
-            The percent of the average Hessian diagonal to use for dampening. Recommended value is 0.1.
-        desc_act (`bool`, *optional*, defaults to `False`):
-            Whether to quantize columns in order of decreasing activation size. Setting it to False can significantly
-            speed up inference but the perplexity may become slightly worse. Also known as act-order.
-        sym (`bool`, *optional*, defaults to `True`):
-            Whether to use symmetric quantization.
-        max_input_length (`int`, *optional*):
-            The maximum input length. This is needed to initialize a buffer that depends on the maximum expected input
-            length. It is specific to the exllama backend with act-order.
-
-    """
-
-    def __init__(
-        self,
-        bits: int = 8,
-        dtype: str = "int",
-        tokenizer: Any = None,
-        dataset: Optional[Union[List[str], str]] = None,
-        group_size: int = 32,
-        compute_dtype: Any = None,
-        weight_dtype: Any = None,
-        scale_dtype: Any = None,
-        use_double_quant=False,
-        double_quant_scale_dtype=None,  # reserve for double quant
-        sym: bool = True,
-        lr: float = 0.0025,
-        minmax_lr: float = 0.0025,
-        use_quant_input: bool = True,
-        nsamples: int = 128,
-        iters: int = 200,
-        static_groups: bool = False,
-        use_ggml: bool = False,
-        use_neural_speed: bool = False,
-        llm_int8_skip_modules=None,
-        **kwargs,
-    ):
-
-        from intel_extension_for_transformers.llm.quantization.utils import (
-            convert_dtype_torch2str,
-        )
-
-        self.quant_method = QuantizationMethod.AUTOROUND
-        self.bits = bits
-        self.tokenizer = tokenizer
-        self.dataset = dataset
-        self.compute_dtype = compute_dtype
-        self.weight_dtype = weight_dtype
-        self.scale_dtype = scale_dtype
-        self.sym = sym
-        self.use_double_quant = use_double_quant
-        self.double_quant_scale_dtype = double_quant_scale_dtype
-        self.nsamples = nsamples
-        self.group_size = group_size
-        self.lr = lr
-        self.minmax_lr = minmax_lr
-        self.use_quant_input = use_quant_input
-        self.iters = iters
-        self.llm_int8_skip_modules = (
-            llm_int8_skip_modules if llm_int8_skip_modules else []
-        )
-        self.use_ggml = use_ggml
-        self.use_neural_speed = use_neural_speed
-        self.device = kwargs.get("device", "auto")
-        self.calib_dataloader = kwargs.get("calib_dataloader", None)
-        self.calib_dataset = kwargs.get("calib_dataset", "NeelNanda/pile-10k")
-        self.calib_len = kwargs.get("calib_len", None)
-        self.calib_func = kwargs.get("calib_func", None)
-        self.calib_iters = kwargs.get("calib_iters", 100)
-        self.scheme = "sym" if self.sym else "asym"
-        if isinstance(compute_dtype, torch.dtype):
-            self.compute_dtype = convert_dtype_torch2str(compute_dtype)
-        else:
-            self.compute_dtype = compute_dtype
-
-        if isinstance(scale_dtype, torch.dtype):
-            self.scale_dtype = convert_dtype_torch2str(scale_dtype)
-        else:
-            self.scale_dtype = scale_dtype
-
-        if isinstance(double_quant_scale_dtype, torch.dtype):
-            self.double_quant_scale_dtype = convert_dtype_torch2str(
-                double_quant_scale_dtype
-            )
-        else:
-            self.double_quant_scale_dtype = double_quant_scale_dtype
-
-    def to_diff_dict(self) -> Dict[str, Any]:
-        """
-        Removes all attributes from config which correspond to the default config attributes for better readability and
-        serializes to a Python dictionary.
-
-        Returns:
-            `Dict[str, Any]`: Dictionary of all the attributes that make up this configuration instance,
-        """
-        config_dict = self.to_dict()
-
-        # get the default config dict
-        default_config_dict = AutoRoundConfig().to_dict()
-
-        serializable_config_dict = {}
-
-        # only serialize values that differ from the default config
-        for key, value in config_dict.items():
-            if value != default_config_dict[key]:
-                serializable_config_dict[key] = value
-
-        return serializable_config_dict+#!/usr/bin/env python
+# -*- coding: utf-8 -*-
+#
+# Copyright (c) 2023 Intel Corporation
+#
+# Licensed under the Apache License, Version 2.0 (the "License");
+# you may not use this file except in compliance with the License.
+# You may obtain a copy of the License at
+#
+#   http://www.apache.org/licenses/LICENSE-2.0
+#
+# Unless required by applicable law or agreed to in writing, software
+# distributed under the License is distributed on an "AS IS" BASIS,
+# WITHOUT WARRANTIES OR CONDITIONS OF ANY KIND, either express or implied.
+# See the License for the specific language governing permissions and
+# limitations under the License.
+"""Configs for intel extension for transformers."""
+
+import copy
+import json
+import os
+from dataclasses import dataclass, field
+from typing import Any, Dict, List, Optional, Tuple, Union
+from .utility import QUANT_CONFIG, SPARSITY_CONFIG, LazyImport, logger
+from transformers import BitsAndBytesConfig, PretrainedConfig
+
+torch = LazyImport("torch")
+
+
+@dataclass
+class MixedPrecisionConfig:
+    dtype: str = "bfloat16"
+
+
+@dataclass
+class SmoothQuantConfig:
+    backend: str = "ipex"
+    ipex_opt_llm: bool = None
+    tokenizer: Any = None
+    calib_func: Any = None
+    calib_dataset: str = "NeelNanda/pile-10k"
+    calib_shuffle: bool = True
+    calib_iters: int = 100
+    calib_padding: bool = False
+    calib_len: int = 512
+    calib_pad_val: int = 1
+    alpha: float = 0.5
+    op_type_dict: dict = None
+    op_name_dict: dict = None
+    excluded_precisions: list = field(default_factory=list)
+    example_inputs: Any = None
+    num_beams: int = 1
+    recipes: dict = field(
+        default_factory=lambda: {
+            "smooth_quant": True,
+            "smooth_quant_args": {"alpha": 0.5},
+        }
+    )
+
+
+class SparsityConfig(PretrainedConfig):
+    def __init__(
+        self,
+        sparse_pattern: str = "1x1",
+        sparse_dtype=None,
+        sparse_layers=None,
+        dense_layers: list = ["lm_head"],
+        group_size=None,
+        **kwargs,
+    ):
+        self.sparse_pattern = sparse_pattern
+        self.sparse_dtype = sparse_dtype
+        self.sparse_layers = sparse_layers
+        self.dense_layers = dense_layers
+        self.group_size = group_size
+
+    def post_init(self):
+        r"""
+        Safety checker that arguments are correct - also replaces some NoneType arguments with their default values.
+        """
+        pass
+
+    @classmethod
+    def from_dict(cls, config_dict, return_unused_kwargs=False, **kwargs):
+        """
+        Instantiates a [`SparsityConfig`] from a Python dictionary of parameters.
+
+        Args:
+            config_dict (`Dict[str, Any]`):
+                Dictionary that will be used to instantiate the configuration object.
+            return_unused_kwargs (`bool`):
+                Whether or not to return a list of unused keyword arguments. Used for `from_pretrained` method in
+                `PreTrainedModel`.
+            kwargs (`Dict[str, Any]`):
+                Additional parameters from which to initialize the configuration object.
+
+        Returns:
+            [`SparsityConfig`]: The configuration object instantiated from those parameters.
+        """
+
+        config = cls(**config_dict)
+
+        to_remove = []
+        for key, value in kwargs.items():
+            if hasattr(config, key):
+                setattr(config, key, value)
+                to_remove.append(key)
+        for key in to_remove:
+            kwargs.pop(key, None)
+
+        if return_unused_kwargs:
+            return config, kwargs
+        else:
+            return config
+
+    @classmethod
+    def from_json_file(cls, json_file_path, return_unused_kwargs, **kwargs):
+        with open(json_file_path, "r", encoding="utf-8") as f:
+            config_dict = json.load(f)
+        return cls.from_dict(config_dict, return_unused_kwargs, **kwargs)
+
+    def to_json_file(
+        self, json_file_path: Union[str, os.PathLike], use_diff: bool = True
+    ):
+        """
+        Save this instance to a JSON file.
+
+        Args:
+            json_file_path (`str` or `os.PathLike`):
+                Path to the JSON file in which this configuration instance's parameters will be saved.
+        """
+        with open(json_file_path, "w", encoding="utf-8") as writer:
+            writer.write(self.to_json_string(use_diff=use_diff))
+
+    def to_dict(self) -> Dict[str, Any]:
+        """
+        Serializes this instance to a Python dictionary. Returns:
+            `Dict[str, Any]`: Dictionary of all the attributes that make up this configuration instance.
+        """
+
+        output = copy.deepcopy(self.__dict__)
+        return output
+
+    def __repr__(self):
+        return f"{self.__class__.__name__} {self.to_json_string()}"
+
+    def to_json_string(self, use_diff: bool = True) -> str:
+        """
+        Serializes this instance to a JSON string.
+
+        Args:
+            use_diff (`bool`, *optional*, defaults to `True`):
+                If set to `True`, only the difference between the config instance and the default
+                `SparsityConfig()`
+                is serialized to JSON string.
+
+        Returns:
+            `str`: String containing all the attributes that make up this configuration instance in JSON format.
+        """
+        if use_diff is True:
+            config_dict = self.to_diff_dict()
+        else:
+            config_dict = self.to_dict()
+
+        return json.dumps(config_dict, indent=2, sort_keys=True) + "\n"
+
+    def to_diff_dict(self) -> Dict[str, Any]:
+        """
+        Removes all attributes from config which correspond to the default config attributes for better readability and
+        serializes to a Python dictionary.
+
+        Returns:
+            `Dict[str, Any]`: Dictionary of all the attributes that make up this configuration instance,
+        """
+        config_dict = self.to_dict()
+
+        # get the default config dict
+        default_config_dict = SparsityConfig().to_dict()
+
+        serializable_config_dict = {}
+
+        # only serialize values that differ from the default config
+        for key, value in config_dict.items():
+            if value != default_config_dict[key]:
+                serializable_config_dict[key] = value
+
+        return serializable_config_dict
+
+    def save_pretrained(
+        self,
+        save_directory: Union[str, os.PathLike],
+        push_to_hub: bool = False,
+        **kwargs,
+    ):
+        """
+        Save a configuration object to the directory `save_directory`, so that it can be re-loaded using the
+        [`~PretrainedConfig.from_pretrained`] class method.
+
+        Args:
+            save_directory (`str` or `os.PathLike`):
+                Directory where the configuration JSON file will be saved (will be created if it does not exist).
+            push_to_hub (`bool`, *optional*, defaults to `False`):
+                Whether or not to push your model to the Hugging Face model hub after saving it. You can specify the
+                repository you want to push to with `repo_id` (will default to the name of `save_directory` in your
+                namespace).
+            kwargs (`Dict[str, Any]`, *optional*):
+                Additional key word arguments passed along to the [`~utils.PushToHubMixin.push_to_hub`] method.
+        """
+        self._set_token_in_kwargs(kwargs)
+
+        if os.path.isfile(save_directory):
+            raise AssertionError(
+                f"Provided path ({save_directory}) should be a directory, not a file"
+            )
+
+        os.makedirs(save_directory, exist_ok=True)
+
+        if push_to_hub:
+            commit_message = kwargs.pop("commit_message", None)
+            repo_id = kwargs.pop("repo_id", save_directory.split(os.path.sep)[-1])
+            repo_id = self._create_repo(repo_id, **kwargs)
+            files_timestamps = self._get_files_timestamps(save_directory)
+
+        # If we save using the predefined names, we can load using `from_pretrained`
+        output_config_file = os.path.join(save_directory, SPARSITY_CONFIG)
+
+        self.to_json_file(output_config_file, use_diff=False)
+        logger.info(f"Configuration saved in {output_config_file}")
+
+        if push_to_hub:
+            self._upload_modified_files(
+                save_directory,
+                repo_id,
+                files_timestamps,
+                commit_message=commit_message,
+                token=kwargs.get("token", None),
+            )
+
+    @classmethod
+    def get_config_dict(
+        cls, pretrained_model_name_or_path: Union[str, os.PathLike], **kwargs
+    ) -> Tuple[Dict[str, Any], Dict[str, Any]]:
+        return super().get_config_dict(
+            pretrained_model_name_or_path, _configuration_file=SPARSITY_CONFIG, **kwargs
+        )
+
+
+from transformers.utils.quantization_config import QuantizationConfigMixin
+from enum import Enum
+
+
+class QuantizationMethod(str, Enum):
+    BITS_AND_BYTES = "bitsandbytes"
+    GPTQ = "gptq"
+    AWQ = "awq"
+    AQLM = "aqlm"
+    RTN = "rtn"
+    AUTOROUND = "autoround"
+    TEQ = "teq"
+
+
+class ITREXQuantizationConfigMixin(QuantizationConfigMixin):
+    """
+    Mixin class for quantization config
+    """
+
+    def update(self, **kwargs):
+        """
+        Updates attributes of this class instance with attributes from `kwargs` if they match existing atributtes,
+        returning all the unused kwargs.
+
+        Args:
+            kwargs (`Dict[str, Any]`):
+                Dictionary of attributes to tentatively update this class.
+
+        Returns:
+            `Dict[str, Any]`: Dictionary containing all the key-value pairs that were not used to update the instance.
+        """
+        to_remove = []
+        for key, value in kwargs.items():
+            if hasattr(self, key):
+                setattr(self, key, value)
+                to_remove.append(key)
+
+        # Remove all the attributes that were updated, without modifying the input dict
+        unused_kwargs = {key: value for key, value in kwargs.items() if key not in to_remove}
+        return unused_kwargs
+
+    def post_init_cpu(self):
+        r"""
+        Safety checker that arguments are correct
+        """
+
+        if self.compute_dtype is not None and self.compute_dtype not in [
+            "fp32",
+            "bf16",
+            "int8",
+        ]:
+            raise ValueError("compute_dtype must be 'fp32', 'bf16', 'int8'.")
+        elif self.compute_dtype is None:
+            self.compute_dtype = "fp32"
+
+        if self.bits is None:
+            self.bits = 4
+        elif self.bits is not None and self.bits not in [4, 8]:
+            raise ValueError(
+                f"Only support quantization to [4, 8] bits but found {self.bits}"
+            )
+
+        if self.bits == 4 and self.weight_dtype not in [
+            "int4_fullrange",
+            "int4_clip",
+            "nf4",
+            "fp4_e2m1_bnb",
+            "fp4_e2m1",
+        ]:
+            self.weight_dtype = "int4_clip"
+            logger.warning(
+                "int4_clip weight_type is used due to bits is 4 but weight_dtype is not set."
+            )
+
+        if self.bits == 8 and self.weight_dtype not in ["int8", "fp8_e5m2", "fp8_e4m3"]:
+            self.weight_dtype = "int8"
+            logger.warning(
+                "int8 weight_type is used due to bits is 8 but weight_dtype is not set."
+            )
+
+        elif self.weight_dtype not in [
+            "int8",
+            "int4_fullrange",
+            "int4_clip",
+            "nf4",
+            "fp4_e2m1_bnb",
+            "fp4_e2m1",
+            "fp8_e5m2",
+            "fp8_e4m3",
+        ]:
+            raise ValueError(
+                f"weight_dtype must be a string in "
+                f"'int8', 'int4_fullrange', 'int4_clip', 'nf4', 'fp4_e2m1_bnb', 'fp4_e2m1', 'fp8_e5m2, fp8_e4m3'"
+            )
+
+        if self.scale_dtype is not None and self.scale_dtype not in [
+            "fp32",
+            "fp8_e8m0",
+        ]:
+            raise ValueError(
+                f"scale_dtype must be a string in 'fp32', 'fp8_e8m0' "
+                f"and fp8_e8m0 only used for weight_dtype 'fp8_e5m2', 'fp8_e4m3'"
+            )
+        elif self.scale_dtype is None:
+            self.scale_dtype = "fp32"
+
+        if not isinstance(self.use_double_quant, bool):
+            raise ValueError("use_double_quant must be a boolean")
+
+        if self.use_double_quant and not isinstance(self.double_quant_dtype, str):
+            raise ValueError("double_quant_dtype must be a string")
+
+        if self.use_double_quant and not isinstance(self.scale_dtype, str):
+            raise ValueError("scale_dtype must be a string")
+
+        if not isinstance(self.group_size, int):
+            raise ValueError("group_size must be a int")
+
+        if not isinstance(self.scheme, str):
+            raise ValueError("scheme must be a string")
+
+        if self.scheme == "asym" and (
+            self.compute_dtype == "int8"
+            or self.weight_dtype.startswith("fp")
+            or self.weight_dtype.startswith("nf")
+            or self.scale_dtype != "fp32"
+        ):
+            raise ValueError(
+                "WeightOnlyQuantization doesn't support asym with \
+                                compute_dtype int8 or weight_dtype float or scale_dtype non-fp32 now, \
+                                please use sym scheme"
+            )
+
+        self.use_neural_speed = False
+
+    def post_init_xpu(self):
+        r"""
+        Safety checker that arguments are correct - also replaces some NoneType arguments with their default values.
+        """
+
+        if self.compute_dtype is not None and self.compute_dtype not in ["fp16"]:
+            raise ValueError("compute_dtype must be 'fp16'.")
+        elif self.compute_dtype is None:
+            self.compute_dtype = "fp16"
+
+        if self.bits is None:
+            self.bits = 4
+        elif self.bits not in [4]:
+            raise ValueError(
+                f"Only support quantization to [4] bits but found {self.bits}"
+            )
+
+        if self.weight_dtype is None:
+            self.weight_dtype = "int4_fullrange"
+
+        elif self.weight_dtype not in [
+            "int4_fullrange",
+        ]:
+            raise ValueError(f"weight_dtype must be a string in 'int4_fullrange', but get {self.weight_dtype}.")
+
+        if self.scale_dtype is not None and self.scale_dtype not in ["fp16"]:
+            raise ValueError(f"scale_dtype must be a string in 'fp16'")
+        elif self.scale_dtype is None:
+            self.scale_dtype = "fp16"
+
+        if not isinstance(self.use_double_quant, bool):
+            raise ValueError("use_double_quant must be a boolean")
+
+        if self.use_double_quant and not isinstance(self.double_quant_dtype, str):
+            raise ValueError("double_quant_dtype must be a string")
+
+        if self.use_double_quant and not isinstance(self.scale_dtype, str):
+            raise ValueError("scale_dtype must be a string")
+
+        if not isinstance(self.group_size, int):
+            raise ValueError("group_size must be a int")
+
+        if self.scheme not in ["sym"]:
+            raise ValueError(
+                "scheme: {} is not support, only support 'sym' now!".format(self.scheme)
+            )
+        self.use_neural_speed = False
+
+    def post_init_runtime(self):
+        r"""
+        Safety checker that arguments are correct - also replaces some NoneType arguments with their default values.
+        """
+
+        # MX-compliant format
+        # https://arxiv.org/abs/2310.10537
+        runtime_supported_compute_dtype = ["fp32", "fp16", "bf16", "int8"]
+        runtime_supported_weight_dtype = [
+            "int4",
+            "int8",
+            "fp8",
+            "fp8_e5m2",
+            "fp8_e4m3",
+            "fp4",
+            "fp4_e2m1",
+            "nf4",
+        ]
+        runtime_supported_scale_dtype = ["fp32", "bf16", "fp8"]
+        runtime_supported_group_size = [-1, 32, 128]
+        runtime_supported_scheme = ["sym", "asym"]
+
+        if self.compute_dtype is None:
+            self.compute_dtype = "fp32"
+        else:
+            if self.compute_dtype not in runtime_supported_compute_dtype:
+                raise ValueError(
+                    "compute_dtype must be in {}.".format(
+                        runtime_supported_compute_dtype
+                    )
+                )
+
+        if self.bits is None:
+            self.bits = 4
+        elif self.bits not in [4, 8]:
+            raise ValueError(
+                f"Only support quantization to [4, 8] bits but found {self.bits}"
+            )
+
+        if self.weight_dtype is None:
+            self.weight_dtype = "int4"
+        elif self.weight_dtype == "fp8":
+            self.weight_dtype == "fp8_e4m3"
+        elif self.weight_dtype == "fp4":
+            self.weight_dtype = "fp4_e2m1"
+        else:
+            if self.weight_dtype not in runtime_supported_weight_dtype:
+                raise ValueError(
+                    "weight_dtype must be in {}.".format(runtime_supported_weight_dtype)
+                )
+
+        if self.bits == 4 and self.weight_dtype not in ["int4", "nf4", "fp4_e2m1"]:
+            self.weight_dtype = "int4"
+            print(
+                "int4 weight_type is used due to bits is 4 but weight_dtype is not set."
+            )
+
+        if self.bits == 8 and self.weight_dtype not in ["int8", "fp8_e5m2", "fp8_e4m3"]:
+            self.weight_dtype = "int8"
+            print(
+                "int8 weight_type is used due to bits is 8 but weight_dtype is not set."
+            )
+
+        if self.scale_dtype is None:
+            self.scale_dtype = "fp32"
+        else:
+            if self.scale_dtype not in runtime_supported_scale_dtype:
+                raise ValueError(
+                    "scale_dtype must be in {}.".format(runtime_supported_scale_dtype)
+                )
+
+        if self.group_size not in runtime_supported_group_size:
+            raise ValueError(
+                "group_size must be an integer in {}.".format(
+                    runtime_supported_group_size
+                )
+            )
+
+        if self.weight_dtype[:3] in ["fp8", "fp4", "nf4"]:
+            if self.compute_dtype in ["int8"]:
+                print(
+                    "WARNING: int8 compute dtype is not be supported in float quant types! "
+                    "Fall back to fp32."
+                )
+                self.compute_dtype = "fp32"
+            if self.scheme in ["asym"]:
+                print(
+                    "WARNING: asym alg is not be supported in float quant types! "
+                    "Fall back to sym."
+                )
+                self.scheme = "sym"
+            if self.scale_dtype in ["fp8"] and self.weight_dtype[:3] not in ["fp8"]:
+                print(
+                    "WARNING: fp8 scale is only be supported in fp8 weight type. "
+                    "Fall back to fp32."
+                )
+                self.scale_dtype = "fp32"
+            if self.weight_dtype[:3] == "fp8" and self.scale_dtype not in [
+                "fp8",
+                "fp32",
+            ]:
+                print(
+                    "WARNING: fp8 weight type only supports fp8 / fp32 scale now."
+                    " Fall back to fp8."
+                )
+                self.scale_dtype = "fp8"
+
+        self.use_neural_speed = True
+
+    def to_json_file(
+        self, json_file_path: Union[str, os.PathLike], use_diff: bool = True
+    ):
+        """
+        Save this instance to a JSON file.
+
+        Args:
+            json_file_path (`str` or `os.PathLike`):
+                Path to the JSON file in which this configuration instance's parameters will be saved.
+        """
+        # set tokenizer to None due to it doesn't support write to json
+        if hasattr(self, "tokenizer"):
+            self.tokenizer = None
+        with open(json_file_path, "w", encoding="utf-8") as writer:
+            writer.write(self.to_json_string(use_diff=use_diff))
+
+    def save_pretrained(
+        self,
+        save_directory: Union[str, os.PathLike],
+        push_to_hub: bool = False,
+        **kwargs,
+    ):
+        """
+        Save a configuration object to the directory `save_directory`, so that it can be re-loaded using the
+        [`~PretrainedConfig.from_pretrained`] class method.
+
+        Args:
+            save_directory (`str` or `os.PathLike`):
+                Directory where the configuration JSON file will be saved (will be created if it does not exist).
+            push_to_hub (`bool`, *optional*, defaults to `False`):
+                Whether or not to push your model to the Hugging Face model hub after saving it. You can specify the
+                repository you want to push to with `repo_id` (will default to the name of `save_directory` in your
+                namespace).
+            kwargs (`Dict[str, Any]`, *optional*):
+                Additional key word arguments passed along to the [`~utils.PushToHubMixin.push_to_hub`] method.
+        """
+        # self._set_token_in_kwargs(kwargs)
+
+        if os.path.isfile(save_directory):
+            raise AssertionError(
+                f"Provided path ({save_directory}) should be a directory, not a file"
+            )
+
+        os.makedirs(save_directory, exist_ok=True)
+
+        if push_to_hub:
+            commit_message = kwargs.pop("commit_message", None)
+            repo_id = kwargs.pop("repo_id", save_directory.split(os.path.sep)[-1])
+            repo_id = self._create_repo(repo_id, **kwargs)
+            files_timestamps = self._get_files_timestamps(save_directory)
+
+        # If we save using the predefined names, we can load using `from_pretrained`
+        output_config_file = os.path.join(save_directory, QUANT_CONFIG)
+
+        self.to_json_file(output_config_file, use_diff=False)
+        logger.info(f"Configuration saved in {output_config_file}")
+
+        if push_to_hub:
+            self._upload_modified_files(
+                save_directory,
+                repo_id,
+                files_timestamps,
+                commit_message=commit_message,
+                token=kwargs.get("token", None),
+            )
+
+    @classmethod
+    def get_config_dict(
+        cls, pretrained_model_name_or_path: Union[str, os.PathLike], **kwargs
+    ) -> Tuple[Dict[str, Any], Dict[str, Any]]:
+        cf = kwargs.pop("_configuration_file", QUANT_CONFIG)
+        return super().get_config_dict(
+            pretrained_model_name_or_path, _configuration_file=cf, **kwargs
+        )
+
+
+class RtnConfig(ITREXQuantizationConfigMixin):
+    """
+    This is a wrapper class about all possible attributes and features that you can play with a model that has been
+    loaded using `auto-awq` library awq quantization relying on auto_awq backend.
+
+    Args:
+        bits (`int`, *optional*, defaults to 4):
+            The number of bits to quantize to.
+        group_size (`int`, *optional*, defaults to 128):
+            The group size to use for quantization. Recommended value is 128 and -1 uses per-column quantization.
+        zero_point (`bool`, *optional*, defaults to `True`):
+            Whether to use zero point quantization.
+    """
+
+    def __init__(
+        self,
+        bits: int = 4,
+        group_size: int = 32,
+        compute_dtype: Any = None,
+        weight_dtype: Any = None,
+        scale_dtype: Any = None,
+        mse_range: bool = False,
+        use_double_quant=False,
+        double_quant_scale_dtype=None,  # reserve for double quant
+        scheme: str = "sym",
+        use_ggml: bool = False,
+        use_quant: bool = True,
+        use_neural_speed: bool = False,
+        llm_int8_skip_modules=None,
+        **kwargs,
+    ):
+        self.quant_method = QuantizationMethod.RTN
+        self.bits = bits
+        self.mse_range = mse_range
+        self.compute_dtype = compute_dtype
+        self.weight_dtype = weight_dtype
+        self.scale_dtype = scale_dtype
+        self.group_size = group_size
+        self.scheme = scheme
+        self.use_double_quant = use_double_quant
+        self.double_quant_scale_dtype = double_quant_scale_dtype
+        self.llm_int8_skip_modules = (
+            llm_int8_skip_modules if llm_int8_skip_modules else []
+        )
+        self.use_ggml = use_ggml
+        self.use_quant = use_quant
+        self.use_neural_speed = use_neural_speed
+        self.device = kwargs.get("device", "auto")
+        self.calib_dataloader = None
+        self.calib_dataset = None
+        self.calib_func = None
+        self.calib_iters = None
+
+    def to_diff_dict(self) -> Dict[str, Any]:
+        """
+        Removes all attributes from config which correspond to the default config attributes for better readability and
+        serializes to a Python dictionary.
+
+        Returns:
+            `Dict[str, Any]`: Dictionary of all the attributes that make up this configuration instance,
+        """
+        config_dict = self.to_dict()
+
+        # get the default config dict
+        default_config_dict = RtnConfig().to_dict()
+
+        serializable_config_dict = {}
+
+        # only serialize values that differ from the default config
+        for key, value in config_dict.items():
+            if value != default_config_dict[key]:
+                serializable_config_dict[key] = value
+
+        return serializable_config_dict
+
+class GPTQConfig(ITREXQuantizationConfigMixin):
+    """
+    This is a wrapper class about all possible attributes and features that you can play with a model that has been
+    loaded using `intel_extension_for_transformers` api for gptq quantization relying on CPU device.
+
+    Args:
+        bits (`int`):
+            The number of bits to quantize to, supported numbers are (2, 3, 4, 8).
+        tokenizer (`str` or `PreTrainedTokenizerBase`, *optional*):
+            The tokenizer used to process the dataset. You can pass either:
+                - A custom tokenizer object.
+                - A string, the *model id* of a predefined tokenizer hosted inside a model repo on huggingface.co.
+                    Valid model ids can be located at the root-level, like `bert-base-uncased`, or namespaced under a
+                    user or organization name, like `dbmdz/bert-base-german-cased`.
+                - A path to a *directory* containing vocabulary files required by the tokenizer, for instance saved
+                    using the [`~PreTrainedTokenizer.save_pretrained`] method, e.g., `./my_model_directory/`.
+        dataset (`Union[List[str]]`, *optional*):
+            The dataset used for quantization. You can provide your own dataset in a list of string or just use the
+            original datasets used in GPTQ paper ['wikitext2','c4','c4-new','ptb','ptb-new']
+        group_size (`int`, *optional*, defaults to 128):
+            The group size to use for quantization. Recommended value is 128 and -1 uses per-column quantization.
+        damp_percent (`float`, *optional*, defaults to 0.1):
+            The percent of the average Hessian diagonal to use for dampening. Recommended value is 0.1.
+        desc_act (`bool`, *optional*, defaults to `False`):
+            Whether to quantize columns in order of decreasing activation size. Setting it to False can significantly
+            speed up inference but the perplexity may become slightly worse. Also known as act-order.
+        sym (`bool`, *optional*, defaults to `True`):
+            Whether to use symmetric quantization.
+        max_input_length (`int`, *optional*):
+            The maximum input length. This is needed to initialize a buffer that depends on the maximum expected input
+            length. It is specific to the exllama backend with act-order.
+
+    """
+
+    def __init__(
+        self,
+        bits: int = 4,
+        tokenizer: Any = None,
+        dataset: Optional[Union[List[str], str]] = None,
+        group_size: int = 32,
+        compute_dtype: Any = None,
+        weight_dtype: Any = None,
+        scale_dtype: Any = None,
+        use_double_quant=False,
+        double_quant_scale_dtype=None,  # reserve for double quant
+        sym: bool = True,
+        blocksize: int = 128,
+        damp_percent: float = 0.1,
+        desc_act: bool = False,
+        nsamples: int = 128,
+        max_input_length: Optional[int] = None,
+        static_groups: bool = False,
+        use_ggml: bool = False,
+        use_quant: bool = True,
+        use_neural_speed: bool = False,
+        llm_int8_skip_modules=None,
+        **kwargs,
+    ):
+
+        from intel_extension_for_transformers.llm.quantization.utils import (
+            convert_dtype_torch2str,
+        )
+
+        self.quant_method = QuantizationMethod.GPTQ
+        self.bits = bits
+        self.tokenizer = tokenizer
+        self.dataset = dataset
+        self.compute_dtype = compute_dtype
+        self.weight_dtype = weight_dtype
+        self.scale_dtype = scale_dtype
+        self.sym = sym
+        self.use_double_quant = use_double_quant
+        self.double_quant_scale_dtype = double_quant_scale_dtype
+        self.blocksize = blocksize
+        self.nsamples = nsamples
+        self.group_size = group_size
+        self.damp_percent = damp_percent
+        self.desc_act = desc_act
+        self.static_groups = static_groups
+        self.max_input_length = max_input_length
+        self.llm_int8_skip_modules = (
+            llm_int8_skip_modules if llm_int8_skip_modules else []
+        )
+        self.use_ggml = use_ggml
+        self.use_quant = use_quant
+        self.use_neural_speed = use_neural_speed
+        self.device = kwargs.get("device", "auto")
+        self.calib_dataloader = kwargs.get("calib_dataloader", None)
+        self.calib_dataset = kwargs.get("calib_dataset", "NeelNanda/pile-10k")
+        self.calib_func = kwargs.get("calib_func", None)
+        self.calib_iters = kwargs.get("calib_iters", 100)
+        self.scheme = "sym" if self.sym else "asym"
+
+        if isinstance(compute_dtype, torch.dtype):
+            self.compute_dtype = convert_dtype_torch2str(compute_dtype)
+        else:
+            self.compute_dtype = compute_dtype
+
+        if isinstance(scale_dtype, torch.dtype):
+            self.scale_dtype = convert_dtype_torch2str(scale_dtype)
+        else:
+            self.scale_dtype = scale_dtype
+
+        if isinstance(double_quant_scale_dtype, torch.dtype):
+            self.double_quant_scale_dtype = convert_dtype_torch2str(
+                double_quant_scale_dtype
+            )
+        else:
+            self.double_quant_scale_dtype = double_quant_scale_dtype
+        self.post_init_gptq()
+
+    def post_init_gptq(self):
+        r"""
+        Safety checker that arguments are correct
+        """
+
+        if self.bits not in [4, 8]:
+            raise ValueError(
+                f"Only support quantization to [4, 8] bits but found {self.bits}"
+            )
+
+        if not (0 < self.damp_percent < 1):
+            raise ValueError("damp_percent must between 0 and 1.")
+
+    def to_diff_dict(self) -> Dict[str, Any]:
+        """
+        Removes all attributes from config which correspond to the default config attributes for better readability and
+        serializes to a Python dictionary.
+
+        Returns:
+            `Dict[str, Any]`: Dictionary of all the attributes that make up this configuration instance,
+        """
+        config_dict = self.to_dict()
+
+        # get the default config dict
+        default_config_dict = GPTQConfig().to_dict()
+
+        serializable_config_dict = {}
+
+        # only serialize values that differ from the default config
+        for key, value in config_dict.items():
+            if value != default_config_dict[key]:
+                serializable_config_dict[key] = value
+
+        return serializable_config_dict
+
+class AwqConfig(ITREXQuantizationConfigMixin):
+    """
+    This is a wrapper class about all possible attributes and features that you can play with a model that has been
+    loaded using `auto-awq` library awq quantization relying on auto_awq backend.
+
+    Args:
+        bits (`int`, *optional*, defaults to 4):
+            The number of bits to quantize to.
+        group_size (`int`, *optional*, defaults to 128):
+            The group size to use for quantization. Recommended value is 128 and -1 uses per-column quantization.
+        zero_point (`bool`, *optional*, defaults to `True`):
+            Whether to use zero point quantization.
+    """
+
+    def __init__(
+        self,
+        bits: int = 8,
+        tokenizer: Any = None,
+        dataset: Optional[Union[List[str], str]] = None,
+        group_size: int = 32,
+        compute_dtype: Any = None,
+        weight_dtype: Any = None,
+        scale_dtype: Any = None,
+        use_double_quant=False,
+        double_quant_scale_dtype=None,  # reserve for double quant
+        zero_point: bool = True,
+        mse_range: bool = False,
+        use_ggml: bool = False,
+        use_quant: bool = True,
+        use_neural_speed: bool = False,
+        llm_int8_skip_modules=None,
+        **kwargs,
+    ):
+        self.quant_method = QuantizationMethod.AWQ
+        self.bits = bits
+        self.tokenizer = tokenizer
+        self.dataset = dataset
+        self.compute_dtype = compute_dtype
+        self.weight_dtype = weight_dtype
+        self.scale_dtype = scale_dtype
+        self.group_size = group_size
+        self.zero_point = zero_point
+        self.mse_range = mse_range
+        self.use_double_quant = use_double_quant
+        self.double_quant_scale_dtype = double_quant_scale_dtype
+        self.llm_int8_skip_modules = (
+            llm_int8_skip_modules if llm_int8_skip_modules else []
+        )
+        self.use_ggml = use_ggml
+        self.use_quant = use_quant
+        self.use_neural_speed = use_neural_speed
+        self.device = kwargs.get("device", "auto")
+        self.calib_dataloader = kwargs.get("calib_dataloader", None)
+        self.calib_dataset = kwargs.get("calib_dataset", "NeelNanda/pile-10k")
+        self.calib_func = kwargs.get("calib_func", None)
+        self.calib_iters = kwargs.get("calib_iters", 100)
+        self.scheme = "asym" if self.zero_point else "sym"
+
+    def to_diff_dict(self) -> Dict[str, Any]:
+        """
+        Removes all attributes from config which correspond to the default config attributes for better readability and
+        serializes to a Python dictionary.
+
+        Returns:
+            `Dict[str, Any]`: Dictionary of all the attributes that make up this configuration instance,
+        """
+        config_dict = self.to_dict()
+
+        # get the default config dict
+        default_config_dict = AwqConfig().to_dict()
+
+        serializable_config_dict = {}
+
+        # only serialize values that differ from the default config
+        for key, value in config_dict.items():
+            if value != default_config_dict[key]:
+                serializable_config_dict[key] = value
+
+        return serializable_config_dict
+
+class TeqConfig(ITREXQuantizationConfigMixin):
+    """
+    This is a wrapper class about all possible attributes and features that you can play with a model that has been
+    loaded using `auto-awq` library awq quantization relying on auto_awq backend.
+
+    Args:
+        bits (`int`, *optional*, defaults to 4):
+            The number of bits to quantize to.
+        group_size (`int`, *optional*, defaults to 128):
+            The group size to use for quantization. Recommended value is 128 and -1 uses per-column quantization.
+        zero_point (`bool`, *optional*, defaults to `True`):
+            Whether to use zero point quantization.
+    """
+
+    def __init__(
+        self,
+        bits: int = 8,
+        tokenizer: Any = None,
+        dataset: Optional[Union[List[str], str]] = None,
+        group_size: int = 32,
+        compute_dtype: Any = None,
+        weight_dtype: Any = None,
+        scale_dtype: Any = None,
+        use_double_quant=False,
+        double_quant_scale_dtype=None,  # reserve for double quant
+        scheme: str = "sym",
+        use_ggml: bool = False,
+        use_neural_speed: bool = False,
+        llm_int8_skip_modules=None,
+        **kwargs,
+    ):
+        self.quant_method = QuantizationMethod.TEQ
+        self.bits = bits
+        self.tokenizer = tokenizer
+        self.dataset = dataset
+        self.compute_dtype = compute_dtype
+        self.weight_dtype = weight_dtype
+        self.scale_dtype = scale_dtype
+        self.group_size = group_size
+        self.scheme = scheme
+        self.use_double_quant = use_double_quant
+        self.double_quant_scale_dtype = double_quant_scale_dtype
+        self.llm_int8_skip_modules = (
+            llm_int8_skip_modules if llm_int8_skip_modules else []
+        )
+        self.use_ggml = use_ggml
+        self.use_neural_speed = use_neural_speed
+        self.device = kwargs.get("device", "auto")
+        self.calib_dataloader = kwargs.get("calib_dataloader", None)
+        self.calib_dataset = kwargs.get("calib_dataset", "NeelNanda/pile-10k")
+        self.calib_func = kwargs.get("calib_func", None)
+        self.calib_iters = kwargs.get("calib_iters", 100)
+
+    def to_diff_dict(self) -> Dict[str, Any]:
+        """
+        Removes all attributes from config which correspond to the default config attributes for better readability and
+        serializes to a Python dictionary.
+
+        Returns:
+            `Dict[str, Any]`: Dictionary of all the attributes that make up this configuration instance,
+        """
+        config_dict = self.to_dict()
+
+        # get the default config dict
+        default_config_dict = TeqConfig().to_dict()
+
+        serializable_config_dict = {}
+
+        # only serialize values that differ from the default config
+        for key, value in config_dict.items():
+            if value != default_config_dict[key]:
+                serializable_config_dict[key] = value
+
+        return serializable_config_dict
+
+class AutoRoundConfig(ITREXQuantizationConfigMixin):
+    """
+    This is a wrapper class about all possible attributes and features that you can play with a model that has been
+    loaded using `intel_extension_for_transformers` api for gptq quantization relying on CPU device.
+
+    Args:
+        bits (`int`):
+            The number of bits to quantize to, supported numbers are (2, 3, 4, 8).
+        tokenizer (`str` or `PreTrainedTokenizerBase`, *optional*):
+            The tokenizer used to process the dataset. You can pass either:
+                - A custom tokenizer object.
+                - A string, the *model id* of a predefined tokenizer hosted inside a model repo on huggingface.co.
+                    Valid model ids can be located at the root-level, like `bert-base-uncased`, or namespaced under a
+                    user or organization name, like `dbmdz/bert-base-german-cased`.
+                - A path to a *directory* containing vocabulary files required by the tokenizer, for instance saved
+                    using the [`~PreTrainedTokenizer.save_pretrained`] method, e.g., `./my_model_directory/`.
+        dataset (`Union[List[str]]`, *optional*):
+            The dataset used for quantization. You can provide your own dataset in a list of string or just use the
+            original datasets used in GPTQ paper ['wikitext2','c4','c4-new','ptb','ptb-new']
+        group_size (`int`, *optional*, defaults to 128):
+            The group size to use for quantization. Recommended value is 128 and -1 uses per-column quantization.
+        damp_percent (`float`, *optional*, defaults to 0.1):
+            The percent of the average Hessian diagonal to use for dampening. Recommended value is 0.1.
+        desc_act (`bool`, *optional*, defaults to `False`):
+            Whether to quantize columns in order of decreasing activation size. Setting it to False can significantly
+            speed up inference but the perplexity may become slightly worse. Also known as act-order.
+        sym (`bool`, *optional*, defaults to `True`):
+            Whether to use symmetric quantization.
+        max_input_length (`int`, *optional*):
+            The maximum input length. This is needed to initialize a buffer that depends on the maximum expected input
+            length. It is specific to the exllama backend with act-order.
+
+    """
+
+    def __init__(
+        self,
+        bits: int = 8,
+        dtype: str = "int",
+        tokenizer: Any = None,
+        dataset: Optional[Union[List[str], str]] = None,
+        group_size: int = 32,
+        compute_dtype: Any = None,
+        weight_dtype: Any = None,
+        scale_dtype: Any = None,
+        use_double_quant=False,
+        double_quant_scale_dtype=None,  # reserve for double quant
+        sym: bool = True,
+        lr: float = 0.0025,
+        minmax_lr: float = 0.0025,
+        use_quant_input: bool = True,
+        nsamples: int = 128,
+        iters: int = 200,
+        static_groups: bool = False,
+        use_ggml: bool = False,
+        use_neural_speed: bool = False,
+        llm_int8_skip_modules=None,
+        **kwargs,
+    ):
+
+        from intel_extension_for_transformers.llm.quantization.utils import (
+            convert_dtype_torch2str,
+        )
+
+        self.quant_method = QuantizationMethod.AUTOROUND
+        self.bits = bits
+        self.tokenizer = tokenizer
+        self.dataset = dataset
+        self.compute_dtype = compute_dtype
+        self.weight_dtype = weight_dtype
+        self.scale_dtype = scale_dtype
+        self.sym = sym
+        self.use_double_quant = use_double_quant
+        self.double_quant_scale_dtype = double_quant_scale_dtype
+        self.nsamples = nsamples
+        self.group_size = group_size
+        self.lr = lr
+        self.minmax_lr = minmax_lr
+        self.use_quant_input = use_quant_input
+        self.iters = iters
+        self.llm_int8_skip_modules = (
+            llm_int8_skip_modules if llm_int8_skip_modules else []
+        )
+        self.use_ggml = use_ggml
+        self.use_neural_speed = use_neural_speed
+        self.device = kwargs.get("device", "auto")
+        self.calib_dataloader = kwargs.get("calib_dataloader", None)
+        self.calib_dataset = kwargs.get("calib_dataset", "NeelNanda/pile-10k")
+        self.calib_len = kwargs.get("calib_len", None)
+        self.calib_func = kwargs.get("calib_func", None)
+        self.calib_iters = kwargs.get("calib_iters", 100)
+        self.scheme = "sym" if self.sym else "asym"
+        if isinstance(compute_dtype, torch.dtype):
+            self.compute_dtype = convert_dtype_torch2str(compute_dtype)
+        else:
+            self.compute_dtype = compute_dtype
+
+        if isinstance(scale_dtype, torch.dtype):
+            self.scale_dtype = convert_dtype_torch2str(scale_dtype)
+        else:
+            self.scale_dtype = scale_dtype
+
+        if isinstance(double_quant_scale_dtype, torch.dtype):
+            self.double_quant_scale_dtype = convert_dtype_torch2str(
+                double_quant_scale_dtype
+            )
+        else:
+            self.double_quant_scale_dtype = double_quant_scale_dtype
+
+    def to_diff_dict(self) -> Dict[str, Any]:
+        """
+        Removes all attributes from config which correspond to the default config attributes for better readability and
+        serializes to a Python dictionary.
+
+        Returns:
+            `Dict[str, Any]`: Dictionary of all the attributes that make up this configuration instance,
+        """
+        config_dict = self.to_dict()
+
+        # get the default config dict
+        default_config_dict = AutoRoundConfig().to_dict()
+
+        serializable_config_dict = {}
+
+        # only serialize values that differ from the default config
+        for key, value in config_dict.items():
+            if value != default_config_dict[key]:
+                serializable_config_dict[key] = value
+
+        return serializable_config_dict