--- conflicted
+++ resolved
@@ -99,13 +99,10 @@
             else:
                 new_shape = [input_bs * num_attention_heads, 1, d_k]
             pkv = pkv + (torch.ones(size=new_shape),)
-<<<<<<< HEAD
-    if model.config.model_type == "mistral":
+    elif model.config.model_type == "mistral":
         new_shape = [input_bs, num_key_value_heads, 1, d_k]
-=======
     elif model.config.model_type == "qwen":
         new_shape = [input_bs, 1, num_attention_heads, d_k]
->>>>>>> ceac5240
         dummy_tensor = torch.ones(size=new_shape)
         pkv = tuple(dummy_tensor for _ in range(nb_pkv))
     else:
