--- conflicted
+++ resolved
@@ -94,23 +94,6 @@
     if hasattr(normalized_config, "multi_query_group_num"):
         num_key_value_heads = normalized_config.multi_query_group_num
 
-<<<<<<< HEAD
-    if config.model_type == "gpt_bigcode":
-        new_shape = [input_bs, 0, d_k*2]
-        dummy_tensor = torch.zeros(size=new_shape)
-        past_key_values = tuple([dummy_tensor] * num_layers)
-        return past_key_values
-    elif config.model_type == "bloom":
-        pkv = ()
-        for nb_pkv in range(nb_pkv):
-            if nb_pkv % 2 == 0:
-                new_shape = [input_bs * num_key_value_heads, d_k, 0]
-            else:
-                new_shape = [input_bs * num_key_value_heads, 0, d_k]
-            pkv = pkv + (torch.zeros(size=new_shape),)
-            past_key_values = tuple(tuple(pkv) for _ in range(num_layers))
-            return past_key_values
-=======
     if config.model_type == "bloom":
         shape_key = (input_bs * num_attention_heads, d_k, 0)
         shape_value = (input_bs * num_attention_heads, 0, d_k)
@@ -120,7 +103,11 @@
             tuple(key if idx % 2 == 0 else value for idx in range(nb_pkv)) for _ in range(num_layers)
         )
         return past_key_values
->>>>>>> e33f2f7a
+    elif config.model_type == "gpt_bigcode":
+        new_shape = [input_bs, 0, d_k*2]
+        dummy_tensor = torch.zeros(size=new_shape)
+        past_key_values = tuple([dummy_tensor] * num_layers)
+        return past_key_values
     elif config.model_type == "qwen":
         new_shape = [input_bs, 0, num_key_value_heads, d_k]
     elif config.model_type == "chatglm":
