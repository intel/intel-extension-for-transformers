--- conflicted
+++ resolved
@@ -91,16 +91,13 @@
     num_key_value_heads = num_attention_heads
     if hasattr(normalized_config, "num_key_value_heads"):
         num_key_value_heads = normalized_config.num_key_value_heads
-<<<<<<< HEAD
+    if hasattr(normalized_config, "multi_query_group_num"):
+        num_key_value_heads = normalized_config.multi_query_group_num
     elif hasattr(normalized_config, "num_kv_heads"):
         num_key_value_heads = normalized_config.num_kv_heads
         
 
     
-=======
-    if hasattr(normalized_config, "multi_query_group_num"):
-        num_key_value_heads = normalized_config.multi_query_group_num
->>>>>>> 7d276cd9
 
     if model.config.model_type == "bloom":
         pkv = ()
@@ -136,22 +133,6 @@
         Generate the example_input for tracing, support models load from AutoModelForCausalLM.
 
     """
-<<<<<<< HEAD
-    input_ids = model.dummy_inputs["input_ids"]
-    input_bs, input_len = input_ids.shape
-    past_key_values = generate_dummy_past_key_values(input_bs, model)
-    attention_mask = torch.ones(input_bs, input_len + 1)
-    # attention_mask[:,0] = 0
-    # example_inputs = (input_ids, tuple(past_key_values), attention_mask)
-    example_inputs = (input_ids, past_key_values, attention_mask)
-    # do inference to check example_inputs formats
-    model(*example_inputs)
-    if return_type != "tuple":
-        example_inputs = {
-            "input_ids": input_ids,
-            "past_key_values": past_key_values,
-            "attention_mask": attention_mask
-=======
     if quantization_config and quantization_config.example_inputs is not None:
         example_inputs = quantization_config.example_inputs
         input_ids = example_inputs["input_ids"]
@@ -174,7 +155,6 @@
             "input_ids": input_ids,
             "past_key_values": tuple(past_key_values),
             "attention_mask": attention_mask,
->>>>>>> 7d276cd9
         }
     if return_type == "tuple":
         example_inputs = (example_inputs["input_ids"], example_inputs["past_key_values"],
