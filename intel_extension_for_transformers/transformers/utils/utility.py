--- conflicted
+++ resolved
@@ -194,7 +194,7 @@
     "llama",
     "mistral",
     "chatglm",
-<<<<<<< HEAD
+    "falcon"
 }
 
 def get_example_inputs(model_config, batch_size=1, tokenizer=None, num_beams=4):
@@ -268,8 +268,4 @@
 
     from neural_compressor.utils.pytorch import recover_model_from_json as inc_recover_model_from_json
     user_model = inc_recover_model_from_json(user_model, json_file_path, example_inputs)
-    return user_model
-=======
-    "falcon"
-}
->>>>>>> 624ceaff
+    return user_model