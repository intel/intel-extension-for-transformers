--- conflicted
+++ resolved
@@ -24,22 +24,6 @@
 from intel_extension_for_transformers.neural_chat import build_chatbot, PipelineConfig
 from intel_extension_for_transformers.neural_chat.utils.common import get_device_type
 
-<<<<<<< HEAD
-=======
-gaudi2_content = """
-Habana Gaudi2 and 4th Gen Intel Xeon Scalable processors deliver leading performance and optimal cost savings for AI training.
-Today, MLCommons published results of its industry AI performance benchmark, MLPerf Training 3.0, in which both the Habana® Gaudi®2 deep learning accelerator and the 4th Gen Intel® Xeon® Scalable processor delivered impressive training results.
-The latest MLPerf Training 3.0 results underscore the performance of Intel's products on an array of deep learning models. The maturity of Gaudi2-based software and systems for training was demonstrated at scale on the large language model, GPT-3. Gaudi2 is one of only two semiconductor solutions to submit performance results to the benchmark for LLM training of GPT-3.
-Gaudi2 also provides substantially competitive cost advantages to customers, both in server and system costs. The accelerator’s MLPerf-validated performance on GPT-3, computer vision and natural language models, plus upcoming software advances make Gaudi2 an extremely compelling price/performance alternative to Nvidia's H100.
-On the CPU front, the deep learning training performance of 4th Gen Xeon processors with Intel AI engines demonstrated that customers can build with Xeon-based servers a single universal AI system for data pre-processing, model training and deployment to deliver the right combination of AI performance, efficiency, accuracy and scalability.
-Gaudi2 delivered impressive time-to-train on GPT-31: 311 minutes on 384 accelerators.
-Near-linear 95% scaling from 256 to 384 accelerators on GPT-3 model.
-Excellent training results on computer vision — ResNet-50 8 accelerators and Unet3D 8 accelerators — and natural language processing models — BERT 8 and 64 accelerators.
-Performance increases of 10% and 4%, respectively, for BERT and ResNet models as compared to the November submission, evidence of growing Gaudi2 software maturity.
-Gaudi2 results were submitted “out of the box,” meaning customers can achieve comparable performance results when implementing Gaudi2 on premise or in the cloud.
-"""
-
->>>>>>> 93ddfa69
 class TestBuildChatbotNormalCases(unittest.TestCase):
     @classmethod
     def setUpClass(self):
@@ -114,18 +98,6 @@
         self.assertIsNotNone(result)
 
     @unittest.skipIf(get_device_type() != 'cpu', "Only run this test on CPU")
-<<<<<<< HEAD
-=======
-    def test_enable_plugin_retrieval(self):
-        # Test enabling Retrieval plugin
-        config = PipelineConfig(model_name_or_path="facebook/opt-125m")
-        config.plugins = {"retrieval": {"enable": True, "args":
-            {"input_path": "./gaudi2.txt", "persist_directory": "./output"}}}
-        result = build_chatbot(config)
-        self.assertIsNotNone(result)
-
-    @unittest.skipIf(get_device_type() != 'cpu', "Only run this test on CPU")
->>>>>>> 93ddfa69
     def test_enable_plugin_cache(self):
         # Test enabling Cache plugin
         config = PipelineConfig(model_name_or_path="facebook/opt-125m")
