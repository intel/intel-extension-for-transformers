#!/usr/bin/env python
# -*- coding: utf-8 -*-
#
# Copyright (c) 2023 Intel Corporation
#
# Licensed under the Apache License, Version 2.0 (the "License");
# you may not use this file except in compliance with the License.
# You may obtain a copy of the License at
#
#   http://www.apache.org/licenses/LICENSE-2.0
#
# Unless required by applicable law or agreed to in writing, software
# distributed under the License is distributed on an "AS IS" BASIS,
# WITHOUT WARRANTIES OR CONDITIONS OF ANY KIND, either express or implied.
# See the License for the specific language governing permissions and
# limitations under the License.

import unittest
import os
import shutil
from intel_extension_for_transformers.neural_chat import build_chatbot
from intel_extension_for_transformers.neural_chat import PipelineConfig, GenerationConfig
from intel_extension_for_transformers.neural_chat import plugins
import torch
from intel_extension_for_transformers.neural_chat.utils.common import get_device_type

# All UT cases use 'facebook/opt-125m' to reduce test time.
class TestChatbotBuilder(unittest.TestCase):
    def setUp(self):
        self.device = get_device_type()
        return super().setUp()

    @classmethod
    def tearDownClass(cls) -> None:
        if os.path.exists("./output"):
            shutil.rmtree("./output")
        for filename in os.listdir("./"):
            if filename.endswith(".wav"):
                os.remove(filename)

    def test_build_chatbot_with_default_config(self):
        config = PipelineConfig(model_name_or_path="facebook/opt-125m")
        chatbot = build_chatbot(config)
        self.assertIsNotNone(chatbot)
        response = chatbot.predict(query="Tell me about Intel Xeon Scalable Processors.")
        print(response)
        self.assertIsNotNone(response)

    def test_build_chatbot_with_customized_pipelinecfg(self):
        config = PipelineConfig(model_name_or_path="facebook/opt-125m",
                                tokenizer_name_or_path="EleutherAI/gpt-neox-20b")
        chatbot = build_chatbot(config)
        self.assertIsNotNone(chatbot)
        response = chatbot.predict(query="Tell me about Intel Xeon Scalable Processors.")
        print(response)
        self.assertIsNotNone(response)

    def test_build_chatbot_with_customized_generationcfg(self):
        for task in ['completion', 'chat', 'summarization']:
            config = PipelineConfig(model_name_or_path="facebook/opt-125m")
            chatbot = build_chatbot(config)
            self.assertIsNotNone(chatbot)
            config = GenerationConfig(max_new_tokens=512, temperature=0.1, task=task)
            response = chatbot.predict(query="Tell me about Intel Xeon Scalable Processors.", config=config)
            print(response)
            self.assertIsNotNone(response)

    @unittest.skipIf(get_device_type() != 'cpu', "Only run this test on CPU")
    def test_build_chatbot_with_audio_plugin(self):
        plugins.tts.enable = True
        plugins.tts.args["device"] = "cuda" if torch.cuda.is_available() else "cpu"
        plugins.tts.args["output_audio_path"] = "./output_audio.wav"
        pipeline_config = PipelineConfig(model_name_or_path="facebook/opt-125m",
                                         plugins=plugins)
        chatbot = build_chatbot(pipeline_config)
        self.assertIsNotNone(chatbot)
        gen_config = GenerationConfig(max_new_tokens=64)
        audio_path = \
            "/intel-extension-for-transformers/intel_extension_for_transformers/neural_chat/assets/audio/sample.wav"
        if os.path.exists(audio_path):
            response = chatbot.predict(query=audio_path, config=gen_config)
        else:
            response = chatbot.predict(query="../assets/audio/sample.wav", config=gen_config)

        self.assertIsNotNone(response)
        print("output audio path: ", response)
        self.assertTrue(os.path.exists("./output_audio.wav"))
        plugins.tts.enable = False

    def test_build_chatbot_with_safety_checker_plugin(self):
        plugins.safety_checker.enable = True
        pipeline_config = PipelineConfig(model_name_or_path="facebook/opt-125m",
                                         plugins=plugins)
        chatbot = build_chatbot(pipeline_config)
        self.assertIsNotNone(chatbot)
        response = chatbot.predict(query="蔡英文是谁？")
        print("response: ", response)
        self.assertTrue(response, "Your query contains sensitive words, please try another query.")
        plugins.safety_checker.enable = False

    def test_build_chatbot_with_retrieval_plugin(self):
        plugins.retrieval.enable = True
        plugins.retrieval.args["input_path"] = "../../../README.md"
        pipeline_config = PipelineConfig(model_name_or_path="facebook/opt-125m",
                                         plugins=plugins)
        chatbot = build_chatbot(pipeline_config)
        self.assertIsNotNone(chatbot)
        response = chatbot.predict(query="What is Intel extension for transformers?")
        self.assertIsNotNone(response)

        # test intel_extension_for_transformers.langchain.embeddings.HuggingFaceEmbeddings
        plugins.retrieval.enable = True
        plugins.retrieval.args["input_path"] = "../../../README.md"
        plugins.retrieval.args["embedding_model"] = "thenlper/gte-base"
        pipeline_config = PipelineConfig(model_name_or_path="facebook/opt-125m",
                                         plugins=plugins)
        chatbot = build_chatbot(pipeline_config)
        self.assertIsNotNone(chatbot)
        response = chatbot.predict(query="What is Intel extension for transformers?")
        self.assertIsNotNone(response)

        # test intel_extension_for_transformers.langchain.embeddings.HuggingFaceInstructEmbeddings
        plugins.retrieval.enable = True
        plugins.retrieval.args["input_path"] = "../../../README.md"
        plugins.retrieval.args["embedding_model"] = "hkunlp/instructor-large"
        pipeline_config = PipelineConfig(model_name_or_path="facebook/opt-125m",
                                         plugins=plugins)
        chatbot = build_chatbot(pipeline_config)
        self.assertIsNotNone(chatbot)
        response = chatbot.predict(query="What is Intel extension for transformers?")
        self.assertIsNotNone(response)
        plugins.retrieval.enable = False

    def test_build_chatbot_with_retrieval_plugin_bge_int8(self):
        if self.device != "cpu":
            self.skipTest("Only support Intel/bge-base-en-v1.5-sts-int8-static run on Intel CPU")
        plugins.retrieval.enable = True
        plugins.retrieval.args["input_path"] = "../../../README.md"
        # Intel/bge-base-en-v1.5-sts-int8-static is private now, so we need to load it from local.
        plugins.retrieval.args["embedding_model"] = \
            "/tf_dataset2/inc-ut/bge-base-en-v1.5-sts-int8-static"
        pipeline_config = PipelineConfig(model_name_or_path="facebook/opt-125m",
                                         plugins=plugins)
        chatbot = build_chatbot(pipeline_config)
        self.assertIsNotNone(chatbot)
        response = chatbot.predict(query="What is Intel extension for transformers?")
        self.assertIsNotNone(response)
        plugins.retrieval.enable = False

    def test_build_chatbot_with_retrieval_plugin_using_local_file(self):

        def _run_retrieval(local_dir):
            plugins.retrieval.enable = True
            plugins.retrieval.args["input_path"] = "../../../README.md"
            plugins.retrieval.args["embedding_model"] = local_dir
            pipeline_config = PipelineConfig(model_name_or_path="facebook/opt-125m",
                                             plugins=plugins)
            chatbot = build_chatbot(pipeline_config)
            self.assertIsNotNone(chatbot)
            response = chatbot.predict(query="What is Intel extension for transformers?")
            self.assertIsNotNone(response)
            plugins.retrieval.enable = False

        # test local file
        _run_retrieval(local_dir="/tf_dataset2/inc-ut/gte-base")
        _run_retrieval(local_dir="/tf_dataset2/inc-ut/instructor-large")
        _run_retrieval(local_dir="/tf_dataset2/inc-ut/bge-base-en-v1.5")

<<<<<<< HEAD
    def test_text_chat_stream_return_stats_with_old_format(self):
        config = PipelineConfig(model_name_or_path="facebook/opt-125m")
        chatbot = build_chatbot(config)
        stream_text = ""
        gen_config = GenerationConfig(return_stats=True, format_version="v1")
        results, _ = chatbot.predict_stream("Tell me about Intel Xeon Scalable Processors.", config=gen_config)
        for text in results:
            stream_text += text
            print(text)
        self.assertIn("END_OF_STREAM_STATS=", stream_text)

    def test_text_chat_stream_return_stats(self):
        config = PipelineConfig(model_name_or_path="facebook/opt-125m")
        chatbot = build_chatbot(config)
        stream_text = ""
        gen_config = GenerationConfig(return_stats=True)
        results, _ = chatbot.predict_stream("Tell me about Intel Xeon Scalable Processors.", config=gen_config)
        for text in results:
            stream_text += text
            print(text)
        self.assertIn("| Key                    | Value                       |", stream_text)
=======
>>>>>>> 607e5b6d

if __name__ == '__main__':
    unittest.main()<|MERGE_RESOLUTION|>--- conflicted
+++ resolved
@@ -166,7 +166,6 @@
         _run_retrieval(local_dir="/tf_dataset2/inc-ut/instructor-large")
         _run_retrieval(local_dir="/tf_dataset2/inc-ut/bge-base-en-v1.5")
 
-<<<<<<< HEAD
     def test_text_chat_stream_return_stats_with_old_format(self):
         config = PipelineConfig(model_name_or_path="facebook/opt-125m")
         chatbot = build_chatbot(config)
@@ -188,8 +187,6 @@
             stream_text += text
             print(text)
         self.assertIn("| Key                    | Value                       |", stream_text)
-=======
->>>>>>> 607e5b6d
 
 if __name__ == '__main__':
     unittest.main()