#!/usr/bin/env python
# -*- coding: utf-8 -*-
#
# Copyright (c) 2023 Intel Corporation
#
# Licensed under the Apache License, Version 2.0 (the "License");
# you may not use this file except in compliance with the License.
# You may obtain a copy of the License at
#
#   http://www.apache.org/licenses/LICENSE-2.0
#
# Unless required by applicable law or agreed to in writing, software
# distributed under the License is distributed on an "AS IS" BASIS,
# WITHOUT WARRANTIES OR CONDITIONS OF ANY KIND, either express or implied.
# See the License for the specific language governing permissions and
# limitations under the License.

import os
import unittest
from intel_extension_for_transformers.neural_chat.chatbot import build_chatbot, optimize_model
from intel_extension_for_transformers.neural_chat.config import (
    PipelineConfig, GenerationConfig, AMPConfig,
)
from intel_extension_for_transformers.neural_chat import plugins

class UnitTest(unittest.TestCase):
    def setUp(self):
        return super().setUp()

    def tearDown(self) -> None:
        return super().tearDown()

    def test_text_chat(self):
        config = PipelineConfig(model_name_or_path="facebook/opt-125m")
        chatbot = build_chatbot(config)
        response = chatbot.predict("Tell me about Intel Xeon Scalable Processors.")
        print(response)
        self.assertIsNotNone(response)

    def test_retrieval(self):
        plugins.retrieval.enable = True
        plugins.retrieval.args["input_path"] = "../../assets/docs/"
        config = PipelineConfig(model_name_or_path="facebook/opt-125m",
                                plugins=plugins)
        chatbot = build_chatbot(config)
        response = chatbot.predict("Tell me about Intel Xeon Scalable Processors.")
        print(response)
        self.assertIsNotNone(response)
<<<<<<< HEAD
        
    def test_retrieval_override(self):
        plugins.retrieval.enable = True
        plugins.retrieval.args["input_path"] = "../../assets/docs/"
        config = PipelineConfig(model_name_or_path="facebook/opt-125m",
                                plugins=plugins)
        chatbot = build_chatbot(config)
        response1 = chatbot.predict("Tell me about Intel Xeon Scalable Processors.")
        print(response1)
        self.assertIsNotNone(response1)
        plugins.retrieval.override = False
        config = PipelineConfig(model_name_or_path="facebook/opt-125m",
                                plugins=plugins)
        response2 = chatbot.predict("Tell me about Intel Xeon Scalable Processors.")
        print(response2)
        self.assertIsNotNone(response2)
        plugins.retrieval.override = True
=======
        plugins.retrieval.enable = False
>>>>>>> 9c9f725c

    def test_voice_chat(self):
        plugins.tts.enable = True
        plugins.tts.args["output_audio_path"] = "./response.wav"
        pipeline_config = PipelineConfig(model_name_or_path="facebook/opt-125m",
                                         plugins=plugins)
        chatbot = build_chatbot(config=pipeline_config)
        gen_config = GenerationConfig(max_new_tokens=64)
        response = chatbot.predict(query="Nice to meet you!", config=gen_config)
        print(response)
        self.assertIsNotNone(response)
        print("output audio path: ", response)
        self.assertTrue(os.path.exists("./response.wav"))

    def test_quantization(self):
        config = AMPConfig()
        optimize_model(model="facebook/opt-125m", config=config)

    def test_text_chat_stream(self):
        config = PipelineConfig(model_name_or_path="facebook/opt-125m")
        chatbot = build_chatbot(config)
        stream_text = ""
        for text in chatbot.predict_stream("Tell me about Intel Xeon Scalable Processors."):
            stream_text += text
            print(text)
        self.assertIsNotNone(stream_text)

if __name__ == '__main__':
    unittest.main()<|MERGE_RESOLUTION|>--- conflicted
+++ resolved
@@ -46,27 +46,8 @@
         response = chatbot.predict("Tell me about Intel Xeon Scalable Processors.")
         print(response)
         self.assertIsNotNone(response)
-<<<<<<< HEAD
-        
-    def test_retrieval_override(self):
-        plugins.retrieval.enable = True
-        plugins.retrieval.args["input_path"] = "../../assets/docs/"
-        config = PipelineConfig(model_name_or_path="facebook/opt-125m",
-                                plugins=plugins)
-        chatbot = build_chatbot(config)
-        response1 = chatbot.predict("Tell me about Intel Xeon Scalable Processors.")
-        print(response1)
-        self.assertIsNotNone(response1)
-        plugins.retrieval.override = False
-        config = PipelineConfig(model_name_or_path="facebook/opt-125m",
-                                plugins=plugins)
-        response2 = chatbot.predict("Tell me about Intel Xeon Scalable Processors.")
-        print(response2)
-        self.assertIsNotNone(response2)
-        plugins.retrieval.override = True
-=======
         plugins.retrieval.enable = False
->>>>>>> 9c9f725c
+
 
     def test_voice_chat(self):
         plugins.tts.enable = True
