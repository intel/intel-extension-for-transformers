#!/usr/bin/env python
# -*- coding: utf-8 -*-
#
# Copyright (c) 2023 Intel Corporation
#
# Licensed under the Apache License, Version 2.0 (the "License");
# you may not use this file except in compliance with the License.
# You may obtain a copy of the License at
#
#   http://www.apache.org/licenses/LICENSE-2.0
#
# Unless required by applicable law or agreed to in writing, software
# distributed under the License is distributed on an "AS IS" BASIS,
# WITHOUT WARRANTIES OR CONDITIONS OF ANY KIND, either express or implied.
# See the License for the specific language governing permissions and
# limitations under the License.

from intel_extension_for_transformers.neural_chat.models.chatglm_model import ChatGlmModel
from intel_extension_for_transformers.neural_chat.models.llama_model import LlamaModel
from intel_extension_for_transformers.neural_chat.models.mpt_model import MptModel
from intel_extension_for_transformers.neural_chat.models.neuralchat_model import NeuralChatModel
import unittest

class TestChatGlmModel(unittest.TestCase):
    def setUp(self):
        return super().setUp()

    def tearDown(self) -> None:
        return super().tearDown()

    def test_match(self):
        result = ChatGlmModel().match(model_path='/models/chatglm2-6b-int4')
        self.assertTrue(result)

    def test_get_default_conv_template_1(self):
        result = ChatGlmModel().get_default_conv_template(model_path='/models/chatglm-6b')
        self.assertIn('问', str(result))

    def test_get_default_conv_template_2(self):
        result = ChatGlmModel().get_default_conv_template(model_path='/models/chatglm2-6b-int4')
        self.assertIn('问', str(result))

class TestLlamaModel(unittest.TestCase):
    def setUp(self):
        return super().setUp()

    def tearDown(self) -> None:
        return super().tearDown()

    def test_match(self):
        result = LlamaModel().match(model_path='/models/Llama-2-7b-chat-hf')
        self.assertTrue(result)

    def test_get_default_conv_template(self):
        result = LlamaModel().get_default_conv_template(model_path='/models/Llama-2-7b-chat-hf')
        self.assertIn("[INST] <<SYS>>", str(result))

class TestMptModel(unittest.TestCase):
    def setUp(self):
        return super().setUp()

    def tearDown(self) -> None:
        return super().tearDown()

    def test_match(self):
        result = MptModel().match(model_path='/models/mpt-7b-chat')
        self.assertTrue(result)

    def test_get_default_conv_template(self):
        result = MptModel().get_default_conv_template(model_path='/models/mpt-7b-chat')
        self.assertIn("<|im_start|>system", str(result))

class TestNeuralChatModel(unittest.TestCase):
    def setUp(self):
        return super().setUp()

    def tearDown(self) -> None:
        return super().tearDown()

    def test_match(self):
        result = NeuralChatModel().match(model_path='/models/neural-chat-7b-v1-1')
        self.assertTrue(result)

    def test_get_default_conv_template_v1(self):
        result = NeuralChatModel().get_default_conv_template(model_path='/models/neural-chat-7b-v1-1')
<<<<<<< HEAD
        self.assertEqual.__self__.maxDiff = None
        self.assertEqual(text, str(result))
=======
        self.assertIn("<|im_start|>system", str(result))
>>>>>>> 7b6fa580

    def test_get_default_conv_template_v2(self):
        result = NeuralChatModel().get_default_conv_template(model_path='/models/neural-chat-7b-v2')
        self.assertIn("### System:", str(result))

if __name__ == "__main__":
    unittest.main()
<|MERGE_RESOLUTION|>--- conflicted
+++ resolved
@@ -1,98 +1,93 @@
-#!/usr/bin/env python
-# -*- coding: utf-8 -*-
-#
-# Copyright (c) 2023 Intel Corporation
-#
-# Licensed under the Apache License, Version 2.0 (the "License");
-# you may not use this file except in compliance with the License.
-# You may obtain a copy of the License at
-#
-#   http://www.apache.org/licenses/LICENSE-2.0
-#
-# Unless required by applicable law or agreed to in writing, software
-# distributed under the License is distributed on an "AS IS" BASIS,
-# WITHOUT WARRANTIES OR CONDITIONS OF ANY KIND, either express or implied.
-# See the License for the specific language governing permissions and
-# limitations under the License.
-
-from intel_extension_for_transformers.neural_chat.models.chatglm_model import ChatGlmModel
-from intel_extension_for_transformers.neural_chat.models.llama_model import LlamaModel
-from intel_extension_for_transformers.neural_chat.models.mpt_model import MptModel
-from intel_extension_for_transformers.neural_chat.models.neuralchat_model import NeuralChatModel
-import unittest
-
-class TestChatGlmModel(unittest.TestCase):
-    def setUp(self):
-        return super().setUp()
-
-    def tearDown(self) -> None:
-        return super().tearDown()
-
-    def test_match(self):
-        result = ChatGlmModel().match(model_path='/models/chatglm2-6b-int4')
-        self.assertTrue(result)
-
-    def test_get_default_conv_template_1(self):
-        result = ChatGlmModel().get_default_conv_template(model_path='/models/chatglm-6b')
-        self.assertIn('问', str(result))
-
-    def test_get_default_conv_template_2(self):
-        result = ChatGlmModel().get_default_conv_template(model_path='/models/chatglm2-6b-int4')
-        self.assertIn('问', str(result))
-
-class TestLlamaModel(unittest.TestCase):
-    def setUp(self):
-        return super().setUp()
-
-    def tearDown(self) -> None:
-        return super().tearDown()
-
-    def test_match(self):
-        result = LlamaModel().match(model_path='/models/Llama-2-7b-chat-hf')
-        self.assertTrue(result)
-
-    def test_get_default_conv_template(self):
-        result = LlamaModel().get_default_conv_template(model_path='/models/Llama-2-7b-chat-hf')
-        self.assertIn("[INST] <<SYS>>", str(result))
-
-class TestMptModel(unittest.TestCase):
-    def setUp(self):
-        return super().setUp()
-
-    def tearDown(self) -> None:
-        return super().tearDown()
-
-    def test_match(self):
-        result = MptModel().match(model_path='/models/mpt-7b-chat')
-        self.assertTrue(result)
-
-    def test_get_default_conv_template(self):
-        result = MptModel().get_default_conv_template(model_path='/models/mpt-7b-chat')
-        self.assertIn("<|im_start|>system", str(result))
-
-class TestNeuralChatModel(unittest.TestCase):
-    def setUp(self):
-        return super().setUp()
-
-    def tearDown(self) -> None:
-        return super().tearDown()
-
-    def test_match(self):
-        result = NeuralChatModel().match(model_path='/models/neural-chat-7b-v1-1')
-        self.assertTrue(result)
-
-    def test_get_default_conv_template_v1(self):
-        result = NeuralChatModel().get_default_conv_template(model_path='/models/neural-chat-7b-v1-1')
-<<<<<<< HEAD
-        self.assertEqual.__self__.maxDiff = None
-        self.assertEqual(text, str(result))
-=======
-        self.assertIn("<|im_start|>system", str(result))
->>>>>>> 7b6fa580
-
-    def test_get_default_conv_template_v2(self):
-        result = NeuralChatModel().get_default_conv_template(model_path='/models/neural-chat-7b-v2')
-        self.assertIn("### System:", str(result))
-
-if __name__ == "__main__":
-    unittest.main()
+#!/usr/bin/env python
+# -*- coding: utf-8 -*-
+#
+# Copyright (c) 2023 Intel Corporation
+#
+# Licensed under the Apache License, Version 2.0 (the "License");
+# you may not use this file except in compliance with the License.
+# You may obtain a copy of the License at
+#
+#   http://www.apache.org/licenses/LICENSE-2.0
+#
+# Unless required by applicable law or agreed to in writing, software
+# distributed under the License is distributed on an "AS IS" BASIS,
+# WITHOUT WARRANTIES OR CONDITIONS OF ANY KIND, either express or implied.
+# See the License for the specific language governing permissions and
+# limitations under the License.
+
+from intel_extension_for_transformers.neural_chat.models.chatglm_model import ChatGlmModel
+from intel_extension_for_transformers.neural_chat.models.llama_model import LlamaModel
+from intel_extension_for_transformers.neural_chat.models.mpt_model import MptModel
+from intel_extension_for_transformers.neural_chat.models.neuralchat_model import NeuralChatModel
+import unittest
+
+class TestChatGlmModel(unittest.TestCase):
+    def setUp(self):
+        return super().setUp()
+
+    def tearDown(self) -> None:
+        return super().tearDown()
+
+    def test_match(self):
+        result = ChatGlmModel().match(model_path='/models/chatglm2-6b-int4')
+        self.assertTrue(result)
+
+    def test_get_default_conv_template_1(self):
+        result = ChatGlmModel().get_default_conv_template(model_path='/models/chatglm-6b')
+        self.assertIn('问', str(result))
+
+    def test_get_default_conv_template_2(self):
+        result = ChatGlmModel().get_default_conv_template(model_path='/models/chatglm2-6b-int4')
+        self.assertIn('问', str(result))
+
+class TestLlamaModel(unittest.TestCase):
+    def setUp(self):
+        return super().setUp()
+
+    def tearDown(self) -> None:
+        return super().tearDown()
+
+    def test_match(self):
+        result = LlamaModel().match(model_path='/models/Llama-2-7b-chat-hf')
+        self.assertTrue(result)
+
+    def test_get_default_conv_template(self):
+        result = LlamaModel().get_default_conv_template(model_path='/models/Llama-2-7b-chat-hf')
+        self.assertIn("[INST] <<SYS>>", str(result))
+
+class TestMptModel(unittest.TestCase):
+    def setUp(self):
+        return super().setUp()
+
+    def tearDown(self) -> None:
+        return super().tearDown()
+
+    def test_match(self):
+        result = MptModel().match(model_path='/models/mpt-7b-chat')
+        self.assertTrue(result)
+
+    def test_get_default_conv_template(self):
+        result = MptModel().get_default_conv_template(model_path='/models/mpt-7b-chat')
+        self.assertIn("<|im_start|>system", str(result))
+
+class TestNeuralChatModel(unittest.TestCase):
+    def setUp(self):
+        return super().setUp()
+
+    def tearDown(self) -> None:
+        return super().tearDown()
+
+    def test_match(self):
+        result = NeuralChatModel().match(model_path='/models/neural-chat-7b-v1-1')
+        self.assertTrue(result)
+
+    def test_get_default_conv_template_v1(self):
+        result = NeuralChatModel().get_default_conv_template(model_path='/models/neural-chat-7b-v1-1')
+        self.assertIn("<|im_start|>system", str(result))
+
+    def test_get_default_conv_template_v2(self):
+        result = NeuralChatModel().get_default_conv_template(model_path='/models/neural-chat-7b-v2')
+        self.assertIn("### System:", str(result))
+
+if __name__ == "__main__":
+    unittest.main()