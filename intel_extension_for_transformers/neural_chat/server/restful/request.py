#!/usr/bin/env python
# -*- coding: utf-8 -*-
#
# Copyright (c) 2023 Intel Corporation
#
# Licensed under the Apache License, Version 2.0 (the "License");
# you may not use this file except in compliance with the License.
# You may obtain a copy of the License at
#
#   http://www.apache.org/licenses/LICENSE-2.0
#
# Unless required by applicable law or agreed to in writing, software
# distributed under the License is distributed on an "AS IS" BASIS,
# WITHOUT WARRANTIES OR CONDITIONS OF ANY KIND, either express or implied.
# See the License for the specific language governing permissions and
# limitations under the License.

from typing import Optional, Dict
# pylint: disable=E0611
from pydantic import BaseModel, Extra


class RequestBaseModel(BaseModel):
    class Config:
        # Forbid any extra fields in the request to avoid silent failures
        extra = Extra.forbid


class RetrievalRequest(RequestBaseModel):
    query: str
    domain: str
    blob: Optional[str]
    filename: Optional[str]
    embedding: Optional[str] = 'dense'
    params: Optional[Dict] = None
    debug: Optional[bool] = False
    retrieval_type: str
    document_path: str


class FinetuneRequest(RequestBaseModel):
    model_name_or_path: str = "Intel/neural-chat-7b-v3-1"
    train_file: str = None
    dataset_name: str = None
    output_dir: str = './tmp'
    max_steps: int = 3
    overwrite_output_dir: bool = True
    dataset_concatenation: bool = False
    peft: str = 'lora'


class AskDocRequest(RequestBaseModel):
    query: str
    translated: str
    domain: str
    blob: Optional[str]
    filename: Optional[str]
    knowledge_base_id: Optional[str] = 'default'
    embedding: Optional[str] = 'dense'
    params: Optional[dict] = None
    debug: Optional[bool] = False
    stream: bool = True
    max_new_tokens: int = 256


class FeedbackRequest(RequestBaseModel):
    """
    Request class for feedback api
    'feedback_id': set to be auto_increment, no need to pass as argument
    'feedback': 0 for 'like', 1 for 'dislike'
    """
    # feedback_id: Optional[int] = None
    question: str
    answer: str
    feedback: Optional[int] = 0
<<<<<<< HEAD
    comments: Optional[str] = ""
=======


class TGIRequest(RequestBaseModel):
    inputs: str
    parameters: Optional[dict] = None
    stream: Optional[bool] = False
>>>>>>> 7c6703a4
<|MERGE_RESOLUTION|>--- conflicted
+++ resolved
@@ -73,13 +73,10 @@
     question: str
     answer: str
     feedback: Optional[int] = 0
-<<<<<<< HEAD
     comments: Optional[str] = ""
-=======
 
 
 class TGIRequest(RequestBaseModel):
     inputs: str
     parameters: Optional[dict] = None
     stream: Optional[bool] = False
->>>>>>> 7c6703a4
