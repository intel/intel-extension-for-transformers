#!/usr/bin/env python
# -*- coding: utf-8 -*-
#
# Copyright (c) 2023 Intel Corporation
#
# Licensed under the Apache License, Version 2.0 (the "License");
# you may not use this file except in compliance with the License.
# You may obtain a copy of the License at
#
#   http://www.apache.org/licenses/LICENSE-2.0
#
# Unless required by applicable law or agreed to in writing, software
# distributed under the License is distributed on an "AS IS" BASIS,
# WITHOUT WARRANTIES OR CONDITIONS OF ANY KIND, either express or implied.
# See the License for the specific language governing permissions and
# limitations under the License.

import sys
from typing import List

#!/usr/bin/env python
# -*- coding: utf-8 -*-
#
# Copyright (c) 2023 Intel Corporation
#
# Licensed under the Apache License, Version 2.0 (the "License");
# you may not use this file except in compliance with the License.
# You may obtain a copy of the License at
#
#   http://www.apache.org/licenses/LICENSE-2.0
#
# Unless required by applicable law or agreed to in writing, software
# distributed under the License is distributed on an "AS IS" BASIS,
# WITHOUT WARRANTIES OR CONDITIONS OF ANY KIND, either express or implied.
# See the License for the specific language governing permissions and
# limitations under the License.

from fastapi import APIRouter
from ...cli.log import logger
import sys

from .textchat_api import router as textchat_router
from .voicechat_api import router as voicechat_router
from .retrieval_api import router as retrieval_router
from .text2image_api import router as text2image_router
from .finetune_api import router as finetune_router
<<<<<<< HEAD
from .faceanimation_api import router as faceanimation_router
=======
from .photoai_api import router as photoai_router
>>>>>>> 5a11aac3

_router = APIRouter()

# Create a dictionary to map API names to their corresponding routers
api_router_mapping = {
    'textchat': textchat_router,
    'voicechat': voicechat_router,
    'retrieval': retrieval_router,
    'text2image': text2image_router,
    'finetune': finetune_router,
<<<<<<< HEAD
    'faceanimation': faceanimation_router,
=======
    'photoai': photoai_router
>>>>>>> 5a11aac3
}

def setup_router(api_list, chatbot):
    """Setup router for FastAPI

    Args:
        api_list (List): List of API names
        chatbot: The chatbot instance

    Returns:
        APIRouter
    """
    for api_name in api_list:
        lower_api_name = api_name.lower()
        if lower_api_name in api_router_mapping:
            api_router = api_router_mapping[lower_api_name]
            api_router.set_chatbot(chatbot)
            _router.include_router(api_router)
        else:
            logger.error(f"NeuralChat has not supported such service yet: {api_name}")
            sys.exit(-1)

    return _router<|MERGE_RESOLUTION|>--- conflicted
+++ resolved
@@ -44,11 +44,8 @@
 from .retrieval_api import router as retrieval_router
 from .text2image_api import router as text2image_router
 from .finetune_api import router as finetune_router
-<<<<<<< HEAD
 from .faceanimation_api import router as faceanimation_router
-=======
 from .photoai_api import router as photoai_router
->>>>>>> 5a11aac3
 
 _router = APIRouter()
 
@@ -59,11 +56,8 @@
     'retrieval': retrieval_router,
     'text2image': text2image_router,
     'finetune': finetune_router,
-<<<<<<< HEAD
     'faceanimation': faceanimation_router,
-=======
     'photoai': photoai_router
->>>>>>> 5a11aac3
 }
 
 def setup_router(api_list, chatbot):
