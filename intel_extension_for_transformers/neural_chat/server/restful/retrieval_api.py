#!/usr/bin/env python
# -*- coding: utf-8 -*-
#
# Copyright (c) 2023 Intel Corporation
#
# Licensed under the Apache License, Version 2.0 (the "License");
# you may not use this file except in compliance with the License.
# You may obtain a copy of the License at
#
#   http://www.apache.org/licenses/LICENSE-2.0
#
# Unless required by applicable law or agreed to in writing, software
# distributed under the License is distributed on an "AS IS" BASIS,
# WITHOUT WARRANTIES OR CONDITIONS OF ANY KIND, either express or implied.
# See the License for the specific language governing permissions and
# limitations under the License.


import io
import os
import re
import csv
<<<<<<< HEAD
import json
=======
>>>>>>> 3735c84d
import shutil
import datetime
import requests
from pathlib import Path
from datetime import timedelta, timezone
<<<<<<< HEAD
from typing import Optional, Dict, List, Union
from fastapi import APIRouter, UploadFile, File, Request, Response, Form, HTTPException
=======
from typing import Optional, Dict, List
from fastapi import APIRouter, UploadFile, File, Request, Response, Form, status, HTTPException
>>>>>>> 3735c84d
from ...config import GenerationConfig
from ...cli.log import logger
from ...server.restful.request import RetrievalRequest, FeedbackRequest
from ...server.restful.response import RetrievalResponse
from fastapi.responses import StreamingResponse, JSONResponse
from ...utils.database.mysqldb import MysqlDb
from ...plugins import plugins
from ...pipeline.plugins.retrieval.parser.context_utils import clean_filename


def check_retrieval_params(request: RetrievalRequest) -> Optional[str]:
    if request.params is not None and (not isinstance(request.params, Dict)):
        return f'Param Error: request.params {request.params} is not in the type of Dict'

    return None


def get_current_beijing_time():
    SHA_TZ = timezone(
        timedelta(hours=8),
        name='Asia/Shanghai'
    )
    utc_now = datetime.datetime.utcnow().replace(tzinfo=timezone.utc)
    beijing_time = utc_now.astimezone(SHA_TZ).strftime("%Y-%m-%d-%H:%M:%S")
    return beijing_time


def language_detect(text: str):
    url = "https://translation.googleapis.com/language/translate/v2/detect"
    try:
<<<<<<< HEAD
        api_key = os.getenv("GOOGLE_API_KEY", "AIzaSyD4m9izGcZnv55l27ZvlymdmNsGK7ri_Gg")
=======
        api_key = os.getenv("GOOGLE_API_KEY")
        logger.info(f"[ language_detect ] GOOGLE_API_KEY: {api_key}")
>>>>>>> 3735c84d
    except Exception as e:
        logger.info(f"No GOOGLE_API_KEY found. {e}")
    params = {
        'key': api_key,
        'q': text
    }

    response = requests.post(url, params=params)
    if response.status_code == 200:
        res = response.json()
        return res["data"]["detections"][0][0]
    else:
        print("Error status:", response.status_code)
        print("Error content:", response.json())
        return None


def language_translate(text: str, target: str='en'):
    url = "https://translation.googleapis.com/language/translate/v2"
<<<<<<< HEAD
    api_key = os.getenv("GOOGLE_API_KEY", "AIzaSyD4m9izGcZnv55l27ZvlymdmNsGK7ri_Gg")
=======
    api_key = os.getenv("GOOGLE_API_KEY")
    logger.info(f"[ language_translate ] GOOGLE_API_KEY: {api_key}")
>>>>>>> 3735c84d
    params = {
        'key': api_key,
        'q': text,
        'target': target
    }

    response = requests.post(url, params=params)
    if response.status_code == 200:
        res = response.json()
        return res["data"]["translations"][0]
    else:
        print("Error status:", response.status_code)
        print("Error content:", response.json())
        return None


<<<<<<< HEAD
def get_path_prefix(knowledge_base_id: str, user_id: str):
=======
def create_upload_dir(knowledge_base_id: str, user_id: str):
>>>>>>> 3735c84d
    if knowledge_base_id == 'default':
        path_prefix = RETRIEVAL_FILE_PATH + 'default'
    else:
        path_prefix = RETRIEVAL_FILE_PATH+user_id+'-'+knowledge_base_id
<<<<<<< HEAD

    return path_prefix


def check_path(path: str):
    new_path = Path(path)
    if new_path.exists():
        logger.info(f"Path {path} exists.")
        return True
    else:
        try:
            new_path.mkdir(parents=True, exist_ok=True)
            logger.info(f"Path {path} created now.")
            return True
        except Exception as e:
            logger.info(f"fail to mkdir: {e}")
            return False


plugin_args = {
    'input_path': '/home/sdp/letong/itrex_askgm_stable/intel_extension_for_transformers/neural_chat/examples/deployment/rag/retrieval_docs/default/upload_dir', 
    'persist_directory': '/home/sdp/letong/itrex_askgm_stable/intel_extension_for_transformers/neural_chat/examples/deployment/rag/retrieval_docs/default/persist_dir', 
    'response_template': 'We cannot find suitable content to answer your query, please contact AskGM to find help. Mail: ask.gm.zizhu@intel.com.', 
    'append': True, 
    'search_type': 'similarity_score_threshold', 
    'search_kwargs': {'k': 2, 'score_threshold': 0.7}
}


def remove_folder_with_ignore(folder_path: str, except_patterns=None):
    """
    Remove the specific folder, and ignore some files/folders
    
    :param folder_path: file path to delete
    :param except_patterns: files/folder name to ignore
    """
    if except_patterns is None:
        except_patterns = []
    print(f"except patterns: {except_patterns}")
    for root, dirs, files in os.walk(folder_path, topdown=False):
        for name in files:
            # delete files except ones that match patterns
            file_path = os.path.join(root, name)
            if any(pattern in file_path for pattern in except_patterns):
                continue
            os.remove(file_path)

        # delete empty folder
        for name in dirs:
            dir_path = os.path.join(root, name)
            # delete folders except ones that match patterns
            if any(pattern in dir_path for pattern in except_patterns):
                continue
            if not os.listdir(dir_path):
                os.rmdir(dir_path)


async def save_file_to_local_disk(save_path: str, file):
    with save_path.open("wb") as fout:
        try:
            content = await file.read()
            fout.write(content)
        except Exception as e:
            logger.info(f"[ save_file_to_local_disk ] write file failed. Exception: {e}")
            raise HTTPException(
                status_code=500,
                detail=f'Write file {save_path} failed. Exception: {e}'
            )


def get_file_structure(root_path: str, parent_path: str="") -> List[Dict[str, Union[str, List]]]:
    result = []
    for path in os.listdir(root_path):
        complete_path = parent_path + '/' + path if parent_path else path
        file_path = root_path+'/'+path
        if any(pattern in file_path for pattern in EXCEPT_PATTERNS):
            continue
        p = Path(file_path)
        # appen file into result
        if p.is_file():
            file_dict = {
                "name": path,
                "id": complete_path,
                "type": "File",
                "parent": ""
            }
            result.append(file_dict)
        else:
            # append folder and inner files/folders into result using recursive function
            folder_dict = {
                "name": path,
                "id": complete_path,
                "type": "Directory",
                "children": get_file_structure(file_path, complete_path),
                "parent": ""
            }
            result.append(folder_dict)
    
    return result


def save_link_content(link_list: List, link_content: List, upload_path):
    file_names = []
    for link, content in zip(link_list, link_content):
        logger.info(f"= save link = link: {link}, content: {content}")
        file_name = clean_filename(link)+".jsonl"
        file_path = os.path.join(upload_path, file_name)
        file_content = content[0]
        data = {'content':file_content, 'link':link}
        with open(file_path, 'w') as file:
            json.dump(data, file)
        file_names.append(file_name)
    return file_names
=======
    upload_path = path_prefix + '/upload_dir'
    persist_path = path_prefix + '/persist_dir'
    if ( not os.path.exists(upload_path) ) or ( not os.path.exists(persist_path) ):
        if knowledge_base_id == 'default':
            os.makedirs(Path(path_prefix), exist_ok=True)
            os.makedirs(Path(path_prefix) / 'upload_dir', exist_ok=True)
            os.makedirs(Path(path_prefix) / 'persist_dir', exist_ok=True)
            logger.info(f"Default kb {path_prefix} does not exist, create.")
        else:
            logger.info(f"kbid [{knowledge_base_id}] does not exist for user {user_id}")
            raise Exception(f"Knowledge base id [{knowledge_base_id}] does not exist for user {user_id}, \
                Please check kb_id and save path again.")
    return upload_path, persist_path
>>>>>>> 3735c84d


class RetrievalAPIRouter(APIRouter):

    def __init__(self) -> None:
        super().__init__()
        self.chatbot = None

    def set_chatbot(self, bot, use_deepspeed=False, world_size=1, host="0.0.0.0", port="80") -> None:
        self.chatbot = bot
        self.use_deepspeed = use_deepspeed
        self.world_size = world_size
        self.host = host
        self.port = port

    def get_chatbot(self):
        if self.chatbot is None:
            raise RuntimeError("Retrievalbot instance has not been set.")
        return self.chatbot

    def handle_retrieval_request(self, request: RetrievalRequest) -> RetrievalResponse:
        bot = self.get_chatbot()
        result = bot.predict(request)
        return RetrievalResponse(content=result)


router = RetrievalAPIRouter()
RETRIEVAL_FILE_PATH = os.getenv("RETRIEVAL_FILE_PATH", default="./retrieval_docs")+'/'
EXCEPT_PATTERNS = ["/xuhui_doc", "default/persist_dir"]


@router.post("/v1/askdoc/upload_link")
async def retrieval_upload_link(request: Request):
    global plugins
    params = await request.json()
    link_list = params['link_list']

    user_id = request.client.host
    logger.info(f'[askdoc - upload_link] user id is: {user_id}')

    # append link into existed kb
    if 'knowledge_base_id' in params.keys():
        print(f"[askdoc - upload_link] append")
        knowledge_base_id = params['knowledge_base_id']
<<<<<<< HEAD
        path_prefix = get_path_prefix(knowledge_base_id, user_id)
        persist_path = path_prefix + '/persist_dir'
        upload_path = path_prefix + '/upload_dir'
        assert check_path(persist_path) == True
=======
        upload_path, persist_path = create_upload_dir(knowledge_base_id, user_id)
>>>>>>> 3735c84d

        try:
            print("[askdoc - upload_link] starting to append local db...")
            instance = plugins['retrieval']["instance"]
            print(f"[askdoc - upload_link] persist_path: {persist_path}")
<<<<<<< HEAD
            link_content = instance.append_localdb(append_path=link_list, persist_directory=persist_path)
=======
            instance.append_localdb(append_path=link_list, persist_directory=persist_path)
>>>>>>> 3735c84d
            print(f"[askdoc - upload_link] kb appended successfully")
            file_names = save_link_content(link_list, link_content, upload_path)
            print(f"[askdoc - upload_link] link content saved to local path: {file_names}")
        except Exception as e:  # pragma: no cover
            logger.info(f"[askdoc - upload_link] create knowledge base fails! {e}")
            return Response(content="Error occurred while uploading links.", status_code=500)
        return {"status": True}
    # create new kb with link
    else:
        print(f"[askdoc - upload_link] create")
        import uuid
        kb_id = f"kb_{str(uuid.uuid1())[:8]}"
        path_prefix = get_path_prefix(knowledge_base_id, user_id)
        user_upload_dir = path_prefix + "/upload_dir"
        user_persist_dir = path_prefix + "/persist_dir"
        # create new upload path dir
        assert check_path(user_upload_dir) == True
        assert check_path(user_persist_dir) == True
        logger.info(f"[askdoc - upload_link] upload path: {user_upload_dir}")

        try:
            # get retrieval instance and reload db with new knowledge base
            logger.info("[askdoc - upload_link] starting to create local db...")
            instance = plugins['retrieval']["instance"]
            link_content = instance.create(input_path=link_list, persist_directory=str(user_persist_dir))
            logger.info(f"[askdoc - upload_link] kb created successfully")
            file_names = save_link_content(link_list, link_content, upload_path)
            print(f"[askdoc - upload_link] link content saved to local path: {file_names}")
        except Exception as e:  # pragma: no cover
            logger.info(f"[askdoc - upload_link] create knowledge base fails! {e}")
            return "Error occurred while uploading files."
        return {"knowledge_base_id": kb_id}


<<<<<<< HEAD
@router.post("/v1/askdoc/upload_files")
async def retrieval_add_files(request: Request,
                           files: List[UploadFile] = File(...),
                           file_paths: List[str] = Form(...),
                           knowledge_base_id: str = Form(...)):
    global plugins
    if knowledge_base_id == 'null':
        import uuid
        kb_id = f"kb_{str(uuid.uuid1())[:8]}"
        logger.info(f"[askdoc - upload_files] create new kb: {kb_id}")
    else:
        kb_id = knowledge_base_id

    for file_path, file in zip(file_paths, files):
        filename = file.filename
        if '/' in filename:
            filename = filename.split('/')[-1]
        logger.info(f"[askdoc - upload_files] received file: {filename}, kb_id: {kb_id}")
        user_id = request.client.host
        logger.info(f'[askdoc - upload_files] user id: {user_id}')

        path_prefix = get_path_prefix(kb_id, user_id)
        upload_path = path_prefix + '/upload_dir'
        persist_path = path_prefix + '/persist_dir'
        save_path = Path(upload_path) / file_path
        save_path.parent.mkdir(parents=True, exist_ok=True)

        # save file content to local disk
        await save_file_to_local_disk(save_path, file)
        logger.info(f"[askdoc - upload_files] file saved to path: {save_path}")

        # append to retieval kb
        try:
            # instance = plugins['retrieval']["instance"]
            # instance.create(input_path=upload_dir, persist_directory=persist_dir)
            instance = plugins['retrieval']["instance"]
            if knowledge_base_id == 'null':
                instance.create(input_path=str(save_path), persist_directory=persist_path)
            else:
                instance.append_localdb(append_path=str(save_path), persist_directory=persist_path)
            logger.info(f"[askdoc - upload_files] new file {save_path} successfully appended to kb")
        except Exception as e:  # pragma: no cover
            logger.info(f"[askdoc - upload_files] create knowledge base fails! {e}")
            return "Error occurred while uploading files."

    if knowledge_base_id == 'null':
        return {"knowledge_base_id": kb_id}
    else:
        return "Succeed"
=======
@router.post("/v1/askdoc/create")
async def retrieval_create(request: Request,
                           file: UploadFile = File(...)):
    global plugins
    filename = file.filename
    if '/' in filename:
        filename = filename.split('/')[-1]
    logger.info(f"[askdoc - create] received file: {filename}")

    user_id = request.client.host
    logger.info(f'[askdoc - create] user id is: {user_id}')

    import uuid
    kb_id = f"kb_{str(uuid.uuid1())[:8]}"
    path_prefix = RETRIEVAL_FILE_PATH

    cur_path = Path(path_prefix) / f"{user_id}-{kb_id}"
    os.makedirs(path_prefix, exist_ok=True)
    cur_path.mkdir(parents=True, exist_ok=True)

    user_upload_dir = Path(path_prefix) / f"{user_id}-{kb_id}/upload_dir"
    user_persist_dir = Path(path_prefix) / f"{user_id}-{kb_id}/persist_dir"
    user_upload_dir.mkdir(parents=True, exist_ok=True)
    user_persist_dir.mkdir(parents=True, exist_ok=True)
    cur_time = get_current_beijing_time()
    logger.info(f"[askdoc - create] upload path: {user_upload_dir}")

    # save file to local path
    save_file_name = str(user_upload_dir) + '/' + cur_time + '-' + filename
    with open(save_file_name, 'wb') as fout:
        content = await file.read()
        fout.write(content)
    logger.info(f"[askdoc - create] file saved to local path: {save_file_name}")

    try:
        # get retrieval instance and reload db with new knowledge base
        logger.info("[askdoc - create] starting to create local db...")
        instance = plugins['retrieval']["instance"]
        instance.create(input_path=str(user_upload_dir), persist_directory=str(user_persist_dir))
        logger.info(f"[askdoc - create] kb created successfully")
    except Exception as e:  # pragma: no cover
        logger.info(f"[askdoc - create] create knowledge base failed! {e}")
        return "Error occurred while uploading files."
    return {"knowledge_base_id": kb_id}


@router.post("/v1/askdoc/append")
async def retrieval_append(request: Request,
                           files: List[UploadFile] = File(...),
                        #    file: UploadFile = File(...),
                           knowledge_base_id: str = Form(...)):
    global plugins
    for file in files:
        filename = file.filename
        if '/' in filename:
            filename = filename.split('/')[-1]
        logger.info(f"[askdoc - append] received file: {filename}, kb_id: {knowledge_base_id}")

        user_id = request.client.host
        logger.info(f'[askdoc - append] user id is: {user_id}')

        # create local upload dir
        upload_path, persist_path = create_upload_dir(knowledge_base_id, user_id)
        print(f"[askdoc - upload_link] persist_path: {persist_path}")
        cur_time = get_current_beijing_time()
        logger.info(f"[askdoc - append] upload path: {upload_path}")

        # save file to local path
        save_file_name = upload_path + '/' + cur_time + '-' + filename
        with open(save_file_name, 'wb') as fout:
            content = await file.read()
            fout.write(content)
        logger.info(f"[askdoc - append] file saved to local path: {save_file_name}")

        try:
            # get retrieval instance and reload db with new knowledge base
            logger.info("[askdoc - append] starting to append to local db...")
            instance = plugins['retrieval']["instance"]
            instance.append_localdb(append_path=save_file_name, persist_directory=persist_path)
            logger.info(f"[askdoc - append] new file successfully appended to kb")
        except Exception as e:  # pragma: no cover
            logger.info(f"[askdoc - append] create knowledge base fails! {e}")
            return "Error occurred while uploading files."
    return "Succeed"
>>>>>>> 3735c84d


@router.post("/v1/askdoc/chat")
async def retrieval_chat(request: Request):
    chatbot = router.get_chatbot()
    plugins['tts']['enable'] = False
    plugins['retrieval']['enable'] = True

    user_id = request.client.host
    logger.info(f'[askdoc - chat] user id is: {user_id}')

    # parse parameters
    params = await request.json()
    origin_query = params['query']
    kb_id = params['knowledge_base_id']
    stream = params['stream']
    max_new_tokens = params['max_new_tokens']
    return_link = params['return_link']
    logger.info(f"[askdoc - chat] kb_id: '{kb_id}', \
                origin_query: '{origin_query}', stream mode: '{stream}', \
                max_new_tokens: '{max_new_tokens}', \
                return_link: '{return_link}'")
    config = GenerationConfig(max_new_tokens=max_new_tokens)

    # detect and translate query
    detect_res = language_detect(origin_query)
    if detect_res['language'] == 'en':
        query = origin_query
    else:
        query = language_translate(origin_query)['translatedText']

    path_prefix = RETRIEVAL_FILE_PATH
    cur_path = Path(path_prefix) / "default" / "persist_dir"
    os.makedirs(path_prefix, exist_ok=True)
    cur_path.mkdir(parents=True, exist_ok=True)

    if kb_id == 'default':
        persist_dir = RETRIEVAL_FILE_PATH+"default/persist_dir"
    else:
        persist_dir = RETRIEVAL_FILE_PATH+user_id+'-'+kb_id+'/persist_dir'
    if not os.path.exists(persist_dir):
        return f"Knowledge base id [{kb_id}] does not exist, please check again."

    # reload retrieval instance with specific knowledge base
    if kb_id != 'default':
        print("[askdoc - chat] starting to reload local db...")
        instance = plugins['retrieval']["instance"]
        instance.reload_localdb(local_persist_dir = persist_dir)

    # non-stream mode
    if not stream:
        response = chatbot.predict(query=query, origin_query=origin_query, config=config)
        formatted_response = response.replace('\n', '<br/>')
        return formatted_response
    # stream mode
    generator, link = chatbot.predict_stream(query=query, origin_query=origin_query, config=config)
    logger.info(f"[askdoc - chat] chatbot predicted: {generator}")
    if isinstance(generator, str):
        def stream_generator():
            yield f"data: {generator}\n\n"
            yield f"data: [DONE]\n\n"
    else:
        def stream_generator():
            for output in generator:
                ret = {
                    "text": output,
                    "error_code": 0,
                }
                flag = False
                if '<' in output and '>' in output:
                    output = output.replace('<', '').replace('>', '').replace(' ', '')
                    if output.endswith('\n'):
                        print(f"[!!!] found link endswith \\n")
                        flag = True
                    if output.endswith('.') or output.endswith('\n'):
                        output = output[:-1]

                if '](' in output:
                    output = output.split('](')[-1].replace(')', '')
                    if output.endswith('\n'):
                        flag = True
                    if output.endswith('.') or output.endswith('\n'):
                        output = output[:-1]

                res = re.match("(http|https|ftp)://[^\s]+", output)
                if res != None:
                    formatted_link = f'''<a style="color: blue; text-decoration: \
                        underline;"   href="{res.group()}"> {res.group()} </a>'''
                    logger.info(f"[askdoc - chat] in-line link: {formatted_link}")
                    if flag:
                        formatted_link += '<br/><br/>'
                    yield f"data: {formatted_link}\n\n"
                else:
                    formatted_str = ret['text'].replace('\n', '<br/><br/>')
                    formatted_str = formatted_str.replace('**:', '</b>:').replace('**', '<b>')
                    logger.info(f"[askdoc - chat] formatted: {formatted_str}")
                    yield f"data: {formatted_str}\n\n"
            if return_link and link != []:
                yield f"data: <hr style='border: 1px solid white; margin:0.5rem 0; '>\n\n"
                for single_link in link:
                    # skip empty link
                    if single_link == None:
                        continue
                    logger.info(f"[askdoc - chat] single link: {single_link}")
                    if isinstance(single_link, str):
                        raw_link = single_link
                    elif isinstance(single_link, dict):
                        raw_link = single_link["source"]
                    else:
                        logger.info(f"[askdoc - chat] wrong link format")
                        continue
                    # skip local file link
                    if not raw_link.startswith("http"):
                        continue
                    formatted_link = f"""<div style="margin: 0.4rem; padding: 8px 0; \
                        margin: 8px 0; font-size: 0.7rem;">  <a style="color: blue; \
                            border: 1px solid #0068B5;padding: 8px; border-radius: 20px;\
                            background: #fff; white-space: nowrap; width: 10rem;  color: #0077FF;"   \
                            href="{raw_link}" target="_blank"> {raw_link} </a></div>"""
                    logger.info(f"[askdoc - chat] link below: {formatted_link}")
                    yield f"data: {formatted_link}\n\n"
            yield f"data: [DONE]\n\n"
    return StreamingResponse(stream_generator(), media_type="text/event-stream")


@router.post("/v1/askdoc/translate")
async def retrieval_translate(request: Request):
    user_id = request.client.host
    logger.info(f'[askdoc - translate] user id is: {user_id}')

    # parse parameters
    params = await request.json()
    content = params['content']
    logger.info(f'[askdoc - translate] origin content: {content}')

    detect_res = language_detect(content)
    logger.info(f'[askdoc - translate] detected language: {detect_res["language"]}')
    if detect_res['language'] == 'en':
        translate_res = language_translate(content, target='zh-CN')['translatedText']
    else:
        translate_res = language_translate(content, target='en')['translatedText']

    logger.info(f'[askdoc - translate] translated result: {translate_res}')
    return {"tranlated_content": translate_res}


@router.post("/v1/askdoc/feedback")
def save_chat_feedback_to_db(request: FeedbackRequest) -> None:
    logger.info(f'[askdoc - feedback] fastrag feedback received.')
    mysql_db = MysqlDb()
    mysql_db._set_db("fastrag")
    question, answer, feedback, comments = request.question, request.answer, request.feedback, request.comments
    feedback_str = 'dislike' if int(feedback) else 'like'
    logger.info(f'''[askdoc - feedback] feedback question: [{question}],
                answer: [{answer}], feedback: [{feedback_str}], comments: [{comments}]''')
    question = question.replace('"', "'")
    answer = answer.replace('"', "'")
    SHA_TZ = timezone(
        timedelta(hours=8),
        name='Asia/Shanghai'
    )
    utc_now = datetime.datetime.utcnow().replace(tzinfo=timezone.utc)
    beijing_time = utc_now.astimezone(SHA_TZ).strftime("%Y-%m-%d %H:%M:%S")
    sql = f'INSERT INTO feedback VALUES(null, "' + question + \
        '", "' + answer + '", ' + str(feedback) + ', "' + beijing_time + '", "' + comments + '")'
    logger.info(f"""[askdoc - feedback] sql: {sql}""")
    try:
        with mysql_db.transaction():
            mysql_db.insert(sql, None)
    except:  # pragma: no cover
        raise Exception("""Exception occurred when inserting data into MySQL,
                        please check the db session and your syntax.""")
    else:
        logger.info('[askdoc - feedback] feedback inserted.')
        mysql_db._close()
        return "Succeed"


@router.get("/v1/askdoc/downloadFeedback")
def get_feedback_from_db():
    mysql_db = MysqlDb()
    mysql_db._set_db("fastrag")
    sql = f"SELECT * FROM feedback ;"
    try:
        feedback_list = mysql_db.fetch_all(sql)
    except:  # pragma: no cover
        raise Exception("""Exception occurred when querying data from MySQL, \
                        please check the db session and your syntax.""")
    else:
        mysql_db._close()
        csv_fields = ['feedback_id', 'question', 'answer', 'feedback_result', \
                            'feedback_time', 'comments']
        check_boxes = ['This is harmful / unsafe', "This isn't true", \
                       "This isn't helpful", "The link is invalid"]
        csv_fields.extend(check_boxes)
        def data_generator():
            output = io.StringIO()
            writer = csv.DictWriter(
                output,
                csv_fields
            )
            writer.writeheader()
            for row in feedback_list:
                if '^' in row['question']:
                    row['question'] = row['question'].replace('^', "'")
                if '^' in row['answer']:
                    row['answer'] = row['answer'].replace('^', "'")
                row['feedback_result'] = 'like' if ( row['feedback_result'] == 0 ) else 'dislike'
                comments = row['comments']
                # clip real comments
                row['comments'] = comments.split('#%#')[0]
                # save check box items
                for item in check_boxes:
                    if item in comments:
                        row[item] = 'True'
                    else:
                        row[item] = 'False'
                # write into csv file
                writer.writerow(row)
                yield output.getvalue()
                output.seek(0)
                output.truncate(0)

        cur_time = datetime.datetime.now()
        cur_time_str = cur_time.strftime("%Y%m%d")
        return StreamingResponse(
            data_generator(),
            media_type='text/csv',
            headers={"Content-Disposition": f"attachment;filename=feedback{cur_time_str}.csv"})


<<<<<<< HEAD
@router.delete("/v1/askdoc/delete_all")
async def delete_all_files():
    """
        Delete all files and knowledge bases of current user.
        Re-create retriever using default plugin configs.
    """
    delete_path = RETRIEVAL_FILE_PATH
    if not os.path.exists(delete_path):
        logger.info(f'[askdoc - delete_all] No file/link uploaded. Clear.')
    else:
        # delete folder and files
        try:
            remove_folder_with_ignore(delete_path, except_patterns=EXCEPT_PATTERNS)
        except Exception as e:
            raise HTTPException(
                status_code=500,
                detail=f'Failed to delete {delete_path}. Exception: {e}'
            )

    return {"status": True}


@router.delete("/v1/askdoc/delete_file")
async def delete_single_file(request: Request):
    """
        Delete file according to `del_path` and `knowledge_base_id`.
        `del_path`:
            - specific file path(e.g. /path/to/file.txt)
            - folder path(e.g. /path/to/folder)
            - "all_files": delete all files of this knowledge base
    """
    params = await request.json()
    del_path = params['del_path']
    knowledge_base_id = params['knowledge_base_id']
    user_id = request.client.host
    logger.info(f'[askdoc - delete_file] user id is: {user_id}')

    path_prefix = get_path_prefix(knowledge_base_id, user_id)

    # delete all uploaded files of kb and persist file of vector db
    if del_path == 'all_files':
        logger.info(f"[askdoc - delete_file] delete all files and persist files of kb {knowledge_base_id}")
        remove_folder_with_ignore(path_prefix, except_patterns=EXCEPT_PATTERNS)
        logger.info(f"[askdoc - delete_file] successfully delete kb {knowledge_base_id}")
        return {"status": True}

    delete_path = Path(path_prefix) / "upload_dir" / del_path
    logger.info(f'[askdoc - delete_file] delete_path: {delete_path}')

    # partially delete files/folders from the kb
    if delete_path.exists():
        # delete file
        if delete_path.is_file():
            try:
                delete_path.unlink()
            except Exception as e:
                logger.info(f"[askdoc - delete_file] fail to delete file {delete_path}: {e}")
                raise HTTPException(
                    status_code=500,
                    detail=f'Failed to delete file {delete_path}. Exception: {e}'
                )
        # delete folder
        else:
            try:
                shutil.rmtree(delete_path)
            except Exception as e:
                logger.info(f"[askdoc - delete_file] fail to delete folder {delete_path}: {e}")
                raise HTTPException(
                    status_code=500,
                    detail=f'Failed to delete folder {delete_path}. Exception: {e}'
                )
        return {"status": True}
    else:
        raise HTTPException(status_code=404, detail="File/folder not found. Please check del_path.")


@router.post("/v1/askdoc/get_file_structure")
async def delete_single_file(request: Request):
    params = await request.json()
    knowledge_base_id = params['knowledge_base_id']
    user_id = request.client.host
    logger.info(f'[askdoc - append] user id is: {user_id}')

    path_prefix = get_path_prefix(knowledge_base_id, user_id)
    upload_dir = path_prefix + '/upload_dir'

    if not Path(upload_dir).exists():
        raise HTTPException(
            status_code=404,
            detail=f'Knowledge base {knowledge_base_id} does not exists. Please check again'
        )

    file_content = get_file_structure(upload_dir)
    return file_content


@router.post("/v1/askdoc/recreate_kb")
async def recreate_kb(request: Request):
    params = await request.json()
    knowledge_base_id = params['knowledge_base_id']
    user_id = request.client.host
    logger.info(f'[askdoc - recreate_kb] user id is: {user_id}')
    path_prefix = get_path_prefix(knowledge_base_id, user_id)
    upload_dir = path_prefix + '/upload_dir'
    persist_dir = path_prefix + '/persist_dir'

    # clear persist_dir
    if Path(persist_dir).exists():
        logger.info(f"[askdoc - recreate_kb] deleting persist_dir: {persist_dir}")
        shutil.rmtree(persist_dir)
        # remove_folder_with_ignore(persist_dir)
        logger.info(f"[askdoc - recreate_kb] persist_dir cleared.")
    # create kb
    try:
        logger.info(f"[askdoc - recreate_kb] loading kb with: {upload_dir}")
        instance = plugins['retrieval']["instance"]
        instance.create(input_path=upload_dir, persist_directory=persist_dir)
    except Exception as e:
        logger.info(f"[askdoc - recreate_kb] create kb failed: {e}")
        raise HTTPException(
            status_code=500,
            detail=f'Failed to create kb. Exception: {e}'
        )
    return {"status": True}
=======
@router.post("/v1/askdoc/verify_upload")
async def verify_upload(request: Request):
    params = await request.json()
    user_id = params['user_id']
    logger.info(f'[askdoc - verify_upload] current user: {user_id}')

    if user_id == "admin":
        upload_path = RETRIEVAL_FILE_PATH + 'default/upload_dir'
        if not os.path.exists(upload_path):
            logger.info(f'[askdoc - verify_upload] currently NOT uploaded')
            return {"is_uploaded": False}
        else:
            logger.info(f'[askdoc - verify_upload] currently ALREADY uploaded')
            return {"is_uploaded": True}
    else:
        return JSONResponse(
            content={"message": f"Current user {user_id} is not allowed to access /verify_upload api."},
            status_code=status.HTTP_400_BAD_REQUEST)


@router.delete("/v1/askdoc/delete_all")
async def delete_all_files():
    delete_path = RETRIEVAL_FILE_PATH + 'default'
    if not os.path.exists(delete_path):
        logger.info(f'[askdoc - delete_all] No file/link uploaded. Clear.')
        return {"status": True}
    else:
        # delete all upload files
        for filename in os.listdir(delete_path+'/upload_dir'):
            file_path = os.path.join(delete_path, filename)
            try:
                if os.path.isfile(file_path) or os.path.islink(file_path):
                    os.unlink(file_path)
                elif os.path.isdir(file_path):
                    shutil.rmtree(file_path)
            except Exception as e:
                raise HTTPException(
                    status_code=500,
                    detail=f'Failed to delete {filename}. Reason: {e}'
                )
        try:
            shutil.rmtree(delete_path+'/upload_dir')
        except Exception as e:
            raise HTTPException(
                status_code=500,
                detail=f'Failed to delete {delete_path}/upload_dir. Reason: {e}'
            )
        # reload default kb
        origin_persist_dir = "/home/sdp/askgm_persist_new"
        instance = plugins['retrieval']["instance"]
        instance.reload_localdb(local_persist_dir = origin_persist_dir)
        print(f"[askdoc - delete_all] Original kb loaded from: {origin_persist_dir}")

        return {"status": True}
>>>>>>> 3735c84d
<|MERGE_RESOLUTION|>--- conflicted
+++ resolved
@@ -20,22 +20,14 @@
 import os
 import re
 import csv
-<<<<<<< HEAD
 import json
-=======
->>>>>>> 3735c84d
 import shutil
 import datetime
 import requests
 from pathlib import Path
 from datetime import timedelta, timezone
-<<<<<<< HEAD
 from typing import Optional, Dict, List, Union
 from fastapi import APIRouter, UploadFile, File, Request, Response, Form, HTTPException
-=======
-from typing import Optional, Dict, List
-from fastapi import APIRouter, UploadFile, File, Request, Response, Form, status, HTTPException
->>>>>>> 3735c84d
 from ...config import GenerationConfig
 from ...cli.log import logger
 from ...server.restful.request import RetrievalRequest, FeedbackRequest
@@ -66,12 +58,8 @@
 def language_detect(text: str):
     url = "https://translation.googleapis.com/language/translate/v2/detect"
     try:
-<<<<<<< HEAD
-        api_key = os.getenv("GOOGLE_API_KEY", "AIzaSyD4m9izGcZnv55l27ZvlymdmNsGK7ri_Gg")
-=======
         api_key = os.getenv("GOOGLE_API_KEY")
         logger.info(f"[ language_detect ] GOOGLE_API_KEY: {api_key}")
->>>>>>> 3735c84d
     except Exception as e:
         logger.info(f"No GOOGLE_API_KEY found. {e}")
     params = {
@@ -91,12 +79,8 @@
 
 def language_translate(text: str, target: str='en'):
     url = "https://translation.googleapis.com/language/translate/v2"
-<<<<<<< HEAD
-    api_key = os.getenv("GOOGLE_API_KEY", "AIzaSyD4m9izGcZnv55l27ZvlymdmNsGK7ri_Gg")
-=======
     api_key = os.getenv("GOOGLE_API_KEY")
     logger.info(f"[ language_translate ] GOOGLE_API_KEY: {api_key}")
->>>>>>> 3735c84d
     params = {
         'key': api_key,
         'q': text,
@@ -113,16 +97,11 @@
         return None
 
 
-<<<<<<< HEAD
 def get_path_prefix(knowledge_base_id: str, user_id: str):
-=======
-def create_upload_dir(knowledge_base_id: str, user_id: str):
->>>>>>> 3735c84d
     if knowledge_base_id == 'default':
         path_prefix = RETRIEVAL_FILE_PATH + 'default'
     else:
         path_prefix = RETRIEVAL_FILE_PATH+user_id+'-'+knowledge_base_id
-<<<<<<< HEAD
 
     return path_prefix
 
@@ -236,21 +215,6 @@
             json.dump(data, file)
         file_names.append(file_name)
     return file_names
-=======
-    upload_path = path_prefix + '/upload_dir'
-    persist_path = path_prefix + '/persist_dir'
-    if ( not os.path.exists(upload_path) ) or ( not os.path.exists(persist_path) ):
-        if knowledge_base_id == 'default':
-            os.makedirs(Path(path_prefix), exist_ok=True)
-            os.makedirs(Path(path_prefix) / 'upload_dir', exist_ok=True)
-            os.makedirs(Path(path_prefix) / 'persist_dir', exist_ok=True)
-            logger.info(f"Default kb {path_prefix} does not exist, create.")
-        else:
-            logger.info(f"kbid [{knowledge_base_id}] does not exist for user {user_id}")
-            raise Exception(f"Knowledge base id [{knowledge_base_id}] does not exist for user {user_id}, \
-                Please check kb_id and save path again.")
-    return upload_path, persist_path
->>>>>>> 3735c84d
 
 
 class RetrievalAPIRouter(APIRouter):
@@ -295,24 +259,16 @@
     if 'knowledge_base_id' in params.keys():
         print(f"[askdoc - upload_link] append")
         knowledge_base_id = params['knowledge_base_id']
-<<<<<<< HEAD
         path_prefix = get_path_prefix(knowledge_base_id, user_id)
         persist_path = path_prefix + '/persist_dir'
         upload_path = path_prefix + '/upload_dir'
         assert check_path(persist_path) == True
-=======
-        upload_path, persist_path = create_upload_dir(knowledge_base_id, user_id)
->>>>>>> 3735c84d
 
         try:
             print("[askdoc - upload_link] starting to append local db...")
             instance = plugins['retrieval']["instance"]
             print(f"[askdoc - upload_link] persist_path: {persist_path}")
-<<<<<<< HEAD
             link_content = instance.append_localdb(append_path=link_list, persist_directory=persist_path)
-=======
-            instance.append_localdb(append_path=link_list, persist_directory=persist_path)
->>>>>>> 3735c84d
             print(f"[askdoc - upload_link] kb appended successfully")
             file_names = save_link_content(link_list, link_content, upload_path)
             print(f"[askdoc - upload_link] link content saved to local path: {file_names}")
@@ -347,7 +303,6 @@
         return {"knowledge_base_id": kb_id}
 
 
-<<<<<<< HEAD
 @router.post("/v1/askdoc/upload_files")
 async def retrieval_add_files(request: Request,
                            files: List[UploadFile] = File(...),
@@ -397,92 +352,6 @@
         return {"knowledge_base_id": kb_id}
     else:
         return "Succeed"
-=======
-@router.post("/v1/askdoc/create")
-async def retrieval_create(request: Request,
-                           file: UploadFile = File(...)):
-    global plugins
-    filename = file.filename
-    if '/' in filename:
-        filename = filename.split('/')[-1]
-    logger.info(f"[askdoc - create] received file: {filename}")
-
-    user_id = request.client.host
-    logger.info(f'[askdoc - create] user id is: {user_id}')
-
-    import uuid
-    kb_id = f"kb_{str(uuid.uuid1())[:8]}"
-    path_prefix = RETRIEVAL_FILE_PATH
-
-    cur_path = Path(path_prefix) / f"{user_id}-{kb_id}"
-    os.makedirs(path_prefix, exist_ok=True)
-    cur_path.mkdir(parents=True, exist_ok=True)
-
-    user_upload_dir = Path(path_prefix) / f"{user_id}-{kb_id}/upload_dir"
-    user_persist_dir = Path(path_prefix) / f"{user_id}-{kb_id}/persist_dir"
-    user_upload_dir.mkdir(parents=True, exist_ok=True)
-    user_persist_dir.mkdir(parents=True, exist_ok=True)
-    cur_time = get_current_beijing_time()
-    logger.info(f"[askdoc - create] upload path: {user_upload_dir}")
-
-    # save file to local path
-    save_file_name = str(user_upload_dir) + '/' + cur_time + '-' + filename
-    with open(save_file_name, 'wb') as fout:
-        content = await file.read()
-        fout.write(content)
-    logger.info(f"[askdoc - create] file saved to local path: {save_file_name}")
-
-    try:
-        # get retrieval instance and reload db with new knowledge base
-        logger.info("[askdoc - create] starting to create local db...")
-        instance = plugins['retrieval']["instance"]
-        instance.create(input_path=str(user_upload_dir), persist_directory=str(user_persist_dir))
-        logger.info(f"[askdoc - create] kb created successfully")
-    except Exception as e:  # pragma: no cover
-        logger.info(f"[askdoc - create] create knowledge base failed! {e}")
-        return "Error occurred while uploading files."
-    return {"knowledge_base_id": kb_id}
-
-
-@router.post("/v1/askdoc/append")
-async def retrieval_append(request: Request,
-                           files: List[UploadFile] = File(...),
-                        #    file: UploadFile = File(...),
-                           knowledge_base_id: str = Form(...)):
-    global plugins
-    for file in files:
-        filename = file.filename
-        if '/' in filename:
-            filename = filename.split('/')[-1]
-        logger.info(f"[askdoc - append] received file: {filename}, kb_id: {knowledge_base_id}")
-
-        user_id = request.client.host
-        logger.info(f'[askdoc - append] user id is: {user_id}')
-
-        # create local upload dir
-        upload_path, persist_path = create_upload_dir(knowledge_base_id, user_id)
-        print(f"[askdoc - upload_link] persist_path: {persist_path}")
-        cur_time = get_current_beijing_time()
-        logger.info(f"[askdoc - append] upload path: {upload_path}")
-
-        # save file to local path
-        save_file_name = upload_path + '/' + cur_time + '-' + filename
-        with open(save_file_name, 'wb') as fout:
-            content = await file.read()
-            fout.write(content)
-        logger.info(f"[askdoc - append] file saved to local path: {save_file_name}")
-
-        try:
-            # get retrieval instance and reload db with new knowledge base
-            logger.info("[askdoc - append] starting to append to local db...")
-            instance = plugins['retrieval']["instance"]
-            instance.append_localdb(append_path=save_file_name, persist_directory=persist_path)
-            logger.info(f"[askdoc - append] new file successfully appended to kb")
-        except Exception as e:  # pragma: no cover
-            logger.info(f"[askdoc - append] create knowledge base fails! {e}")
-            return "Error occurred while uploading files."
-    return "Succeed"
->>>>>>> 3735c84d
 
 
 @router.post("/v1/askdoc/chat")
@@ -714,7 +583,6 @@
             headers={"Content-Disposition": f"attachment;filename=feedback{cur_time_str}.csv"})
 
 
-<<<<<<< HEAD
 @router.delete("/v1/askdoc/delete_all")
 async def delete_all_files():
     """
@@ -838,60 +706,4 @@
             status_code=500,
             detail=f'Failed to create kb. Exception: {e}'
         )
-    return {"status": True}
-=======
-@router.post("/v1/askdoc/verify_upload")
-async def verify_upload(request: Request):
-    params = await request.json()
-    user_id = params['user_id']
-    logger.info(f'[askdoc - verify_upload] current user: {user_id}')
-
-    if user_id == "admin":
-        upload_path = RETRIEVAL_FILE_PATH + 'default/upload_dir'
-        if not os.path.exists(upload_path):
-            logger.info(f'[askdoc - verify_upload] currently NOT uploaded')
-            return {"is_uploaded": False}
-        else:
-            logger.info(f'[askdoc - verify_upload] currently ALREADY uploaded')
-            return {"is_uploaded": True}
-    else:
-        return JSONResponse(
-            content={"message": f"Current user {user_id} is not allowed to access /verify_upload api."},
-            status_code=status.HTTP_400_BAD_REQUEST)
-
-
-@router.delete("/v1/askdoc/delete_all")
-async def delete_all_files():
-    delete_path = RETRIEVAL_FILE_PATH + 'default'
-    if not os.path.exists(delete_path):
-        logger.info(f'[askdoc - delete_all] No file/link uploaded. Clear.')
-        return {"status": True}
-    else:
-        # delete all upload files
-        for filename in os.listdir(delete_path+'/upload_dir'):
-            file_path = os.path.join(delete_path, filename)
-            try:
-                if os.path.isfile(file_path) or os.path.islink(file_path):
-                    os.unlink(file_path)
-                elif os.path.isdir(file_path):
-                    shutil.rmtree(file_path)
-            except Exception as e:
-                raise HTTPException(
-                    status_code=500,
-                    detail=f'Failed to delete {filename}. Reason: {e}'
-                )
-        try:
-            shutil.rmtree(delete_path+'/upload_dir')
-        except Exception as e:
-            raise HTTPException(
-                status_code=500,
-                detail=f'Failed to delete {delete_path}/upload_dir. Reason: {e}'
-            )
-        # reload default kb
-        origin_persist_dir = "/home/sdp/askgm_persist_new"
-        instance = plugins['retrieval']["instance"]
-        instance.reload_localdb(local_persist_dir = origin_persist_dir)
-        print(f"[askdoc - delete_all] Original kb loaded from: {origin_persist_dir}")
-
-        return {"status": True}
->>>>>>> 3735c84d
+    return {"status": True}