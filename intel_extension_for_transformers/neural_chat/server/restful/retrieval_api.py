--- conflicted
+++ resolved
@@ -19,6 +19,7 @@
 import io
 import os
 import re
+import csv
 import datetime
 from pathlib import Path
 from datetime import timedelta, timezone
@@ -77,11 +78,7 @@
     
 
 router = RetrievalAPIRouter()
-<<<<<<< HEAD
-RETRIEVAL_FILE_PATH = os.getenv("RETRIEVAL_FILE_PATH")+'/'
-=======
 RETRIEVAL_FILE_PATH = os.getenv("RETRIEVAL_FILE_PATH", default="./photoai_retrieval_docs")+'/'
->>>>>>> cf5ff822
 
 
 @router.post("/v1/aiphotos/askdoc/upload_link")
@@ -120,21 +117,6 @@
         import uuid
         kb_id = f"kb_{str(uuid.uuid1())[:8]}"
         path_prefix = RETRIEVAL_FILE_PATH
-<<<<<<< HEAD
-        
-        # create new upload path dir
-        if os.path.exists(path_prefix):
-            os.system(f"mkdir {path_prefix}/{user_id}-{kb_id}")
-        # user already created knowledge base
-        else:
-            os.system(f"mkdir {path_prefix}")
-            os.system(f"mkdir {path_prefix}/{user_id}-{kb_id}")
-        
-        user_upload_dir = path_prefix+user_id+'-'+kb_id+'/upload_dir'
-        user_persist_dir = path_prefix+user_id+'-'+kb_id+'/persist_dir'
-        os.system(f"mkdir {user_upload_dir}")
-        os.system(f"mkdir {user_persist_dir}")
-=======
 
         # create new upload path dir
         cur_path = Path(path_prefix) / f"{user_id}-{kb_id}"
@@ -145,7 +127,6 @@
         user_persist_dir = Path(path_prefix) / f"{user_id}-{kb_id}/persist_dir"
         user_upload_dir.mkdir(parents=True, exist_ok=True)
         user_persist_dir.mkdir(parents=True, exist_ok=True)
->>>>>>> cf5ff822
         print(f"[askdoc - upload_link] upload path: {user_upload_dir}")
         
         try:
