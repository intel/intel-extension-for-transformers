#!/usr/bin/env python
# -*- coding: utf-8 -*-
#
# Copyright (c) 2023 Intel Corporation
#
# Licensed under the Apache License, Version 2.0 (the "License");
# you may not use this file except in compliance with the License.
# You may obtain a copy of the License at
#
#   http://www.apache.org/licenses/LICENSE-2.0
#
# Unless required by applicable law or agreed to in writing, software
# distributed under the License is distributed on an "AS IS" BASIS,
# WITHOUT WARRANTIES OR CONDITIONS OF ANY KIND, either express or implied.
# See the License for the specific language governing permissions and
# limitations under the License.


import io
import os
import re
import csv
import shutil
import datetime
import requests
from pathlib import Path
from datetime import timedelta, timezone
from typing import Optional, Dict, List
from fastapi import APIRouter, UploadFile, File, Request, Response, Form, status, HTTPException
from ...config import GenerationConfig
from ...cli.log import logger
from ...server.restful.request import RetrievalRequest, FeedbackRequest
from ...server.restful.response import RetrievalResponse
from fastapi.responses import StreamingResponse, JSONResponse
from ...utils.database.mysqldb import MysqlDb
from ...plugins import plugins


def check_retrieval_params(request: RetrievalRequest) -> Optional[str]:
    if request.params is not None and (not isinstance(request.params, Dict)):
        return f'Param Error: request.params {request.params} is not in the type of Dict'

    return None


def get_current_beijing_time():
    SHA_TZ = timezone(
        timedelta(hours=8),
        name='Asia/Shanghai'
    )
    utc_now = datetime.datetime.utcnow().replace(tzinfo=timezone.utc)
    beijing_time = utc_now.astimezone(SHA_TZ).strftime("%Y-%m-%d-%H:%M:%S")
    return beijing_time
 

def language_detect(text: str):
    url = "https://translation.googleapis.com/language/translate/v2/detect"
    try:
        api_key = os.getenv("GOOGLE_API_KEY")
    except Exception as e:
        logger.info(f"No GOOGLE_API_KEY found. {e}")
    params = {
        'key': api_key,
        'q': text
    }
    
    response = requests.post(url, params=params)
    if response.status_code == 200:
        res = response.json() 
        return res["data"]["detections"][0][0]
    else:
        print("Error:", response.status_code)
        return None


def language_translate(text: str, target: str='en'):
    url = "https://translation.googleapis.com/language/translate/v2"
    api_key = os.getenv("GOOGLE_API_KEY")
    params = {
        'key': api_key,
        'q': text,
        'target': target
    }
    
    response = requests.post(url, params=params)
    if response.status_code == 200:
        res = response.json() 
        return res["data"]["translations"][0]
    else:
        print("Error:", response.status_code)
        return None


def create_upload_dir(knowledge_base_id: str, user_id: str):
    if knowledge_base_id == 'default':
        path_prefix = RETRIEVAL_FILE_PATH + 'default'
    else:
        path_prefix = RETRIEVAL_FILE_PATH+user_id+'-'+knowledge_base_id
    upload_path = path_prefix + '/upload_dir'
    persist_path = path_prefix + '/persist_dir'
    if ( not os.path.exists(upload_path) ) or ( not os.path.exists(persist_path) ):
        if knowledge_base_id == 'default':
            os.makedirs(Path(path_prefix), exist_ok=True)
            os.makedirs(Path(path_prefix) / 'upload_dir', exist_ok=True)
            os.makedirs(Path(path_prefix) / 'persist_dir', exist_ok=True)
            logger.info(f"Default kb {path_prefix} does not exist, create.")
        else:
            logger.info(f"kbid [{knowledge_base_id}] does not exist for user {user_id}")
            raise Exception(f"Knowledge base id [{knowledge_base_id}] does not exist for user {user_id}, \
                Please check kb_id and save path again.")
    return upload_path, persist_path


class RetrievalAPIRouter(APIRouter):

    def __init__(self) -> None:
        super().__init__()
        self.chatbot = None

    def set_chatbot(self, bot, use_deepspeed=False, world_size=1, host="0.0.0.0", port="80") -> None:
        self.chatbot = bot
        self.use_deepspeed = use_deepspeed
        self.world_size = world_size
        self.host = host
        self.port = port

    def get_chatbot(self):
        if self.chatbot is None:
            raise RuntimeError("Retrievalbot instance has not been set.")
        return self.chatbot

    def handle_retrieval_request(self, request: RetrievalRequest) -> RetrievalResponse:
        bot = self.get_chatbot()
        # TODO: NeuralChatBot.retrieve_model()
        result = bot.predict(request)
        return RetrievalResponse(content=result)


router = RetrievalAPIRouter()
RETRIEVAL_FILE_PATH = os.getenv("RETRIEVAL_FILE_PATH", default="./photoai_retrieval_docs")+'/'


@router.post("/v1/askdoc/upload_link")
async def retrieval_upload_link(request: Request):
    global plugins
    params = await request.json()
    link_list = params['link_list']

    user_id = request.client.host
    logger.info(f'[askdoc - upload_link] user id is: {user_id}')

    # append link into existed kb
    if 'knowledge_base_id' in params.keys():
        print(f"[askdoc - upload_link] append")
        knowledge_base_id = params['knowledge_base_id']
        upload_path, persist_path = create_upload_dir(knowledge_base_id, user_id)

        try:
            print("[askdoc - upload_link] starting to append local db...")
            instance = plugins['retrieval']["instance"]
            print(f"[askdoc - upload_link] persist_path: {persist_path}")
            instance.append_localdb(append_path=link_list, persist_directory=persist_path)
            print(f"[askdoc - upload_link] kb appended successfully")
        except Exception as e:  # pragma: no cover
            logger.info(f"[askdoc - upload_link] create knowledge base fails! {e}")
            return Response(content="Error occurred while uploading links.", status_code=500)
        return {"status": True}
    # create new kb with link
    else:
        print(f"[askdoc - upload_link] create")
        import uuid
        kb_id = f"kb_{str(uuid.uuid1())[:8]}"
        path_prefix = RETRIEVAL_FILE_PATH

        # create new upload path dir
        cur_path = Path(path_prefix) / f"{user_id}-{kb_id}"
        os.makedirs(path_prefix, exist_ok=True)
        cur_path.mkdir(parents=True, exist_ok=True)

        user_upload_dir = Path(path_prefix) / f"{user_id}-{kb_id}/upload_dir"
        user_persist_dir = Path(path_prefix) / f"{user_id}-{kb_id}/persist_dir"
        user_upload_dir.mkdir(parents=True, exist_ok=True)
        user_persist_dir.mkdir(parents=True, exist_ok=True)
        logger.info(f"[askdoc - upload_link] upload path: {user_upload_dir}")

        try:
            # get retrieval instance and reload db with new knowledge base
            logger.info("[askdoc - upload_link] starting to create local db...")
            instance = plugins['retrieval']["instance"]
            instance.create(input_path=link_list, persist_directory=str(user_persist_dir))
            logger.info(f"[askdoc - upload_link] kb created successfully")
        except Exception as e:  # pragma: no cover
            logger.info(f"[askdoc - upload_link] create knowledge base fails! {e}")
            return "Error occurred while uploading files."
        return {"knowledge_base_id": kb_id}


@router.post("/v1/askdoc/create")
async def retrieval_create(request: Request,
                           file: UploadFile = File(...)):
    global plugins
    filename = file.filename
    if '/' in filename:
        filename = filename.split('/')[-1]
    logger.info(f"[askdoc - create] received file: {filename}")

    user_id = request.client.host
    logger.info(f'[askdoc - create] user id is: {user_id}')

    import uuid
    kb_id = f"kb_{str(uuid.uuid1())[:8]}"
    path_prefix = RETRIEVAL_FILE_PATH

    cur_path = Path(path_prefix) / f"{user_id}-{kb_id}"
    os.makedirs(path_prefix, exist_ok=True)
    cur_path.mkdir(parents=True, exist_ok=True)

    user_upload_dir = Path(path_prefix) / f"{user_id}-{kb_id}/upload_dir"
    user_persist_dir = Path(path_prefix) / f"{user_id}-{kb_id}/persist_dir"
    user_upload_dir.mkdir(parents=True, exist_ok=True)
    user_persist_dir.mkdir(parents=True, exist_ok=True)
    cur_time = get_current_beijing_time()
    logger.info(f"[askdoc - create] upload path: {user_upload_dir}")

    # save file to local path
    save_file_name = str(user_upload_dir) + '/' + cur_time + '-' + filename
    with open(save_file_name, 'wb') as fout:
        content = await file.read()
        fout.write(content)
    logger.info(f"[askdoc - create] file saved to local path: {save_file_name}")

    try:
        # get retrieval instance and reload db with new knowledge base
        logger.info("[askdoc - create] starting to create local db...")
        instance = plugins['retrieval']["instance"]
        instance.create(input_path=str(user_upload_dir), persist_directory=str(user_persist_dir))
        logger.info(f"[askdoc - create] kb created successfully")
    except Exception as e:  # pragma: no cover
        logger.info(f"[askdoc - create] create knowledge base failed! {e}")
        return "Error occurred while uploading files."
    return {"knowledge_base_id": kb_id}


@router.post("/v1/askdoc/append")
async def retrieval_append(request: Request,
                           files: List[UploadFile] = File(...),
                        #    file: UploadFile = File(...),
                           knowledge_base_id: str = Form(...)):
    global plugins
    for file in files:
        filename = file.filename
        if '/' in filename:
            filename = filename.split('/')[-1]
        logger.info(f"[askdoc - append] received file: {filename}, kb_id: {knowledge_base_id}")

        user_id = request.client.host
        logger.info(f'[askdoc - append] user id is: {user_id}')

        # create local upload dir
        upload_path, persist_path = create_upload_dir(knowledge_base_id, user_id)
<<<<<<< HEAD
        print(f"[askdoc - upload_link] persist_path: {persist_path}")
        
=======

>>>>>>> dfeb872f
        cur_time = get_current_beijing_time()
        logger.info(f"[askdoc - append] upload path: {upload_path}")

        # save file to local path
        save_file_name = upload_path + '/' + cur_time + '-' + filename
        with open(save_file_name, 'wb') as fout:
            content = await file.read()
            fout.write(content)
        logger.info(f"[askdoc - append] file saved to local path: {save_file_name}")

        try:
            # get retrieval instance and reload db with new knowledge base
            logger.info("[askdoc - append] starting to append to local db...")
            instance = plugins['retrieval']["instance"]
            instance.append_localdb(append_path=save_file_name, persist_directory=persist_path)
            logger.info(f"[askdoc - append] new file successfully appended to kb")
        except Exception as e:  # pragma: no cover
            logger.info(f"[askdoc - append] create knowledge base fails! {e}")
            return "Error occurred while uploading files."
    return "Succeed"


@router.post("/v1/askdoc/chat")
async def retrieval_chat(request: Request):
    chatbot = router.get_chatbot()
    plugins['tts']['enable'] = False
    plugins['retrieval']['enable'] = True

    user_id = request.client.host
    logger.info(f'[askdoc - chat] user id is: {user_id}')

    # parse parameters
    params = await request.json()
    origin_query = params['query']
    kb_id = params['knowledge_base_id']
    stream = params['stream']
    max_new_tokens = params['max_new_tokens']
    return_link = params['return_link']
    logger.info(f"[askdoc - chat] kb_id: '{kb_id}', \
                origin_query: '{origin_query}', stream mode: '{stream}', \
                max_new_tokens: '{max_new_tokens}', \
                return_link: '{return_link}'")
    config = GenerationConfig(max_new_tokens=max_new_tokens)

    # detect and translate query
    detect_res = language_detect(origin_query)
    if detect_res['language'] == 'en':
        query = origin_query
    else:
        query = language_translate(origin_query)['translatedText']

    path_prefix = RETRIEVAL_FILE_PATH
    cur_path = Path(path_prefix) / "default" / "persist_dir"
    os.makedirs(path_prefix, exist_ok=True)
    cur_path.mkdir(parents=True, exist_ok=True)

    if kb_id == 'default':
        persist_dir = RETRIEVAL_FILE_PATH+"default/persist_dir"
    else:
        persist_dir = RETRIEVAL_FILE_PATH+user_id+'-'+kb_id+'/persist_dir'
    if not os.path.exists(persist_dir):
        return f"Knowledge base id [{kb_id}] does not exist, please check again."

    # reload retrieval instance with specific knowledge base
    if kb_id != 'default':
        print("[askdoc - chat] starting to reload local db...")
        instance = plugins['retrieval']["instance"]
        instance.reload_localdb(local_persist_dir = persist_dir)

    # non-stream mode
    if not stream:
        response = chatbot.predict(query=query, origin_query=origin_query, config=config)
        formatted_response = response.replace('\n', '<br/>')
        return formatted_response
    # stream mode
    generator, link = chatbot.predict_stream(query=query, origin_query=origin_query, config=config)
    logger.info(f"[askdoc - chat] chatbot predicted: {generator}")
    if isinstance(generator, str):
        def stream_generator():
            yield f"data: {generator}\n\n"
            yield f"data: [DONE]\n\n"
    else:
        def stream_generator():
            for output in generator:
                ret = {
                    "text": output,
                    "error_code": 0,
                }
                flag = False
                if '<' in output and '>' in output:
                    output = output.replace('<', '').replace('>', '').replace(' ', '')
                    if output.endswith('\n'):
                        print(f"[!!!] found link endswith \\n")
                        flag = True
                    if output.endswith('.') or output.endswith('\n'):
                        output = output[:-1]

                if '](' in output:
                    output = output.split('](')[-1].replace(')', '')
                    if output.endswith('\n'):
                        flag = True
                    if output.endswith('.') or output.endswith('\n'):
                        output = output[:-1]

                res = re.match("(http|https|ftp)://[^\s]+", output)
                if res != None:
                    formatted_link = f'''<a style="color: blue; text-decoration: \
                        underline;"   href="{res.group()}"> {res.group()} </a>'''
                    logger.info(f"[askdoc - chat] in-line link: {formatted_link}")
                    if flag:
                        formatted_link += '<br/><br/>'
                    yield f"data: {formatted_link}\n\n"
                else:
                    formatted_str = ret['text'].replace('\n', '<br/><br/>')
                    formatted_str = formatted_str.replace('**:', '</b>:').replace('**', '<b>')
                    logger.info(f"[askdoc - chat] formatted: {formatted_str}")
                    yield f"data: {formatted_str}\n\n"
            if return_link and link != []:
                yield f"data: <hr style='border: 1px solid white; margin:0.5rem 0; '>\n\n"
                for single_link in link:
                    # skip empty link
                    if single_link == None:
                        continue
                    logger.info(f"[askdoc - chat] single link: {single_link}")
                    if isinstance(single_link, str):
                        raw_link = single_link
                    elif isinstance(single_link, dict):
                        raw_link = single_link["source"]
                    else:
                        logger.info(f"[askdoc - chat] wrong link format")
                        continue
                    # skip local file link
                    if not raw_link.startswith("http"):
                        continue
                    formatted_link = f"""<div style="margin: 0.4rem; padding: 8px 0; \
                        margin: 8px 0; font-size: 0.7rem;">  <a style="color: blue; \
                            border: 1px solid #0068B5;padding: 8px; border-radius: 20px;\
                            background: #fff; white-space: nowrap; width: 10rem;  color: #0077FF;"   \
                            href="{raw_link}" target="_blank"> {raw_link} </a></div>"""
                    logger.info(f"[askdoc - chat] link below: {formatted_link}")
                    yield f"data: {formatted_link}\n\n"
            yield f"data: [DONE]\n\n"
    return StreamingResponse(stream_generator(), media_type="text/event-stream")


@router.post("/v1/askdoc/translate")
async def retrieval_translate(request: Request):
    user_id = request.client.host
    logger.info(f'[askdoc - translate] user id is: {user_id}')

    # parse parameters
    params = await request.json()
    content = params['content']
    logger.info(f'[askdoc - translate] origin content: {content}')

    detect_res = language_detect(content)
    logger.info(f'[askdoc - translate] detected language: {detect_res["language"]}')
    if detect_res['language'] == 'en':
        translate_res = language_translate(content, target='zh-CN')['translatedText']
    else:
        translate_res = language_translate(content, target='en')['translatedText']
    
    logger.info(f'[askdoc - translate] translated result: {translate_res}')
    return {"tranlated_content": translate_res}


@router.post("/v1/askdoc/feedback")
def save_chat_feedback_to_db(request: FeedbackRequest) -> None:
    logger.info(f'[askdoc - feedback] fastrag feedback received.')
    mysql_db = MysqlDb()
    mysql_db._set_db("fastrag")
    question, answer, feedback, comments = request.question, request.answer, request.feedback, request.comments
    feedback_str = 'dislike' if int(feedback) else 'like'
    logger.info(f'''[askdoc - feedback] feedback question: [{question}],
                answer: [{answer}], feedback: [{feedback_str}], comments: [{comments}]''')
    question = question.replace('"', "'")
    answer = answer.replace('"', "'")
    SHA_TZ = timezone(
        timedelta(hours=8),
        name='Asia/Shanghai'
    )
    utc_now = datetime.datetime.utcnow().replace(tzinfo=timezone.utc)
    beijing_time = utc_now.astimezone(SHA_TZ).strftime("%Y-%m-%d %H:%M:%S")
    sql = f'INSERT INTO feedback VALUES(null, "' + question + \
        '", "' + answer + '", ' + str(feedback) + ', "' + beijing_time + '", "' + comments + '")'
    logger.info(f"""[askdoc - feedback] sql: {sql}""")
    try:
        with mysql_db.transaction():
            mysql_db.insert(sql, None)
    except:  # pragma: no cover
        raise Exception("""Exception occurred when inserting data into MySQL,
                        please check the db session and your syntax.""")
    else:
        logger.info('[askdoc - feedback] feedback inserted.')
        mysql_db._close()
        return "Succeed"


@router.get("/v1/askdoc/downloadFeedback")
def get_feedback_from_db():
    mysql_db = MysqlDb()
    mysql_db._set_db("fastrag")
    sql = f"SELECT * FROM feedback ;"
    try:
        feedback_list = mysql_db.fetch_all(sql)
    except:  # pragma: no cover
        raise Exception("""Exception occurred when querying data from MySQL, \
                        please check the db session and your syntax.""")
    else:
        mysql_db._close()
        csv_fields = ['feedback_id', 'question', 'answer', 'feedback_result', \
                            'feedback_time', 'comments']
        check_boxes = ['This is harmful / unsafe', "This isn't true", \
                       "This isn't helpful", "The link is invalid"]
        csv_fields.extend(check_boxes)
        def data_generator():
            output = io.StringIO()
            writer = csv.DictWriter(
                output,
                csv_fields
            )
            writer.writeheader()
            for row in feedback_list:
                if '^' in row['question']:
                    row['question'] = row['question'].replace('^', "'")
                if '^' in row['answer']:
                    row['answer'] = row['answer'].replace('^', "'")
                row['feedback_result'] = 'like' if ( row['feedback_result'] == 0 ) else 'dislike'
                comments = row['comments']
                # clip real comments
                row['comments'] = comments.split('#%#')[0]
                # save check box items
                for item in check_boxes:
                    if item in comments:
                        row[item] = 'True'
                    else:
                        row[item] = 'False'
                # write into csv file
                writer.writerow(row)
                yield output.getvalue()
                output.seek(0)
                output.truncate(0)

        cur_time = datetime.datetime.now()
        cur_time_str = cur_time.strftime("%Y%m%d")
        return StreamingResponse(
            data_generator(),
            media_type='text/csv',
            headers={"Content-Disposition": f"attachment;filename=feedback{cur_time_str}.csv"})


@router.post("/v1/askdoc/verify_upload")
async def verify_upload(request: Request):
    params = await request.json()
    user_id = params['user_id']
    logger.info(f'[askdoc - verify_upload] current user: {user_id}')

    if user_id == "admin":
        upload_path = RETRIEVAL_FILE_PATH + 'default/upload_dir'
        if not os.path.exists(upload_path):
            logger.info(f'[askdoc - verify_upload] currently NOT uploaded')
            return {"is_uploaded": False}
        else:
            logger.info(f'[askdoc - verify_upload] currently ALREADY uploaded')
            return {"is_uploaded": True}
    else:
        return JSONResponse(
            content={"message": f"Current user {user_id} is not allowed to access /verify_upload api."},
            status_code=status.HTTP_400_BAD_REQUEST)


@router.delete("/v1/askdoc/delete_all")
async def delete_all_files():
    delete_path = RETRIEVAL_FILE_PATH + 'default'
    if not os.path.exists(delete_path):
        logger.info(f'[askdoc - delete_all] No file/link uploaded. Clear.')
        return {"status": True}
    else:
        # delete all upload files
        for filename in os.listdir(delete_path+'/upload_dir'):
            file_path = os.path.join(delete_path, filename)
            try:
                if os.path.isfile(file_path) or os.path.islink(file_path):
                    os.unlink(file_path)
                elif os.path.isdir(file_path):
                    shutil.rmtree(file_path)
            except Exception as e:
                raise HTTPException(
                    status_code=500,
                    detail=f'Failed to delete {filename}. Reason: {e}'
                )
        try:
            shutil.rmtree(delete_path+'/upload_dir')
        except Exception as e:
            raise HTTPException(
<<<<<<< HEAD
                status_code=500, 
                detail=f'Failed to delete {delete_path}/upload_dir. Reason: {e}'
=======
                status_code=500,
                detail=f'Failed to delete folder {delete_path}. Reason: {e}'
>>>>>>> dfeb872f
            )
        # reload default kb
        origin_persist_dir = "/home/sdp/askgm_persist_new"
        instance = plugins['retrieval']["instance"]
        instance.reload_localdb(local_persist_dir = origin_persist_dir)
        print(f"[askdoc - delete_all] Original kb loaded from: {origin_persist_dir}")

        return {"status": True}<|MERGE_RESOLUTION|>--- conflicted
+++ resolved
@@ -258,12 +258,7 @@
 
         # create local upload dir
         upload_path, persist_path = create_upload_dir(knowledge_base_id, user_id)
-<<<<<<< HEAD
         print(f"[askdoc - upload_link] persist_path: {persist_path}")
-        
-=======
-
->>>>>>> dfeb872f
         cur_time = get_current_beijing_time()
         logger.info(f"[askdoc - append] upload path: {upload_path}")
 
@@ -559,13 +554,8 @@
             shutil.rmtree(delete_path+'/upload_dir')
         except Exception as e:
             raise HTTPException(
-<<<<<<< HEAD
                 status_code=500, 
                 detail=f'Failed to delete {delete_path}/upload_dir. Reason: {e}'
-=======
-                status_code=500,
-                detail=f'Failed to delete folder {delete_path}. Reason: {e}'
->>>>>>> dfeb872f
             )
         # reload default kb
         origin_persist_dir = "/home/sdp/askgm_persist_new"
