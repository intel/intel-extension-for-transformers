#!/usr/bin/env python
# -*- coding: utf-8 -*-
#
# Copyright (c) 2023 Intel Corporation
#
# Licensed under the Apache License, Version 2.0 (the "License");
# you may not use this file except in compliance with the License.
# You may obtain a copy of the License at
#
#   http://www.apache.org/licenses/LICENSE-2.0
#
# Unless required by applicable law or agreed to in writing, software
# distributed under the License is distributed on an "AS IS" BASIS,
# WITHOUT WARRANTIES OR CONDITIONS OF ANY KIND, either express or implied.
# See the License for the specific language governing permissions and
# limitations under the License.

# This is the parameter configuration file for NeuralChat Serving.

#################################################################################
#                             SERVER SETTING                                    #
#################################################################################
host: 0.0.0.0
port: 8000

model_name_or_path: "Intel/neural-chat-7b-v3-1"
# tokenizer_name_or_path: ""
# peft_model_path: ""
device: "auto"

asr:
    enable: false
    args:
        # support cpu, hpu, xpu, cuda
        device: "cpu"
        # support openai/whisper series
        model_name_or_path: "openai/whisper-small"
        # only can be set to true when the device is set to "cpu"
        bf16: false

tts:
    enable: false
    args:
        device: "cpu"
        voice: "default"
        stream_mode: false
        output_audio_path: "./output_audio.wav"

asr_chinese:
    enable: false

tts_chinese:
    enable: false
    args:
        device: "cpu"
        spk_id: 0
        stream_mode: false
        output_audio_path: "./output_audio.wav"

retrieval:
    enable: false
    args:
        retrieval_type: "dense"
        input_path: "../../assets/docs/"
        embedding_model: "hkunlp/instructor-large"
        persist_dir: "./output"
        max_length: 512
        process: false

cache:
    enable: false
    args:
        config_dir: "../../pipeline/plugins/caching/cache_config.yaml"
        embedding_model_dir: "hkunlp/instructor-large"

safety_checker:
    enable: false

ner:
    enable: false
    args:
<<<<<<< HEAD
=======
        device: "cpu"
        model_path: "Intel/neural-chat-7b-v3-1"
>>>>>>> deef576d
        spacy_model: "en_core_web_lg"

<<<<<<< HEAD
=======
ner_int:
    enable: false
    args:
        device: "cpu"
        model_path: "Intel/neural-chat-7b-v3-1"
        spacy_model: "en_core_web_lg"
        compute_dtype: "fp32"
        weight_dtype: "int8"
>>>>>>> deef576d

# task choices = ['textchat', 'voicechat', 'retrieval', 'text2image', 'finetune'， 'photoai']
tasks_list: ['textchat', 'retrieval']<|MERGE_RESOLUTION|>--- conflicted
+++ resolved
@@ -79,24 +79,8 @@
 ner:
     enable: false
     args:
-<<<<<<< HEAD
-=======
-        device: "cpu"
-        model_path: "Intel/neural-chat-7b-v3-1"
->>>>>>> deef576d
         spacy_model: "en_core_web_lg"
 
-<<<<<<< HEAD
-=======
-ner_int:
-    enable: false
-    args:
-        device: "cpu"
-        model_path: "Intel/neural-chat-7b-v3-1"
-        spacy_model: "en_core_web_lg"
-        compute_dtype: "fp32"
-        weight_dtype: "int8"
->>>>>>> deef576d
 
 # task choices = ['textchat', 'voicechat', 'retrieval', 'text2image', 'finetune'， 'photoai']
 tasks_list: ['textchat', 'retrieval']