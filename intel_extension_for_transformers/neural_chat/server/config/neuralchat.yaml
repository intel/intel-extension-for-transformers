--- conflicted
+++ resolved
@@ -27,10 +27,6 @@
 # tokenizer_name_or_path: ""
 # peft_model_path: ""
 device: "auto"
-<<<<<<< HEAD
-plugin_as_service: false
-=======
->>>>>>> f892afb2
 
 asr:
     enable: false
