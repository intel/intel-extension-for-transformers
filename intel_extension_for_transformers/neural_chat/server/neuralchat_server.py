--- conflicted
+++ resolved
@@ -123,12 +123,8 @@
         bnb_4bit_quant_type = yaml_config.get("bnb_4bit_quant_type", {})
         bnb_4bit_use_double_quant = yaml_config.get("bnb_4bit_use_double_quant", {})
         bnb_4bit_compute_dtype = yaml_config.get("bnb_4bit_compute_dtype", {})
-<<<<<<< HEAD
-        loading_config = LoadingModelConfig(ipex_int8=ipex_int8, use_llm_runtime=use_llm_runtime, peft_path=peft_model_path)
-=======
         loading_config = LoadingModelConfig(ipex_int8=ipex_int8, use_llm_runtime=use_llm_runtime,
                                             peft_path=peft_model_path)
->>>>>>> f749bba4
         if optimization_type == "weight_only":
             optimization_config = WeightOnlyQuantConfig(compute_dtype=compute_dtype, weight_dtype=weight_dtype)
         elif optimization_type == "mix_precision":
