--- conflicted
+++ resolved
@@ -108,7 +108,6 @@
         model_name_or_path = config.get("model_name_or_path", "meta-llama/Llama-2-7b-hf")
         tokenizer_name_or_path = config.get("tokenizer_name_or_path", model_name_or_path)
         peft_model_path = config.get("peft_model_path", "")
-<<<<<<< HEAD
         plugin_as_service = config.get("plugin_as_service", False)
 
         # plugin as service
@@ -140,8 +139,6 @@
             api_router = setup_router(api_list, enable_llm=False)
             app.include_router(api_router)
             return True
-
-        # chatbot as service
         else:
             # Update plugins based on YAML configuration
             for plugin_name, plugin_config in plugins.items():
@@ -149,7 +146,6 @@
                 if yaml_config.get("enable"):
                     plugin_config["enable"] = True
                     plugin_config["args"] = yaml_config.get("args", {})
-            
             loading_config = None
             optimization_config = None
             yaml_config = config.get("optimization", {})
@@ -158,16 +154,19 @@
             optimization_type = yaml_config.get("optimization_type", {})
             compute_dtype = yaml_config.get("compute_dtype", {})
             weight_dtype = yaml_config.get("weight_dtype", {})
+            use_cached_bin = yaml_config.get("use_cached_bin", {})
             mix_precision_dtype = yaml_config.get("mix_precision_dtype", {})
             load_in_4bit = yaml_config.get("load_in_4bit", {})
             bnb_4bit_quant_type = yaml_config.get("bnb_4bit_quant_type", {})
             bnb_4bit_use_double_quant = yaml_config.get("bnb_4bit_use_double_quant", {})
             bnb_4bit_compute_dtype = yaml_config.get("bnb_4bit_compute_dtype", {})
             loading_config = LoadingModelConfig(ipex_int8=ipex_int8, use_llm_runtime=use_llm_runtime,
-                                                peft_path=peft_model_path)
+                                                peft_path=peft_model_path, use_deepspeed=use_deepspeed,
+                                                world_size=world_size)
             from intel_extension_for_transformers.transformers import WeightOnlyQuantConfig, MixedPrecisionConfig
             if optimization_type == "weight_only":
-                optimization_config = WeightOnlyQuantConfig(compute_dtype=compute_dtype, weight_dtype=weight_dtype)
+                optimization_config = WeightOnlyQuantConfig(compute_dtype=compute_dtype, weight_dtype=weight_dtype,
+                                                            use_cache=use_cached_bin)
             elif optimization_type == "mix_precision":
                 optimization_config = MixedPrecisionConfig(dtype=mix_precision_dtype)
             elif optimization_type == "bits_and_bytes":
@@ -185,91 +184,35 @@
                 "loading_config": loading_config,
                 "optimization_config": optimization_config
             }
-
-            pipeline_config = PipelineConfig(**params)
-            self.chatbot = build_chatbot(pipeline_config)
+            api_list = list(task for task in config.tasks_list)
+            if use_deepspeed:
+                if device == "hpu":
+                    os.environ.setdefault("PT_HPU_LAZY_ACC_PAR_MODE", "0")
+                    os.environ.setdefault("PT_HPU_ENABLE_LAZY_COLLECTIVES", "true")
+                    api_str = f"'{api_list[0]}'" if len(api_list) == 1 else ', '.join(f"'{item}'" for item in api_list)
+                    multi_hpu_server_file = os.path.abspath(
+                        os.path.join(os.path.dirname(__file__), './multi_hpu_server.py'))
+                    launch_str = f"deepspeed --num_nodes 1 --num_gpus {world_size} --no_local_rank \
+                        {multi_hpu_server_file}"
+                    command_list = f"{launch_str} --habana --use_hpu_graphs --use_kv_cache --task chat \
+                        --base_model_path {model_name_or_path} --host {host} --port {port} --api_list {api_str}"
+                    try:
+                        print(f"{self.__class__.__name__} init(): command = {command_list}")
+                        sys.stdout.flush()
+                        sys.stderr.flush()
+                        subprocess.Popen(command_list, shell=True, executable="/bin/bash")   # nosec
+                        logger.info("waiting for server to start...")
+                        time.sleep(30)
+                    except Exception as exc:
+                        raise RuntimeError(f"Error in {self.__class__.__name__} init()") from exc
+                    self.chatbot = None
+            else:
+                pipeline_config = PipelineConfig(**params)
+                self.chatbot = build_chatbot(pipeline_config)
             # init api
-            api_list = list(task for task in config.tasks_list)
-            api_router = setup_router(api_list, self.chatbot)
+            api_router = setup_router(api_list, self.chatbot, True, use_deepspeed, world_size, host, port)
             app.include_router(api_router)
             return True
-=======
-
-        # Update plugins based on YAML configuration
-        for plugin_name, plugin_config in plugins.items():
-            yaml_config = config.get(plugin_name, {})
-            if yaml_config.get("enable"):
-                plugin_config["enable"] = True
-                plugin_config["args"] = yaml_config.get("args", {})
-
-        loading_config = None
-        optimization_config = None
-        yaml_config = config.get("optimization", {})
-        ipex_int8 = yaml_config.get("ipex_int8", False)
-        use_llm_runtime = yaml_config.get("use_llm_runtime", {})
-        optimization_type = yaml_config.get("optimization_type", {})
-        compute_dtype = yaml_config.get("compute_dtype", {})
-        weight_dtype = yaml_config.get("weight_dtype", {})
-        use_cached_bin = yaml_config.get("use_cached_bin", {})
-        mix_precision_dtype = yaml_config.get("mix_precision_dtype", {})
-        load_in_4bit = yaml_config.get("load_in_4bit", {})
-        bnb_4bit_quant_type = yaml_config.get("bnb_4bit_quant_type", {})
-        bnb_4bit_use_double_quant = yaml_config.get("bnb_4bit_use_double_quant", {})
-        bnb_4bit_compute_dtype = yaml_config.get("bnb_4bit_compute_dtype", {})
-        loading_config = LoadingModelConfig(ipex_int8=ipex_int8, use_llm_runtime=use_llm_runtime,
-                                            peft_path=peft_model_path, use_deepspeed=use_deepspeed,
-                                            world_size=world_size)
-        from intel_extension_for_transformers.transformers import WeightOnlyQuantConfig, MixedPrecisionConfig
-        if optimization_type == "weight_only":
-            optimization_config = WeightOnlyQuantConfig(compute_dtype=compute_dtype, weight_dtype=weight_dtype,
-                                                        use_cache=use_cached_bin)
-        elif optimization_type == "mix_precision":
-            optimization_config = MixedPrecisionConfig(dtype=mix_precision_dtype)
-        elif optimization_type == "bits_and_bytes":
-            optimization_config = BitsAndBytesConfig(load_in_4bit=load_in_4bit,
-                                                     bnb_4bit_quant_type=bnb_4bit_quant_type,
-                                                     bnb_4bit_use_double_quant=bnb_4bit_use_double_quant,
-                                                     bnb_4bit_compute_dtype=bnb_4bit_compute_dtype)
-
-        # Create a dictionary of parameters for PipelineConfig
-        params = {
-            "model_name_or_path": model_name_or_path,
-            "tokenizer_name_or_path": tokenizer_name_or_path,
-            "device": device,
-            "plugins": plugins,
-            "loading_config": loading_config,
-            "optimization_config": optimization_config
-        }
-        api_list = list(task for task in config.tasks_list)
-        if use_deepspeed:
-            if device == "hpu":
-                os.environ.setdefault("PT_HPU_LAZY_ACC_PAR_MODE", "0")
-                os.environ.setdefault("PT_HPU_ENABLE_LAZY_COLLECTIVES", "true")
-                api_str = f"'{api_list[0]}'" if len(api_list) == 1 else ', '.join(f"'{item}'" for item in api_list)
-                multi_hpu_server_file = os.path.abspath(
-                    os.path.join(os.path.dirname(__file__), './multi_hpu_server.py'))
-                launch_str = f"deepspeed --num_nodes 1 --num_gpus {world_size} --no_local_rank \
-                    {multi_hpu_server_file}"
-                command_list = f"{launch_str} --habana --use_hpu_graphs --use_kv_cache --task chat \
-                     --base_model_path {model_name_or_path} --host {host} --port {port} --api_list {api_str}"
-                try:
-                    print(f"{self.__class__.__name__} init(): command = {command_list}")
-                    sys.stdout.flush()
-                    sys.stderr.flush()
-                    subprocess.Popen(command_list, shell=True, executable="/bin/bash")   # nosec
-                    logger.info("waiting for server to start...")
-                    time.sleep(30)
-                except Exception as exc:
-                    raise RuntimeError(f"Error in {self.__class__.__name__} init()") from exc
-                self.chatbot = None
-        else:
-            pipeline_config = PipelineConfig(**params)
-            self.chatbot = build_chatbot(pipeline_config)
-        # init api
-        api_router = setup_router(api_list, self.chatbot, use_deepspeed, world_size, host, port)
-        app.include_router(api_router)
-        return True
->>>>>>> d26db1b6
 
 
     def execute(self, argv: List[str]) -> bool:
