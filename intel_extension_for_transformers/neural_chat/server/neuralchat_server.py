--- conflicted
+++ resolved
@@ -109,7 +109,6 @@
             if yaml_config.get("enable"):
                 plugin_config["enable"] = True
                 plugin_config["args"] = yaml_config.get("args", {})
-<<<<<<< HEAD
 
         loading_config = None
         optimization_config = None
@@ -124,7 +123,7 @@
         bnb_4bit_quant_type = yaml_config.get("bnb_4bit_quant_type", {})
         bnb_4bit_use_double_quant = yaml_config.get("bnb_4bit_use_double_quant", {})
         bnb_4bit_compute_dtype = yaml_config.get("bnb_4bit_compute_dtype", {})
-        loading_config = LoadingModelConfig(ipex_int8=ipex_int8, use_llm_runtime=use_llm_runtime)
+        loading_config = LoadingModelConfig(ipex_int8=ipex_int8, use_llm_runtime=use_llm_runtime, peft_path=peft_model_path)
         if optimization_type == "weight_only":
             optimization_config = WeightOnlyQuantConfig(compute_dtype=compute_dtype, weight_dtype=weight_dtype)
         elif optimization_type == "mix_precision":
@@ -135,10 +134,6 @@
                                                      bnb_4bit_use_double_quant=bnb_4bit_use_double_quant,
                                                      bnb_4bit_compute_dtype=bnb_4bit_compute_dtype)
 
-=======
- 
-        loading_config = LoadingModelConfig(ipex_int8=ipex_int8, peft_path=peft_model_path)
->>>>>>> ef20c780
         # Create a dictionary of parameters for PipelineConfig
         params = {
             "model_name_or_path": model_name_or_path,
