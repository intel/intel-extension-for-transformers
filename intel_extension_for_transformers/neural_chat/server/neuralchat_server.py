#!/usr/bin/env python
# -*- coding: utf-8 -*-
#
# Copyright (c) 2023 Intel Corporation
#
# Licensed under the Apache License, Version 2.0 (the "License");
# you may not use this file except in compliance with the License.
# You may obtain a copy of the License at
#
#   http://www.apache.org/licenses/LICENSE-2.0
#
# Unless required by applicable law or agreed to in writing, software
# distributed under the License is distributed on an "AS IS" BASIS,
# WITHOUT WARRANTIES OR CONDITIONS OF ANY KIND, either express or implied.
# See the License for the specific language governing permissions and
# limitations under the License.

import argparse
import subprocess
import sys
import os
import time
from typing import List


import uvicorn
import yaml
import logging
from yacs.config import CfgNode
from fastapi import FastAPI
from fastapi import APIRouter
from starlette.middleware.cors import CORSMiddleware
from .base_executor import BaseCommandExecutor
from .server_commands import cli_server_register

from ..cli.log import logger
from .restful.api import setup_router
from ..config import PipelineConfig, LoadingModelConfig
from ..chatbot import build_chatbot
from ..plugins import plugins
from transformers import BitsAndBytesConfig


__all__ = ['NeuralChatServerExecutor']

app = FastAPI(
    title="NeuralChat Serving API", description="Api", version="0.0.1")

app.add_middleware(
    CORSMiddleware,
    allow_origins=["*"],
    allow_credentials=True,
    allow_methods=["*"],
    allow_headers=["*"])

api_router = APIRouter()




def get_config(config_file: str):
    """Get config from yaml config file.

    Args:
        config_file (str): config_file

    Returns:
        CfgNode:
    """
    with open(config_file, 'rt') as f:
        config = CfgNode(yaml.safe_load(f))

    return config

@cli_server_register(name='neuralchat_server.start', description='Start the service')
class NeuralChatServerExecutor(BaseCommandExecutor):
    def __init__(self):
        super(NeuralChatServerExecutor, self).__init__()
        self.parser = argparse.ArgumentParser(
            prog='neuralchat_server.start', add_help=True)
        self.parser.add_argument(
            "--config_file",
            action="store",
            help="yaml file of the server",
            default=None,
            required=True)

        self.parser.add_argument(
            "--log_file",
            action="store",
            help="log file",
            default="./log/neuralchat.log")

    def init(self, config):
        """System initialization.

        Args:
            config (CfgNode): config object

        Returns:
            bool:
        """
        device = config.get("device", "auto")
        host = config.get("host", "0.0.0.0")
        port = config.get("port", "80")
        use_deepspeed = config.get("use_deepspeed", False)
        world_size = config.get("world_size", 1)
        master_port = config.get("master_port", 29500)
        model_name_or_path = config.get("model_name_or_path", "meta-llama/Llama-2-7b-hf")
        tokenizer_name_or_path = config.get("tokenizer_name_or_path", model_name_or_path)
        peft_model_path = config.get("peft_model_path", "")
        plugin_as_service = config.get("plugin_as_service", False)
        assistant_model = config.get("assistant_model", None)
        serving = config.get("serving", None)
<<<<<<< HEAD
=======

        serving_config = None
        if serving:
            from intel_extension_for_transformers.neural_chat.config import ServingConfig, VllmEngineParams
            serving_framework = serving.get("framework")
            if serving_framework == "vllm":
                eparams = serving.get("vllm_engine_params", None)
                serving_config = ServingConfig(
                    framework="vllm", framework_config=VllmEngineParams(
                        tensor_parallel_size = eparams.get('tensor_parallel_size', 1),
                        quantization=eparams.get('quantization', None),
                        gpu_memory_utilization=eparams.get('gpu_memory_utilization', 0.9),
                        swap_space=eparams.get('swap_space', 4),
                        enforce_eager=eparams.get('enforce_eager', False),
                        max_context_len_to_capture=eparams.get('max_context_len_to_capture', 8192)
                    ))
            elif serving_framework == "TGI": # TODO
                pass
>>>>>>> 1cd5f90d

        if serving:
            serving_framework = serving.get("framework")
            # TGI serving
            if serving_framework == "tgi":
                tgi_params = serving.get("tgi_engine_params", None)
                tgi_model_id = tgi_params.get('model_id', "mistralai/Mistral-7B-Instruct-v0.1")
                tgi_sharded = tgi_params.get('sharded', False)
                tgi_num_shard = tgi_params.get('num_shard', 1)
                tgi_habana_visible_devices = tgi_params.get('habana_visible_devices', "all")
                # construct tgi command
                tgi_cmd = "docker run -p 9876:80 --name tgi_service -v ./data:/data"
                if device == "cpu":
                    tgi_cmd += " --shm-size 1g ghcr.io/huggingface/text-generation-inference:1.3"
                    # sharded is not supported on CPU
                    if tgi_sharded:
                        tgi_sharded = False
                elif device == "gpu":
                    tgi_cmd += " --gpus all --shm-size 1g ghcr.io/huggingface/text-generation-inference:1.3"
                    pass
                elif device == "hpu":
                    create_docker_cmd = f"git clone https://github.com/huggingface/tgi-gaudi.git && \
                        cd tgi-gaudi && docker build -t tgi_gaudi ."
                    try:
                        # create docker image first
                        logger.info(f"<neuralchat_server> create docker command = {create_docker_cmd}")
                        sys.stdout.flush()
                        sys.stderr.flush()
                        subprocess.Popen(create_docker_cmd, shell=True, executable="/bin/bash")   # nosec
                        logger.info("creating tgi habana docker image...")
                        time.sleep(200)
                    except Exception as e:
                        raise RuntimeError(f"Error in tgi habana docker image creation: {e}")
                    # add tgi_cmd
                    if tgi_sharded and tgi_num_shard > 1:
                        tgi_cmd += "-e PT_HPU_ENABLE_LAZY_COLLECTIVES=true"
                    tgi_cmd += f"--runtime=habana -e HABANA_VISIBLE_DEVICES={tgi_habana_visible_devices} \
                        -e OMPI_MCA_btl_vader_single_copy_mechanism=none --cap-add=sys_nice --ipc=host tgi_gaudi"
                else:
                    logger.error(f"Supported device: [cpu, gpu, hpu]. Your device: {device}")
                    raise Exception("Please specify device for tgi.")
                tgi_cmd += f" --model-id {tgi_model_id}"
                if tgi_sharded and tgi_num_shard > 1:
                    tgi_cmd += " --sharded {tgi_sharded} --num-shard {tgi_num_shard}"
                # start tgi service
                try:
                    logger.info(f"<neuralchat_server> Run docker. cmd: {tgi_cmd}")
                    sys.stdout.flush()
                    sys.stderr.flush()
                    subprocess.Popen(tgi_cmd, shell=True, executable="/bin/bash")   # nosec
                    logger.info("Building docker container...")
                    time.sleep(200)
                except Exception as e:
                    raise RuntimeError(f"Error when building docker container: {e}")
        
        # plugin as service
        if plugin_as_service:
            # register plugin instances
            for plugin_name, plugin_config in plugins.items():
                yaml_config = config.get(plugin_name, {})
                if yaml_config.get("enable"):
                    plugin_config["enable"] = True
                    plugin_config["args"] = yaml_config.get("args", {})
                    if plugin_name == "tts":
                        from ..pipeline.plugins.audio.tts import TextToSpeech
                        plugins[plugin_name]['class'] = TextToSpeech
                    elif plugin_name == "tts_chinese":
                        from ..pipeline.plugins.audio.tts_chinese import ChineseTextToSpeech
                        plugins[plugin_name]['class'] = ChineseTextToSpeech
                    elif plugin_name == "asr":
                        from ..pipeline.plugins.audio.asr import AudioSpeechRecognition
                        plugins[plugin_name]['class'] = AudioSpeechRecognition
                    elif plugin_name == "face_animation": # pragma: no cover
                        from ..pipeline.plugins.video.face_animation.sadtalker import SadTalker
                        plugins[plugin_name]['class'] = SadTalker
                    elif plugin_name == "image2image": # pragma: no cover
                        from ..pipeline.plugins.image2image.image2image import Image2Image
                        plugins[plugin_name]['class'] = Image2Image
                    else: # pragma: no cover
                        raise ValueError("NeuralChat Error: Unsupported plugin for service")
                    print(f"create {plugin_name} plugin instance...")
                    print(f"plugin parameters: ", plugin_config["args"])
                    plugin_config['instance'] = plugins[plugin_name]['class'](**plugin_config['args'])
            api_list = list(task for task in config.tasks_list)
            api_router = setup_router(api_list, enable_llm=False)
            app.include_router(api_router)
            return True
        # chatbot as service
        else:
            # Update plugins based on YAML configuration
            for plugin_name, plugin_config in plugins.items():
                yaml_config = config.get(plugin_name, {})
                if yaml_config.get("enable"):
                    plugin_config["enable"] = True
                    plugin_config["args"] = yaml_config.get("args", {})
            loading_config = None
            optimization_config = None
            yaml_config = config.get("optimization", {})
            ipex_int8 = yaml_config.get("ipex_int8", False)
            use_llm_runtime = yaml_config.get("use_llm_runtime", {})
            optimization_type = yaml_config.get("optimization_type", {})
            compute_dtype = yaml_config.get("compute_dtype", {})
            weight_dtype = yaml_config.get("weight_dtype", {})
            use_cached_bin = yaml_config.get("use_cached_bin", {})
            use_ggml = yaml_config.get("use_ggml", False)
            mix_precision_dtype = yaml_config.get("mix_precision_dtype", {})
            load_in_4bit = yaml_config.get("load_in_4bit", {})
            bnb_4bit_quant_type = yaml_config.get("bnb_4bit_quant_type", {})
            bnb_4bit_use_double_quant = yaml_config.get("bnb_4bit_use_double_quant", {})
            bnb_4bit_compute_dtype = yaml_config.get("bnb_4bit_compute_dtype", {})
            loading_config = LoadingModelConfig(ipex_int8=ipex_int8, use_llm_runtime=use_llm_runtime,
                                                peft_path=peft_model_path, use_deepspeed=use_deepspeed,
                                                world_size=world_size)
            from intel_extension_for_transformers.transformers import WeightOnlyQuantConfig, MixedPrecisionConfig
            if optimization_type == "weight_only":
                optimization_config = WeightOnlyQuantConfig(compute_dtype=compute_dtype, weight_dtype=weight_dtype,
                                                            use_ggml=use_ggml, use_cache=use_cached_bin)
            elif optimization_type == "mix_precision":
                optimization_config = MixedPrecisionConfig(dtype=mix_precision_dtype)
            elif optimization_type == "bits_and_bytes":
                optimization_config = BitsAndBytesConfig(load_in_4bit=load_in_4bit,
                                                        bnb_4bit_quant_type=bnb_4bit_quant_type,
                                                        bnb_4bit_use_double_quant=bnb_4bit_use_double_quant,
                                                        bnb_4bit_compute_dtype=bnb_4bit_compute_dtype)

            # Create a dictionary of parameters for PipelineConfig
            params = {
                "model_name_or_path": model_name_or_path,
                "tokenizer_name_or_path": tokenizer_name_or_path,
                "device": device,
                "plugins": plugins,
                "loading_config": loading_config,
                "optimization_config": optimization_config,
                "assistant_model": assistant_model,
                "serving_config": serving_config
            }
            api_list = list(task for task in config.tasks_list)
            if use_deepspeed:
                if device == "hpu":
                    os.environ.setdefault("PT_HPU_LAZY_ACC_PAR_MODE", "0")
                    os.environ.setdefault("PT_HPU_ENABLE_LAZY_COLLECTIVES", "true")
                    api_str = f"'{api_list[0]}'" if len(api_list) == 1 else ', '.join(f"'{item}'" for item in api_list)
                    multi_hpu_server_file = os.path.abspath(
                        os.path.join(os.path.dirname(__file__), './multi_hpu_server.py'))
                    launch_str = f"deepspeed --num_nodes 1 --num_gpus {world_size} --no_local_rank \
                                   --master_port {master_port} {multi_hpu_server_file}"
                    command_list = f"{launch_str} --habana --use_hpu_graphs --use_kv_cache --task chat \
                        --base_model_path {model_name_or_path} --host {host} --port {port} --api_list {api_str}"
                    try:
                        print(f"{self.__class__.__name__} init(): command = {command_list}")
                        sys.stdout.flush()
                        sys.stderr.flush()
                        subprocess.Popen(command_list, shell=True, executable="/bin/bash")   # nosec
                        logger.info("waiting for server to start...")
                        time.sleep(30)
                    except Exception as exc:
                        raise RuntimeError(f"Error in {self.__class__.__name__} init()") from exc
                    self.chatbot = None
                elif device == "cpu":
                    hf_access_token = os.environ.get("HF_ACCESS_TOKEN", None)
                    multi_cpu_server_file = os.path.abspath(
                        os.path.join(os.path.dirname(__file__), './multi_cpu_server.py'))
                    launch_str = f"deepspeed hostfile ./config/hostfile {multi_cpu_server_file}"
                    command_list = f"{launch_str} --use_kv_cache --task chat --base_model_path {model_name_or_path} \
                        --host {host} --port {port} --hf_access_token {hf_access_token}"
                    try:
                        print(f"{self.__class__.__name__} init(): command = {command_list}")
                        sys.stdout.flush()
                        sys.stderr.flush()
                        subprocess.Popen(command_list, shell=True, executable="/bin/bash")   # nosec
                        logger.info("waiting for server to start...")
                        time.sleep(30)
                    except Exception as exc:
                        raise RuntimeError(f"Error in {self.__class__.__name__} init()") from exc
                    self.chatbot = None
            else:
                pipeline_config = PipelineConfig(**params)
                self.chatbot = build_chatbot(pipeline_config)
            # init api
            api_router = setup_router(api_list, self.chatbot, True, use_deepspeed, world_size, host, port)
            app.include_router(api_router)
            return True


    def execute(self, argv: List[str]) -> bool:
        args = self.parser.parse_args(argv)
        try:
            self(args.config_file, args.log_file)
        except Exception as e:
            logger.error("Failed to start server.")
            logger.error(e)
            sys.exit(-1)

    def __call__(self,
                 config_file: str="./conf/neuralchat.yaml",
                 log_file: str="./log/neuralchat.log"):
        """
        Python API to call an executor.
        """
        config = get_config(config_file)
        if self.init(config):
            logging.basicConfig(filename=log_file, level=logging.INFO)
            try:
                uvicorn.run(app, host=config.host, port=config.port)
            except Exception as e:
                print(f"Error starting uvicorn: {str(e)}")<|MERGE_RESOLUTION|>--- conflicted
+++ resolved
@@ -112,14 +112,13 @@
         plugin_as_service = config.get("plugin_as_service", False)
         assistant_model = config.get("assistant_model", None)
         serving = config.get("serving", None)
-<<<<<<< HEAD
-=======
 
         serving_config = None
         if serving:
-            from intel_extension_for_transformers.neural_chat.config import ServingConfig, VllmEngineParams
             serving_framework = serving.get("framework")
+            # vLLM Serving
             if serving_framework == "vllm":
+                from intel_extension_for_transformers.neural_chat.config import ServingConfig, VllmEngineParams
                 eparams = serving.get("vllm_engine_params", None)
                 serving_config = ServingConfig(
                     framework="vllm", framework_config=VllmEngineParams(
@@ -130,14 +129,8 @@
                         enforce_eager=eparams.get('enforce_eager', False),
                         max_context_len_to_capture=eparams.get('max_context_len_to_capture', 8192)
                     ))
-            elif serving_framework == "TGI": # TODO
-                pass
->>>>>>> 1cd5f90d
-
-        if serving:
-            serving_framework = serving.get("framework")
             # TGI serving
-            if serving_framework == "tgi":
+            elif serving_framework == "tgi":
                 tgi_params = serving.get("tgi_engine_params", None)
                 tgi_model_id = tgi_params.get('model_id', "mistralai/Mistral-7B-Instruct-v0.1")
                 tgi_sharded = tgi_params.get('sharded', False)
@@ -187,7 +180,7 @@
                     time.sleep(200)
                 except Exception as e:
                     raise RuntimeError(f"Error when building docker container: {e}")
-        
+
         # plugin as service
         if plugin_as_service:
             # register plugin instances
