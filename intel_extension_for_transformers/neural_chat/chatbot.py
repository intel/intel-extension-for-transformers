--- conflicted
+++ resolved
@@ -95,13 +95,9 @@
          "flan-t5" in config.model_name_or_path.lower() or \
          "bloom" in config.model_name_or_path.lower() or \
          "starcoder" in config.model_name_or_path.lower() or \
-<<<<<<< HEAD
-         "mixtral" in config.model_name_or_path.lower() or \
-         "codegen" in config.model_name_or_path.lower():
-=======
          "codegen" in config.model_name_or_path.lower() or \
-         "magicoder" in config.model_name_or_path.lower():
->>>>>>> 8f75eb1c
+         "magicoder" in config.model_name_or_path.lower() or \
+         "mixtral" in config.model_name_or_path.lower():
         from .models.base_model import BaseModel
         adapter = BaseModel()
     else:
