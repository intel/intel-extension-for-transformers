--- conflicted
+++ resolved
@@ -104,14 +104,8 @@
         from .models.base_model import BaseModel
         adapter = BaseModel()
     else:
-<<<<<<< HEAD
-        logger.error(f"Unsupported model name or path {config.model_name_or_path}, \
-                   only supports FLAN-T5/LLAMA/MPT/GPT/BLOOM/OPT/QWEN/NEURAL-CHAT now.")
-        return ResponseCodes.ERROR_MODEL_NOT_SUPPORTED
-=======
-        raise ValueError("NeuralChat Error: Unsupported model name or path, \
+        raise ValueError(f"NeuralChat Error: Unsupported model name or path {config.model_name_or_path}, \
                          only supports FLAN-T5/LLAMA/MPT/GPT/BLOOM/OPT/QWEN/NEURAL-CHAT/MISTRAL now.")
->>>>>>> d9a86419
 
     # register plugin instance in model adaptor
     if config.plugins:
