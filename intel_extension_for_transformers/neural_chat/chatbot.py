--- conflicted
+++ resolved
@@ -114,51 +114,7 @@
     if not config:
         config = PipelineConfig()
 
-<<<<<<< HEAD
-    # create model adapter
-    if is_openai_model(config.model_name_or_path.lower()):
-        from .models.openai_model import OpenAIModel
-        adapter = OpenAIModel(config.model_name_or_path, config.task, config.openai_config)
-    elif "llama" in config.model_name_or_path.lower():
-        from .models.llama_model import LlamaModel
-        adapter = LlamaModel(config.model_name_or_path, config.task)
-    elif "mpt" in config.model_name_or_path.lower():
-        from .models.mpt_model import MptModel
-        adapter = MptModel(config.model_name_or_path, config.task)
-    elif "neural-chat" in config.model_name_or_path.lower():
-        from .models.neuralchat_model import NeuralChatModel
-        adapter = NeuralChatModel(config.model_name_or_path, config.task)
-    elif "chatglm" in config.model_name_or_path.lower():
-        from .models.chatglm_model import ChatGlmModel
-        adapter = ChatGlmModel(config.model_name_or_path, config.task)
-    elif "qwen" in config.model_name_or_path.lower():
-        from .models.qwen_model import QwenModel
-        adapter = QwenModel(config.model_name_or_path, config.task)
-    elif "mistral" in config.model_name_or_path.lower():
-        from .models.mistral_model import MistralModel
-        adapter = MistralModel(config.model_name_or_path, config.task)
-    elif "solar" in config.model_name_or_path.lower():
-        from .models.solar_model import SolarModel
-        adapter = SolarModel(config.model_name_or_path, config.task)
-    elif "decilm" in config.model_name_or_path.lower():
-        from .models.decilm_model import DeciLMModel
-        adapter = DeciLMModel(config.model_name_or_path, config.task)
-    elif "deepseek-coder" in config.model_name_or_path.lower():
-        from .models.deepseek_coder_model import DeepseekCoderModel
-        adapter = DeepseekCoderModel(config.model_name_or_path, config.task)
-    elif "opt" in config.model_name_or_path.lower() or \
-         "gpt" in config.model_name_or_path.lower() or \
-         "flan-t5" in config.model_name_or_path.lower() or \
-         "bloom" in config.model_name_or_path.lower() or \
-         "starcoder" in config.model_name_or_path.lower() or \
-         "codegen" in config.model_name_or_path.lower() or \
-         "magicoder" in config.model_name_or_path.lower() or \
-         "mixtral" in config.model_name_or_path.lower() or \
-         "phi-2" in config.model_name_or_path.lower() or \
-         "sqlcoder" in config.model_name_or_path.lower():
-        from .models.base_model import BaseModel
-        adapter = BaseModel(config.model_name_or_path, config.task)
-=======
+
     if config.hf_endpoint_url:
         if not config.hf_access_token:
             set_latest_error(ErrorCodes.ERROR_HF_TOKEN_NOT_PROVIDED)
@@ -167,10 +123,12 @@
             return
         from .models.huggingface_model import HuggingfaceModel
         adapter = HuggingfaceModel(config.hf_endpoint_url, config.hf_access_token)
->>>>>>> 5b84e58f
     else:
         # create model adapter
-        if "llama" in config.model_name_or_path.lower():
+        if is_openai_model(config.model_name_or_path.lower()):
+            from .models.openai_model import OpenAIModel
+            adapter = OpenAIModel(config.model_name_or_path, config.task, config.openai_config)
+        elif "llama" in config.model_name_or_path.lower():
             from .models.llama_model import LlamaModel
             adapter = LlamaModel(config.model_name_or_path, config.task)
         elif "mpt" in config.model_name_or_path.lower():
