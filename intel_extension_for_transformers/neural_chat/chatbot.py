#!/usr/bin/env python
# -*- coding: utf-8 -*-
#
# Copyright (c) 2023 Intel Corporation
#
# Licensed under the Apache License, Version 2.0 (the "License");
# you may not use this file except in compliance with the License.
# You may obtain a copy of the License at
#
#   http://www.apache.org/licenses/LICENSE-2.0
#
# Unless required by applicable law or agreed to in writing, software
# distributed under the License is distributed on an "AS IS" BASIS,
# WITHOUT WARRANTIES OR CONDITIONS OF ANY KIND, either express or implied.
# See the License for the specific language governing permissions and
# limitations under the License.
"""Neural Chat Chatbot API."""

import os
from intel_extension_for_transformers.llm.quantization.optimization import Optimization
from .config import PipelineConfig
from .config import BaseFinetuningConfig
from .config import DeviceOptions
from .plugins import plugins

from intel_extension_for_transformers.utils import logger
from .constants import ResponseCodes, MEMORY_THRESHOLD_GB, STORAGE_THRESHOLD_GB, GPU_MEMORY_THRESHOLD_MB
import psutil
import torch


def build_chatbot(config: PipelineConfig=None):
    """Build the chatbot with a given configuration.

    Args:
        config (PipelineConfig): Configuration for building the chatbot.

    Returns:
        adapter: The chatbot model adapter.

    Example:
        from intel_extension_for_transformers.neural_chat import build_chatbot
        pipeline = build_chatbot()
        response = pipeline.predict(query="Tell me about Intel Xeon Scalable Processors.")
    """
    # Check for out of memory
    available_memory = psutil.virtual_memory().available / (1024 ** 3)
    if available_memory < MEMORY_THRESHOLD_GB: # The 4-bit 7B model requires a minimum of 7GB of memory
        logger.error("LLM requires a minimum of 8GB of free system memory, \
                   but the current available memory is insufficient.")
        return ResponseCodes.ERROR_OUT_OF_MEMORY

    # Check for out of storage
    available_storage = psutil.disk_usage('/').free
    available_storage_gb = available_storage / (1024 ** 3)
    if available_storage_gb < STORAGE_THRESHOLD_GB:
        logger.error("LLM requires a minimum of 30GB of free system storage, \
                     but the current available storage is insufficient.")
        return ResponseCodes.ERROR_OUT_OF_STORAGE

    global plugins
    if not config:
        config = PipelineConfig()
    # Validate input parameters
    if config.device not in [option.name.lower() for option in DeviceOptions]:
        valid_options = ", ".join([option.name.lower() for option in DeviceOptions])
        logger.error(f"Invalid device value '{config.device}'. Must be one of {valid_options}")
        return ResponseCodes.ERROR_DEVICE_NOT_SUPPORTED

    if config.device == "cuda":
        if torch.cuda.is_available():
            device = torch.device("cuda")
            remaining_memory = torch.cuda.get_device_properties(device).total_memory - \
                               torch.cuda.memory_allocated(device)
            remaining_memory_gb = remaining_memory / (1024 ** 3)
            if remaining_memory_gb < GPU_MEMORY_THRESHOLD_MB:
                logger.error("LLM requires a minimum of 6GB of free GPU memory, \
                           but the current available GPU memory is insufficient.")
                return ResponseCodes.ERROR_OUT_OF_MEMORY

    # create model adapter
    if "llama" in config.model_name_or_path.lower():
        from .models.llama_model import LlamaModel
        adapter = LlamaModel()
    elif "mpt" in config.model_name_or_path.lower():
        from .models.mpt_model import MptModel
        adapter = MptModel()
    elif "neural-chat" in config.model_name_or_path.lower():
        from .models.neuralchat_model import NeuralChatModel
        adapter = NeuralChatModel()
    elif "chatglm" in config.model_name_or_path.lower():
        from .models.chatglm_model import ChatGlmModel
        adapter = ChatGlmModel()
    elif "Qwen" in config.model_name_or_path.lower():
        from .models.qwen_model import QwenModel
        adapter = QwenModel()
    elif "mistral" in config.model_name_or_path.lower():
        from .models.mistral_model import MistralModel
        adapter = MistralModel()
    elif "opt" in config.model_name_or_path.lower() or \
         "gpt" in config.model_name_or_path.lower() or \
         "flan-t5" in config.model_name_or_path.lower() or \
         "bloom" in config.model_name_or_path.lower() or \
         "starcoder" in config.model_name_or_path.lower():
        from .models.base_model import BaseModel
        adapter = BaseModel()
    else:
        raise ValueError(f"NeuralChat Error: Unsupported model name or path {config.model_name_or_path}, \
          only supports FLAN-T5/LLAMA/MPT/GPT/BLOOM/OPT/QWEN/NEURAL-CHAT/MISTRAL/CODELLAMA/STARCODER now.")

    # register plugin instance in model adaptor
    if config.plugins:
        for plugin_name, plugin_value in config.plugins.items():
            enable_plugin = plugin_value.get('enable', False)
            if enable_plugin:
                if plugin_name == "tts":
                    from .pipeline.plugins.audio.tts import TextToSpeech
                    plugins[plugin_name]['class'] = TextToSpeech
                elif plugin_name == "tts_chinese":
                    from .pipeline.plugins.audio.tts_chinese import ChineseTextToSpeech
                    plugins[plugin_name]['class'] = ChineseTextToSpeech
                elif plugin_name == "asr":
                    from .pipeline.plugins.audio.asr import AudioSpeechRecognition
                    plugins[plugin_name]['class'] = AudioSpeechRecognition
                elif plugin_name == "retrieval":
                    from .pipeline.plugins.retrieval.retrieval_agent import Agent_QA
                    plugins[plugin_name]['class'] = Agent_QA
                elif plugin_name == "cache":
                    from .pipeline.plugins.caching.cache import ChatCache
                    plugins[plugin_name]['class'] = ChatCache
                elif plugin_name == "safety_checker":
                    from .pipeline.plugins.security.safety_checker import SafetyChecker
                    plugins[plugin_name]['class'] = SafetyChecker
                elif plugin_name == "ner":
                    from .pipeline.plugins.ner.ner import NamedEntityRecognition
                    plugins[plugin_name]['class'] = NamedEntityRecognition
                elif plugin_name == "ner_int":
                    from .pipeline.plugins.ner.ner_int import NamedEntityRecognitionINT
                    plugins[plugin_name]['class'] = NamedEntityRecognitionINT
<<<<<<< HEAD
                else:
                    logger.error(f"Unsupported plugin: {plugin_name}")
                    return ResponseCodes.ERROR_PLUGIN_NOT_SUPPORTED
=======
                elif plugin_name == "face_animation": # pragma: no cover
                    from .pipeline.plugins.video.face_animation.sadtalker import SadTalker
                    plugins[plugin_name]['class'] = SadTalker
                else: # pragma: no cover
                    raise ValueError("NeuralChat Error: Unsupported plugin")
>>>>>>> e764bb57
                print(f"create {plugin_name} plugin instance...")
                print(f"plugin parameters: ", plugin_value['args'])
                plugins[plugin_name]["instance"] = plugins[plugin_name]['class'](**plugin_value['args'])
                adapter.register_plugin_instance(plugin_name, plugins[plugin_name]["instance"])

    parameters = {}
    parameters["model_name"] = config.model_name_or_path
    if config.tokenizer_name_or_path:
        parameters["tokenizer_name"] = config.tokenizer_name_or_path
    else:
        parameters["tokenizer_name"] = config.model_name_or_path
    parameters["device"] = config.device
    parameters["use_hpu_graphs"] = config.loading_config.use_hpu_graphs
    parameters["cpu_jit"] = config.loading_config.cpu_jit
    parameters["ipex_int8"] = config.loading_config.ipex_int8
    parameters["use_cache"] = config.loading_config.use_cache
    parameters["peft_path"] = config.loading_config.peft_path
    parameters["use_deepspeed"] = config.loading_config.use_deepspeed
    parameters["use_llm_runtime"] = config.loading_config.use_llm_runtime
    parameters["optimization_config"] = config.optimization_config
    parameters["hf_access_token"] = config.hf_access_token

    result = adapter.load_model(parameters)

    if result == ResponseCodes.SUCCESS:
        return adapter
    else:
        return result

def finetune_model(config: BaseFinetuningConfig):
    """Finetune the model based on the provided configuration.

    Args:
        config (BaseFinetuningConfig): Configuration for finetuning the model.
    """

    assert config is not None, "BaseFinetuningConfig is needed for finetuning."
    from intel_extension_for_transformers.llm.finetuning.finetuning import Finetuning
    finetuning = Finetuning(config)
    finetuning.finetune()

def optimize_model(model, config, use_llm_runtime=False):
    """Optimize the model based on the provided configuration.

    Args:
        model: large language model
        config (OptimizationConfig): The configuration required for optimizing the model.
        use_llm_runtime (bool): A boolean indicating whether to use the LLM runtime graph optimization.
    """
    optimization = Optimization(optimization_config=config)
    model = optimization.optimize(model, use_llm_runtime)
    return model<|MERGE_RESOLUTION|>--- conflicted
+++ resolved
@@ -24,7 +24,8 @@
 from .plugins import plugins
 
 from intel_extension_for_transformers.utils import logger
-from .constants import ResponseCodes, MEMORY_THRESHOLD_GB, STORAGE_THRESHOLD_GB, GPU_MEMORY_THRESHOLD_MB
+from .constants import ErrorCodes, MEMORY_THRESHOLD_GB, STORAGE_THRESHOLD_GB, GPU_MEMORY_THRESHOLD_MB
+from .utils.error_manager import ErrorManager
 import psutil
 import torch
 
@@ -48,7 +49,8 @@
     if available_memory < MEMORY_THRESHOLD_GB: # The 4-bit 7B model requires a minimum of 7GB of memory
         logger.error("LLM requires a minimum of 8GB of free system memory, \
                    but the current available memory is insufficient.")
-        return ResponseCodes.ERROR_OUT_OF_MEMORY
+        ErrorManager.set_latest_error(ErrorCodes.ERROR_OUT_OF_MEMORY)
+        return
 
     # Check for out of storage
     available_storage = psutil.disk_usage('/').free
@@ -56,7 +58,8 @@
     if available_storage_gb < STORAGE_THRESHOLD_GB:
         logger.error("LLM requires a minimum of 30GB of free system storage, \
                      but the current available storage is insufficient.")
-        return ResponseCodes.ERROR_OUT_OF_STORAGE
+        ErrorManager.set_latest_error(ErrorCodes.ERROR_OUT_OF_STORAGE)
+        return
 
     global plugins
     if not config:
@@ -65,7 +68,8 @@
     if config.device not in [option.name.lower() for option in DeviceOptions]:
         valid_options = ", ".join([option.name.lower() for option in DeviceOptions])
         logger.error(f"Invalid device value '{config.device}'. Must be one of {valid_options}")
-        return ResponseCodes.ERROR_DEVICE_NOT_SUPPORTED
+        ErrorManager.set_latest_error(ErrorCodes.ERROR_DEVICE_NOT_SUPPORTED)
+        return
 
     if config.device == "cuda":
         if torch.cuda.is_available():
@@ -76,7 +80,8 @@
             if remaining_memory_gb < GPU_MEMORY_THRESHOLD_MB:
                 logger.error("LLM requires a minimum of 6GB of free GPU memory, \
                            but the current available GPU memory is insufficient.")
-                return ResponseCodes.ERROR_OUT_OF_MEMORY
+                ErrorManager.set_latest_error(ErrorCodes.ERROR_OUT_OF_MEMORY)
+                return
 
     # create model adapter
     if "llama" in config.model_name_or_path.lower():
@@ -105,8 +110,10 @@
         from .models.base_model import BaseModel
         adapter = BaseModel()
     else:
-        raise ValueError(f"NeuralChat Error: Unsupported model name or path {config.model_name_or_path}, \
+        logger.error(f"NeuralChat Error: Unsupported model name or path {config.model_name_or_path}, \
           only supports FLAN-T5/LLAMA/MPT/GPT/BLOOM/OPT/QWEN/NEURAL-CHAT/MISTRAL/CODELLAMA/STARCODER now.")
+        ErrorManager.set_latest_error(ErrorCodes.ERROR_MODEL_NOT_FOUND)
+        return
 
     # register plugin instance in model adaptor
     if config.plugins:
@@ -137,17 +144,13 @@
                 elif plugin_name == "ner_int":
                     from .pipeline.plugins.ner.ner_int import NamedEntityRecognitionINT
                     plugins[plugin_name]['class'] = NamedEntityRecognitionINT
-<<<<<<< HEAD
-                else:
-                    logger.error(f"Unsupported plugin: {plugin_name}")
-                    return ResponseCodes.ERROR_PLUGIN_NOT_SUPPORTED
-=======
                 elif plugin_name == "face_animation": # pragma: no cover
                     from .pipeline.plugins.video.face_animation.sadtalker import SadTalker
                     plugins[plugin_name]['class'] = SadTalker
                 else: # pragma: no cover
-                    raise ValueError("NeuralChat Error: Unsupported plugin")
->>>>>>> e764bb57
+                    logger.error(f"Unsupported plugin: {plugin_name}")
+                    ErrorManager.set_latest_error(ErrorCodes.ERROR_PLUGIN_NOT_SUPPORTED)
+                    return
                 print(f"create {plugin_name} plugin instance...")
                 print(f"plugin parameters: ", plugin_value['args'])
                 plugins[plugin_name]["instance"] = plugins[plugin_name]['class'](**plugin_value['args'])
@@ -172,10 +175,11 @@
 
     result = adapter.load_model(parameters)
 
-    if result == ResponseCodes.SUCCESS:
+    if result == ErrorCodes.SUCCESS:
         return adapter
     else:
-        return result
+        ErrorManager.set_latest_error(result)
+        return
 
 def finetune_model(config: BaseFinetuningConfig):
     """Finetune the model based on the provided configuration.
@@ -187,7 +191,9 @@
     assert config is not None, "BaseFinetuningConfig is needed for finetuning."
     from intel_extension_for_transformers.llm.finetuning.finetuning import Finetuning
     finetuning = Finetuning(config)
-    finetuning.finetune()
+    res = finetuning.finetune()
+    if res != ErrorCodes.SUCCESS:
+        ErrorManager.set_latest_error(res)
 
 def optimize_model(model, config, use_llm_runtime=False):
     """Optimize the model based on the provided configuration.
@@ -198,5 +204,7 @@
         use_llm_runtime (bool): A boolean indicating whether to use the LLM runtime graph optimization.
     """
     optimization = Optimization(optimization_config=config)
-    model = optimization.optimize(model, use_llm_runtime)
-    return model+    res = optimization.optimize(model, use_llm_runtime)
+    if isinstance(res, ErrorCodes):
+        ErrorManager.set_latest_error(res)
+    return res