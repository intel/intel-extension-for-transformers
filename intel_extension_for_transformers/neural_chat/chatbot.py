#!/usr/bin/env python
# -*- coding: utf-8 -*-
#
# Copyright (c) 2023 Intel Corporation
#
# Licensed under the Apache License, Version 2.0 (the "License");
# you may not use this file except in compliance with the License.
# You may obtain a copy of the License at
#
#   http://www.apache.org/licenses/LICENSE-2.0
#
# Unless required by applicable law or agreed to in writing, software
# distributed under the License is distributed on an "AS IS" BASIS,
# WITHOUT WARRANTIES OR CONDITIONS OF ANY KIND, either express or implied.
# See the License for the specific language governing permissions and
# limitations under the License.
"""Neural Chat Chatbot API."""

from intel_extension_for_transformers.llm.quantization.optimization import Optimization
from .config import PipelineConfig
from .config import BaseFinetuningConfig
from .config import DeviceOptions
from .plugins import plugins

<<<<<<< HEAD
from .errorcode import ErrorCodes, STORAGE_THRESHOLD_GB
from .utils.error_utils import set_latest_error
import psutil
import torch
=======
from .config_logging import configure_logging
logger = configure_logging()
>>>>>>> 0b18d064


def build_chatbot(config: PipelineConfig=None):
    """Build the chatbot with a given configuration.

    Args:
        config (PipelineConfig): Configuration for building the chatbot.

    Returns:
        adapter: The chatbot model adapter.

    Example:
        from intel_extension_for_transformers.neural_chat import build_chatbot
        pipeline = build_chatbot()
        response = pipeline.predict(query="Tell me about Intel Xeon Scalable Processors.")
    """
    # Check for out of storage
    available_storage = psutil.disk_usage('/').free
    available_storage_gb = available_storage / (1024 ** 3)
    if available_storage_gb < STORAGE_THRESHOLD_GB:
        set_latest_error(ErrorCodes.ERROR_OUT_OF_STORAGE)
        return

    global plugins
    if not config:
        config = PipelineConfig()
    # Validate input parameters
    if config.device not in [option.name.lower() for option in DeviceOptions]:
        set_latest_error(ErrorCodes.ERROR_DEVICE_NOT_SUPPORTED)
        return

    if config.device == "cuda":
        if not torch.cuda.is_available():
            set_latest_error(ErrorCodes.ERROR_DEVICE_NOT_FOUND)
            return
    elif config.device == "xpu":
        if not torch.xpu.is_available():
            set_latest_error(ErrorCodes.ERROR_DEVICE_NOT_FOUND)
            return

    # create model adapter
    if "llama" in config.model_name_or_path.lower():
        from .models.llama_model import LlamaModel
        adapter = LlamaModel()
    elif "mpt" in config.model_name_or_path.lower():
        from .models.mpt_model import MptModel
        adapter = MptModel()
    elif "neural-chat" in config.model_name_or_path.lower():
        from .models.neuralchat_model import NeuralChatModel
        adapter = NeuralChatModel()
    elif "chatglm" in config.model_name_or_path.lower():
        from .models.chatglm_model import ChatGlmModel
        adapter = ChatGlmModel()
    elif "Qwen" in config.model_name_or_path.lower():
        from .models.qwen_model import QwenModel
        adapter = QwenModel()
    elif "mistral" in config.model_name_or_path.lower():
        from .models.mistral_model import MistralModel
        adapter = MistralModel()
    elif "opt" in config.model_name_or_path.lower() or \
         "gpt" in config.model_name_or_path.lower() or \
         "flan-t5" in config.model_name_or_path.lower() or \
         "bloom" in config.model_name_or_path.lower() or \
         "starcoder" in config.model_name_or_path.lower():
        from .models.base_model import BaseModel
        adapter = BaseModel()
    else:
        set_latest_error(ErrorCodes.ERROR_MODEL_NOT_SUPPORTED)
        return

    # register plugin instance in model adaptor
    if config.plugins:
        for plugin_name, plugin_value in config.plugins.items():
            enable_plugin = plugin_value.get('enable', False)
            if enable_plugin:
                if plugin_name == "tts":
                    from .pipeline.plugins.audio.tts import TextToSpeech
                    plugins[plugin_name]['class'] = TextToSpeech
                elif plugin_name == "tts_chinese":
                    from .pipeline.plugins.audio.tts_chinese import ChineseTextToSpeech
                    plugins[plugin_name]['class'] = ChineseTextToSpeech
                elif plugin_name == "asr":
                    from .pipeline.plugins.audio.asr import AudioSpeechRecognition
                    plugins[plugin_name]['class'] = AudioSpeechRecognition
                elif plugin_name == "retrieval":
                    from .pipeline.plugins.retrieval.retrieval_agent import Agent_QA
                    plugins[plugin_name]['class'] = Agent_QA
                elif plugin_name == "cache":
                    from .pipeline.plugins.caching.cache import ChatCache
                    plugins[plugin_name]['class'] = ChatCache
                elif plugin_name == "safety_checker":
                    from .pipeline.plugins.security.safety_checker import SafetyChecker
                    plugins[plugin_name]['class'] = SafetyChecker
                elif plugin_name == "ner":
                    from .pipeline.plugins.ner.ner import NamedEntityRecognition
                    plugins[plugin_name]['class'] = NamedEntityRecognition
                elif plugin_name == "face_animation": # pragma: no cover
                    from .pipeline.plugins.video.face_animation.sadtalker import SadTalker
                    plugins[plugin_name]['class'] = SadTalker
                else: # pragma: no cover
<<<<<<< HEAD
                    set_latest_error(ErrorCodes.ERROR_PLUGIN_NOT_SUPPORTED)
                    return
                print(f"create {plugin_name} plugin instance...")
                print(f"plugin parameters: ", plugin_value['args'])
=======
                    raise ValueError("NeuralChat Error: Unsupported plugin")
                logger.info("create %s plugin instance...", plugin_name)
                logger.info("plugin parameters: %s", plugin_value['args'])
>>>>>>> 0b18d064
                plugins[plugin_name]["instance"] = plugins[plugin_name]['class'](**plugin_value['args'])
                adapter.register_plugin_instance(plugin_name, plugins[plugin_name]["instance"])

    parameters = {}
    parameters["model_name"] = config.model_name_or_path
    if config.tokenizer_name_or_path:
        parameters["tokenizer_name"] = config.tokenizer_name_or_path
    else:
        parameters["tokenizer_name"] = config.model_name_or_path
    parameters["device"] = config.device
    parameters["use_hpu_graphs"] = config.loading_config.use_hpu_graphs
    parameters["cpu_jit"] = config.loading_config.cpu_jit
    parameters["ipex_int8"] = config.loading_config.ipex_int8
    parameters["use_cache"] = config.loading_config.use_cache
    parameters["peft_path"] = config.loading_config.peft_path
    parameters["use_deepspeed"] = config.loading_config.use_deepspeed
    parameters["use_llm_runtime"] = config.loading_config.use_llm_runtime
    parameters["optimization_config"] = config.optimization_config
    parameters["hf_access_token"] = config.hf_access_token
    parameters["assistant_model"] = config.assistant_model

    try:
        adapter.load_model(parameters)
    except RuntimeError as e:
        if "out of memory" in str(e):
            set_latest_error(ErrorCodes.ERROR_OUT_OF_MEMORY)
        elif "devices are busy or unavailable" in str(e):
            set_latest_error(ErrorCodes.ERROR_DEVICE_BUSY)
        elif "tensor does not have a device" in str(e):
            set_latest_error(ErrorCodes.ERROR_DEVICE_NOT_FOUND)
        else:
            set_latest_error(ErrorCodes.ERROR_GENERIC)
    except ValueError as e:
        if "load_model: unsupported device" in str(e):
            set_latest_error(ErrorCodes.ERROR_DEVICE_NOT_SUPPORTED)
        elif "load_model: unsupported model" in str(e):
            set_latest_error(ErrorCodes.ERROR_MODEL_NOT_SUPPORTED)
        elif "load_model: tokenizer is not found" in str(e):
            set_latest_error(ErrorCodes.ERROR_TOKENIZER_NOT_FOUND)
        elif "load_model: model name or path is not found" in str(e):
            set_latest_error(ErrorCodes.ERROR_MODEL_NOT_FOUND)
        elif "load_model: model config is not found" in str(e):
            set_latest_error(ErrorCodes.ERROR_MODEL_CONFIG_NOT_FOUND)
        else:
            set_latest_error(ErrorCodes.ERROR_GENERIC)
    except Exception as e:
        set_latest_error(ErrorCodes.ERROR_GENERIC)
    return adapter

def finetune_model(config: BaseFinetuningConfig):
    """Finetune the model based on the provided configuration.

    Args:
        config (BaseFinetuningConfig): Configuration for finetuning the model.
    """

    assert config is not None, "BaseFinetuningConfig is needed for finetuning."
    from intel_extension_for_transformers.llm.finetuning.finetuning import Finetuning
    finetuning = Finetuning(config)
    try:
        finetuning.finetune()
    except FileNotFoundError as e:
        if "Couldn't find a dataset script" in str(e):
            set_latest_error(ErrorCodes.ERROR_DATASET_NOT_FOUND)
    except ValueError as e:
        if "--do_eval requires a validation dataset" in str(e):
            set_latest_error(ErrorCodes.ERROR_VALIDATION_FILE_NOT_FOUND)
        elif "--do_train requires a train dataset" in str(e):
            set_latest_error(ErrorCodes.ERROR_TRAIN_FILE_NOT_FOUND)
    except Exception as e:
        if config.finetune_args.peft == "lora":
            set_latest_error(ErrorCodes.ERROR_LORA_FINETUNE_FAIL)
        elif config.finetune_args.peft == "llama_adapter":
            set_latest_error(ErrorCodes.ERROR_LLAMA_ADAPTOR_FINETUNE_FAIL)
        elif config.finetune_args.peft == "ptun":
            set_latest_error(ErrorCodes.ERROR_PTUN_FINETUNE_FAIL)
        elif config.finetune_args.peft == "prefix":
            set_latest_error(ErrorCodes.ERROR_PREFIX_FINETUNE_FAIL)
        elif config.finetune_args.peft == "prompt":
            set_latest_error(ErrorCodes.ERROR_PROMPT_FINETUNE_FAIL)
        else:
            set_latest_error(ErrorCodes.ERROR_GENERIC)

def optimize_model(model, config, use_llm_runtime=False):
    """Optimize the model based on the provided configuration.

    Args:
        model: large language model
        config (OptimizationConfig): The configuration required for optimizing the model.
        use_llm_runtime (bool): A boolean indicating whether to use the LLM runtime graph optimization.
    """
    optimization = Optimization(optimization_config=config)
    try:
        model = optimization.optimize(model, use_llm_runtime)
    except Exception as e:
        from intel_extension_for_transformers.transformers import (
            MixedPrecisionConfig,
            WeightOnlyQuantConfig,
            BitsAndBytesConfig
        )
        if type(config) == MixedPrecisionConfig:
            set_latest_error(ErrorCodes.ERROR_AMP_OPTIMIZATION_FAIL)
        elif type(config) == WeightOnlyQuantConfig:
            set_latest_error(ErrorCodes.ERROR_WEIGHT_ONLY_QUANT_OPTIMIZATION_FAIL)
        elif type(config) == BitsAndBytesConfig:
            set_latest_error(ErrorCodes.ERROR_BITS_AND_BYTES_OPTIMIZATION_FAIL)
    return model<|MERGE_RESOLUTION|>--- conflicted
+++ resolved
@@ -22,15 +22,12 @@
 from .config import DeviceOptions
 from .plugins import plugins
 
-<<<<<<< HEAD
 from .errorcode import ErrorCodes, STORAGE_THRESHOLD_GB
 from .utils.error_utils import set_latest_error
 import psutil
 import torch
-=======
 from .config_logging import configure_logging
 logger = configure_logging()
->>>>>>> 0b18d064
 
 
 def build_chatbot(config: PipelineConfig=None):
@@ -131,16 +128,10 @@
                     from .pipeline.plugins.video.face_animation.sadtalker import SadTalker
                     plugins[plugin_name]['class'] = SadTalker
                 else: # pragma: no cover
-<<<<<<< HEAD
                     set_latest_error(ErrorCodes.ERROR_PLUGIN_NOT_SUPPORTED)
                     return
                 print(f"create {plugin_name} plugin instance...")
                 print(f"plugin parameters: ", plugin_value['args'])
-=======
-                    raise ValueError("NeuralChat Error: Unsupported plugin")
-                logger.info("create %s plugin instance...", plugin_name)
-                logger.info("plugin parameters: %s", plugin_value['args'])
->>>>>>> 0b18d064
                 plugins[plugin_name]["instance"] = plugins[plugin_name]['class'](**plugin_value['args'])
                 adapter.register_plugin_instance(plugin_name, plugins[plugin_name]["instance"])
 
