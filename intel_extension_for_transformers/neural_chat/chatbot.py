#!/usr/bin/env python
# -*- coding: utf-8 -*-
#
# Copyright (c) 2023 Intel Corporation
#
# Licensed under the Apache License, Version 2.0 (the "License");
# you may not use this file except in compliance with the License.
# You may obtain a copy of the License at
#
#   http://www.apache.org/licenses/LICENSE-2.0
#
# Unless required by applicable law or agreed to in writing, software
# distributed under the License is distributed on an "AS IS" BASIS,
# WITHOUT WARRANTIES OR CONDITIONS OF ANY KIND, either express or implied.
# See the License for the specific language governing permissions and
# limitations under the License.
"""Neural Chat Chatbot API."""

from intel_extension_for_transformers.llm.quantization.optimization import Optimization
from .config import PipelineConfig
from .config import BaseFinetuningConfig
from .plugins import plugins

from .errorcode import ErrorCodes
from .utils.error_utils import set_latest_error, get_latest_error, clear_latest_error
from intel_extension_for_transformers.utils.logger import logging
import importlib

def check_tts_dependency():
    try:
        importlib.import_module('paddlespeech')
        importlib.import_module('paddle')
        importlib.import_module('soundfile')
        importlib.import_module('pydub')
        importlib.import_module('speechbrain')
        importlib.import_module('librosa')
        return True
    except ImportError:
        return False

def check_cache_dependency():
    try:
        importlib.import_module('gptcache')
        return True
    except ImportError:
        return False

def check_retrieval_dependency():
    try:
        importlib.import_module('PyPDF2')
        importlib.import_module('langchain')
        importlib.import_module('langchain_core')
        importlib.import_module('docx')
        importlib.import_module('bs4')
        importlib.import_module('unstructured')
        importlib.import_module('InstructorEmbedding')
        importlib.import_module('chromadb')
        importlib.import_module('openpyxl')
        return True
    except ImportError:
        return False

def check_faceanimation_dependency():
    try:
        importlib.import_module('face_alignment')
        importlib.import_module('imageio')
        importlib.import_module('resampy')
        importlib.import_module('kornia')
        importlib.import_module('tqdm')
        importlib.import_module('facexlib')
        importlib.import_module('gfpgan')
        importlib.import_module('av')
        importlib.import_module('safetensors')
        return True
    except ImportError:
        return False

def check_ner_dependency():
    try:
        importlib.import_module('spacy')
        importlib.import_module('pymysql')
        importlib.import_module('deepface')
        importlib.import_module('exifread')
        return True
    except ImportError:
        return False

def check_image2image_dependency():
    try:
        importlib.import_module('diffusers')
        return True
    except ImportError:
        return False


def build_chatbot(config: PipelineConfig=None):
    """Build the chatbot with a given configuration.

    Args:
        config (PipelineConfig): Configuration for building the chatbot.

    Returns:
        adapter: The chatbot model adapter.

    Example:
        from intel_extension_for_transformers.neural_chat import build_chatbot
        pipeline = build_chatbot()
        response = pipeline.predict(query="Tell me about Intel Xeon Scalable Processors.")
    """
    global plugins
    clear_latest_error()
    if not config:
        config = PipelineConfig()

    # create model adapter
    if "llama" in config.model_name_or_path.lower():
        from .models.llama_model import LlamaModel
        adapter = LlamaModel(config.model_name_or_path, config.task)
    elif "mpt" in config.model_name_or_path.lower():
        from .models.mpt_model import MptModel
        adapter = MptModel(config.model_name_or_path, config.task)
    elif "neural-chat" in config.model_name_or_path.lower():
        from .models.neuralchat_model import NeuralChatModel
        adapter = NeuralChatModel(config.model_name_or_path, config.task)
    elif "chatglm" in config.model_name_or_path.lower():
        from .models.chatglm_model import ChatGlmModel
        adapter = ChatGlmModel(config.model_name_or_path, config.task)
    elif "qwen" in config.model_name_or_path.lower():
        from .models.qwen_model import QwenModel
        adapter = QwenModel(config.model_name_or_path, config.task)
    elif "mistral" in config.model_name_or_path.lower():
        from .models.mistral_model import MistralModel
        adapter = MistralModel(config.model_name_or_path, config.task)
    elif "solar" in config.model_name_or_path.lower():
        from .models.solar_model import SolarModel
        adapter = SolarModel(config.model_name_or_path, config.task)
<<<<<<< HEAD
    elif "decilm" in config.model_name_or_path.lower():
        from .models.decilm_model import DeciLMModel
        adapter = DeciLMModel(config.model_name_or_path, config.task)
=======
    elif "deepseek-coder" in config.model_name_or_path.lower():
        from .models.deepseek_coder_model import DeepseekCoderModel
        adapter = DeepseekCoderModel(config.model_name_or_path, config.task)
>>>>>>> 74e8d3bf
    elif "opt" in config.model_name_or_path.lower() or \
         "gpt" in config.model_name_or_path.lower() or \
         "flan-t5" in config.model_name_or_path.lower() or \
         "bloom" in config.model_name_or_path.lower() or \
         "starcoder" in config.model_name_or_path.lower() or \
         "codegen" in config.model_name_or_path.lower() or \
         "magicoder" in config.model_name_or_path.lower() or \
         "mixtral" in config.model_name_or_path.lower() or \
         "phi-2" in config.model_name_or_path.lower() or \
         "sqlcoder" in config.model_name_or_path.lower():
        from .models.base_model import BaseModel
        adapter = BaseModel(config.model_name_or_path, config.task)
    else:
        set_latest_error(ErrorCodes.ERROR_MODEL_NOT_SUPPORTED)
        logging.error("build_chatbot: unknown model")
        return
    from .models.base_model import register_model_adapter
    register_model_adapter(adapter)
    # register plugin instance in model adaptor
    if config.plugins:
        for plugin_name, plugin_value in config.plugins.items():
            enable_plugin = plugin_value.get('enable', False)
            if enable_plugin:
                if plugin_name == "tts" or plugin_name == "tts_chinese" or plugin_name == "asr":
                    if not check_tts_dependency():
                        raise ImportError(
                            f"Unable to initialize 'tts' plugin due to missing dependency packages.\n" \
                            f"Please run pip install -r requirements.txt to enable.\n" \
                            f"Please find the 'requirements.txt' file in the directory " \
                            "'intel_extension_for_transformers.neural_chat.pipeline.plugins.audio'."
                        )
                if plugin_name == "cache":
                    if not check_cache_dependency():
                        raise ImportError(
                            f"Unable to initialize 'cache' plugin due to missing dependency packages.\n" \
                            f"Please run pip install -r requirements.txt to enable.\n" \
                            f"Please find the 'requirements.txt' file in the directory " \
                            "'intel_extension_for_transformers.neural_chat.pipeline.plugins.caching'."
                        )
                if plugin_name == "retrieval":
                    if not check_retrieval_dependency():
                        raise ImportError(
                            f"Unable to initialize 'retrieval' plugin due to missing dependency packages.\n" \
                            f"Please run pip install -r requirements.txt to enable.\n" \
                            f"Please find the 'requirements.txt' file in the directory " \
                            "'intel_extension_for_transformers.neural_chat.pipeline.plugins.retrieval'."
                        )
                if plugin_name == "face_animation":
                    if not check_faceanimation_dependency():
                        raise ImportError(
                            f"Unable to initialize 'face_animation' plugin due to missing dependency packages.\n" \
                            f"Please run pip install -r requirements.txt to enable.\n" \
                            f"Please find the 'requirements.txt' file in the directory " \
                            "'intel_extension_for_transformers.neural_chat.pipeline.plugins.video.face_animation'."
                        )
                if plugin_name == "ner":
                    if not check_ner_dependency():
                        raise ImportError(
                            f"Unable to initialize 'ner' plugin due to missing dependency packages.\n" \
                            f"Please run pip install -r requirements.txt to enable.\n" \
                            f"Please find the 'requirements.txt' file in the directory. " \
                            f"'intel_extension_for_transformers.neural_chat.pipeline.plugins.ner'."
                        )
                if plugin_name == "image2image":
                    if not check_image2image_dependency():
                        raise ImportError(
                            f"Unable to initialize 'image2image' plugin due to missing dependency packages.\n" \
                            f"Please run pip install -r requirements.txt to enable.\n" \
                            f"Please find the 'requirements.txt' file in the directory " \
                            "'intel_extension_for_transformers.neural_chat.pipeline.plugins.image2image'."
                        )
                if plugin_name == "tts":
                    from .pipeline.plugins.audio.tts import TextToSpeech
                    plugins[plugin_name]['class'] = TextToSpeech
                elif plugin_name == "tts_chinese":
                    from .pipeline.plugins.audio.tts_chinese import ChineseTextToSpeech
                    plugins[plugin_name]['class'] = ChineseTextToSpeech
                elif plugin_name == "asr":
                    from .pipeline.plugins.audio.asr import AudioSpeechRecognition
                    plugins[plugin_name]['class'] = AudioSpeechRecognition
                elif plugin_name == "retrieval":
                    from .pipeline.plugins.retrieval.retrieval_agent import Agent_QA
                    plugins[plugin_name]['class'] = Agent_QA
                elif plugin_name == "cache":
                    from .pipeline.plugins.caching.cache import ChatCache
                    plugins[plugin_name]['class'] = ChatCache
                elif plugin_name == "safety_checker":
                    from .pipeline.plugins.security.safety_checker import SafetyChecker
                    plugins[plugin_name]['class'] = SafetyChecker
                elif plugin_name == "ner":
                    from .pipeline.plugins.ner.ner import NamedEntityRecognition
                    plugins[plugin_name]['class'] = NamedEntityRecognition
                elif plugin_name == "face_animation":
                    from .pipeline.plugins.video.face_animation.sadtalker import SadTalker
                    plugins[plugin_name]['class'] = SadTalker
                elif plugin_name == "image2image": # pragma: no cover
                    from .pipeline.plugins.image2image.image2image import Image2Image
                    plugins[plugin_name]['class'] = Image2Image
                else:
                    set_latest_error(ErrorCodes.ERROR_PLUGIN_NOT_SUPPORTED)
                    logging.error("build_chatbot: unknown plugin")
                    return
                print(f"create {plugin_name} plugin instance...")
                print(f"plugin parameters: ", plugin_value['args'])
                try:
                    plugins[plugin_name]["instance"] = plugins[plugin_name]['class'](**plugin_value['args'])
                except Exception as e:
                    if "[Rereieval ERROR] Document format not supported" in str(e):
                        set_latest_error(ErrorCodes.ERROR_RETRIEVAL_DOC_FORMAT_NOT_SUPPORTED)
                        logging.error("build_chatbot: retrieval plugin init failed")
                    elif "[SafetyChecker ERROR] Sensitive check file not found" in str(e):
                        set_latest_error(ErrorCodes.ERROR_SENSITIVE_CHECK_FILE_NOT_FOUND)
                        logging.error("build_chatbot: safety checker plugin init failed")
                    else:
                        set_latest_error(ErrorCodes.ERROR_GENERIC)
                        logging.error("build_chatbot: plugin init failed")
                    return
                adapter.register_plugin_instance(plugin_name, plugins[plugin_name]["instance"])

    parameters = {}
    parameters["model_name"] = config.model_name_or_path
    if config.tokenizer_name_or_path:
        parameters["tokenizer_name"] = config.tokenizer_name_or_path
    else:
        parameters["tokenizer_name"] = config.model_name_or_path
    parameters["device"] = config.device
    parameters["use_hpu_graphs"] = config.loading_config.use_hpu_graphs
    parameters["cpu_jit"] = config.loading_config.cpu_jit
    parameters["ipex_int8"] = config.loading_config.ipex_int8
    parameters["use_cache"] = config.loading_config.use_cache
    parameters["peft_path"] = config.loading_config.peft_path
    parameters["use_deepspeed"] = config.loading_config.use_deepspeed
    parameters["use_llm_runtime"] = config.loading_config.use_llm_runtime
    parameters["optimization_config"] = config.optimization_config
    parameters["hf_access_token"] = config.hf_access_token
    parameters["assistant_model"] = config.assistant_model
    if config.serving_config and config.serving_config.framework == "vllm":
        parameters["use_vllm"] = True
        parameters["vllm_engine_params"] = config.serving_config.framework_config
    else:
        parameters["use_vllm"] = False
        parameters["vllm_engine_params"] = None
    adapter.load_model(parameters)
    if get_latest_error():
        return
    else:
        return adapter

def finetune_model(config: BaseFinetuningConfig):
    """Finetune the model based on the provided configuration.

    Args:
        config (BaseFinetuningConfig): Configuration for finetuning the model.
    """
    clear_latest_error()
    assert config is not None, "BaseFinetuningConfig is needed for finetuning."
    from intel_extension_for_transformers.llm.finetuning.finetuning import Finetuning
    finetuning = Finetuning(config)
    try:
        finetuning.finetune()
    except FileNotFoundError as e:
        logging.error(f"Exception: {e}")
        if "Couldn't find a dataset script" in str(e):
            set_latest_error(ErrorCodes.ERROR_DATASET_NOT_FOUND)
    except ValueError as e:
        logging.error(f"Exception: {e}")
        if "--do_eval requires a validation dataset" in str(e):
            set_latest_error(ErrorCodes.ERROR_VALIDATION_FILE_NOT_FOUND)
        elif "--do_train requires a train dataset" in str(e):
            set_latest_error(ErrorCodes.ERROR_TRAIN_FILE_NOT_FOUND)
    except Exception as e:
        logging.error(f"Exception: {e}")
        if "Permission denied" in str(e):
            set_latest_error(ErrorCodes.ERROR_DATASET_CACHE_DIR_NO_WRITE_PERMISSION)
        elif config.finetune_args.peft == "lora":
            set_latest_error(ErrorCodes.ERROR_LORA_FINETUNE_FAIL)
        elif config.finetune_args.peft == "llama_adapter":
            set_latest_error(ErrorCodes.ERROR_LLAMA_ADAPTOR_FINETUNE_FAIL)
        elif config.finetune_args.peft == "ptun":
            set_latest_error(ErrorCodes.ERROR_PTUN_FINETUNE_FAIL)
        elif config.finetune_args.peft == "prefix":
            set_latest_error(ErrorCodes.ERROR_PREFIX_FINETUNE_FAIL)
        elif config.finetune_args.peft == "prompt":
            set_latest_error(ErrorCodes.ERROR_PROMPT_FINETUNE_FAIL)
        else:
            set_latest_error(ErrorCodes.ERROR_GENERIC)

def optimize_model(model, config, use_llm_runtime=False):
    """Optimize the model based on the provided configuration.

    Args:
        model: large language model
        config (OptimizationConfig): The configuration required for optimizing the model.
        use_llm_runtime (bool): A boolean indicating whether to use the LLM runtime graph optimization.
    """
    clear_latest_error()
    optimization = Optimization(optimization_config=config)
    try:
        model = optimization.optimize(model, use_llm_runtime)
    except Exception as e:
        logging.error(f"Exception: {e}")
        from intel_extension_for_transformers.transformers import (
            MixedPrecisionConfig,
            WeightOnlyQuantConfig,
            BitsAndBytesConfig
        )
        if type(config) == MixedPrecisionConfig:
            set_latest_error(ErrorCodes.ERROR_AMP_OPTIMIZATION_FAIL)
        elif type(config) == WeightOnlyQuantConfig:
            set_latest_error(ErrorCodes.ERROR_WEIGHT_ONLY_QUANT_OPTIMIZATION_FAIL)
        elif type(config) == BitsAndBytesConfig:
            set_latest_error(ErrorCodes.ERROR_BITS_AND_BYTES_OPTIMIZATION_FAIL)
    return model<|MERGE_RESOLUTION|>--- conflicted
+++ resolved
@@ -134,15 +134,12 @@
     elif "solar" in config.model_name_or_path.lower():
         from .models.solar_model import SolarModel
         adapter = SolarModel(config.model_name_or_path, config.task)
-<<<<<<< HEAD
     elif "decilm" in config.model_name_or_path.lower():
         from .models.decilm_model import DeciLMModel
         adapter = DeciLMModel(config.model_name_or_path, config.task)
-=======
     elif "deepseek-coder" in config.model_name_or_path.lower():
         from .models.deepseek_coder_model import DeepseekCoderModel
         adapter = DeepseekCoderModel(config.model_name_or_path, config.task)
->>>>>>> 74e8d3bf
     elif "opt" in config.model_name_or_path.lower() or \
          "gpt" in config.model_name_or_path.lower() or \
          "flan-t5" in config.model_name_or_path.lower() or \
