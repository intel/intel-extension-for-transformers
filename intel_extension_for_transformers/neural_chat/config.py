--- conflicted
+++ resolved
@@ -1,449 +1,445 @@
-#!/usr/bin/env python
-# -*- coding: utf-8 -*-
-#
-# Copyright (c) 2023 Intel Corporation
-#
-# Licensed under the Apache License, Version 2.0 (the "License");
-# you may not use this file except in compliance with the License.
-# You may obtain a copy of the License at
-#
-#   http://www.apache.org/licenses/LICENSE-2.0
-#
-# Unless required by applicable law or agreed to in writing, software
-# distributed under the License is distributed on an "AS IS" BASIS,
-# WITHOUT WARRANTIES OR CONDITIONS OF ANY KIND, either express or implied.
-# See the License for the specific language governing permissions and
-# limitations under the License.
-"""Configs for Neural Chat."""
-
-from dataclasses import dataclass, field
-from typing import Optional, List, Dict
-from transformers import TrainingArguments, BitsAndBytesConfig
-from transformers.utils.versions import require_version
-from dataclasses import dataclass
-from .utils.common import get_device_type
-
-from .plugins import plugins
-
-from enum import Enum, auto
-
-class DeviceOptions(Enum):
-    AUTO = auto()
-    CPU = auto()
-    GPU = auto()
-    XPU = auto()
-    HPU = auto()
-    CUDA = auto()
-
-class BackendOptions(Enum):
-    AUTO = auto()
-    TORCH = auto()
-    IPEX = auto()
-    ITREX = auto()
-
-class AudioLanguageOptions(Enum):
-    ENGLISH = auto()
-    CHINESE = auto()
-
-class RetrievalTypeOptions(Enum):
-    SPARSE = auto()
-    DENSE = auto()
-
-@dataclass
-class ModelArguments:
-    """
-    Arguments pertaining to which model/config/tokenizer we are going to fine-tune, or train from scratch.
-    """
-
-    model_name_or_path: Optional[str] = field(
-        default=None,
-        metadata={
-            "help": "The model checkpoint for weights initialization."
-            "Don't set if you want to train a model from scratch."
-        },
-    )
-    config_name: Optional[str] = field(
-        default=None,
-        metadata={
-            "help": "Pretrained config name or path if not the same as model_name"
-        },
-    )
-    tokenizer_name: Optional[str] = field(
-        default=None,
-        metadata={
-            "help": "Pretrained tokenizer name or path if not the same as model_name"
-        },
-    )
-    cache_dir: Optional[str] = field(
-        default=None,
-        metadata={
-            "help": "Where do you want to store the pretrained models downloaded from huggingface.co"
-        },
-    )
-    use_fast_tokenizer: bool = field(
-        default=True,
-        metadata={
-            "help": "Whether to use one of the fast tokenizer (backed by the tokenizers library) or not."
-        },
-    )
-    model_revision: str = field(
-        default="main",
-        metadata={
-            "help": "The specific model version to use (can be a branch name, tag name or commit id)."
-        },
-    )
-    use_auth_token: bool = field(
-        default=False,
-        metadata={
-            "help": "Will use the token generated when running `transformers-cli login` (necessary to use this script "
-            "with private models)."
-        },
-    )
-    trust_remote_code: bool = field(
-        default=False,
-        metadata={
-            "help": "should enable when using custom model architecture that is not yet part of "
-                    "the Hugging Face transformers package like MPT)."
-        },
-    )
-
-
-@dataclass
-class DataArguments:
-    """
-    Arguments pertaining to what data we are going to input our model for training and eval.
-    """
-
-    dataset_name: Optional[str] = field(
-        default=None,
-        metadata={"help": "The name of the dataset to use (via the datasets library)."},
-    )
-    dataset_config_name: Optional[str] = field(
-        default=None,
-        metadata={
-            "help": "The configuration name of the dataset to use (via the datasets library)."
-        },
-    )
-    train_file: Optional[str] = field(
-        default=None, metadata={"help": "The input training data file (a text file)."}
-    )
-    validation_file: Optional[str] = field(
-        default=None,
-        metadata={
-            "help": "An optional input evaluation data file to evaluate the perplexity on (a text file)."
-        },
-    )
-    max_seq_length: Optional[int] = field(
-        default=512,
-        metadata={
-            "help": "The maximum total input sequence length after tokenization. Sequences longer "
-            "than this will be truncated."
-        },
-    )
-    validation_split_percentage: Optional[int] = field(
-        default=0,
-        metadata={
-            "help": "The percentage of the train set used as validation set in case there's no validation split"
-        },
-    )
-    overwrite_cache: bool = field(
-        default=False,
-        metadata={"help": "Overwrite the cached preprocessed datasets or not."},
-    )
-    pad_to_max_length: bool = field(
-        default=False,
-        metadata={
-            "help": "Whether to pad all samples to `max_seq_length`. "
-            "If False, will pad the samples dynamically when batching to the maximum length in the batch."
-        },
-    )
-    max_train_samples: Optional[int] = field(
-        default=None,
-        metadata={
-            "help": "For debugging purposes or quicker training, truncate the number of training examples to this "
-            "value if set."
-        },
-    )
-    max_eval_samples: Optional[int] = field(
-        default=None,
-        metadata={
-            "help": "For debugging purposes or quicker training, truncate the number of evaluation examples to this "
-            "value if set."
-        },
-    )
-    keep_in_memory: bool = field(
-        default=False,
-        metadata={
-            "help": "Whether to keep in memory the loaded dataset. Defaults to False."
-        },
-    )
-    dataset_seed: int = field(
-        default=42,
-        metadata={
-            "help": "Seed to use in dataset processing, different seeds might yield different datasets. "
-                    "This seed and the seed in training arguments are not related"
-        },
-    )
-    dataset_cache_directory: Optional[str] = field(
-        default=None,
-        metadata={
-            "help": "Path to directory where the processed dataset will be saved. If path exists, "
-                    "try to load processed dataset from this path."
-        },
-    )
-    dataset_concatenation: Optional[bool] = field(
-        default=False,
-        metadata={
-            "help": "Whether to concatenate the sentence for more efficient training."
-        },
-    )
-    special_tokens: Optional[List[str]] = field(
-        default=None,
-        metadata={"help": "The list of special tokens to add in tokenizer."}
-    )
-    max_source_length: Optional[int] = field(
-        default=384,
-        metadata={
-            "help": (
-                "The maximum total input sequence length after tokenization. Sequences longer "
-                "than this will be truncated, sequences shorter will be padded."
-            )
-        },
-    )
-    max_target_length: Optional[int] = field(
-        default=128,
-        metadata={
-            "help": (
-                "The maximum total sequence length for target text after tokenization. Sequences longer "
-                "than this will be truncated, sequences shorter will be padded."
-            )
-        },
-    )
-    num_beams: Optional[int] = field(
-        default=4,
-        metadata={
-            "help": (
-                "Number of beams to use for evaluation. This argument will be passed to ``model.generate``, "
-                "which is used during ``evaluate`` and ``predict``."
-            )
-        },
-    )
-    eval_dataset_size: int = field(
-        default=500, metadata={"help": "Size of validation dataset."}
-    )
-    streaming: bool = field(default=False, metadata={"help": "Enable streaming mode"})
-    preprocessing_num_workers: Optional[int] = field(
-        default=None,
-        metadata={"help": "The number of processes to use for the preprocessing."},
-    )
-    def __post_init__(self):
-        if self.streaming:
-            require_version("datasets>=2.0.0", "The streaming feature requires `datasets>=2.0.0`")
-
-        if self.dataset_name is None and self.train_file is None and self.validation_file is None:
-            raise ValueError("Need either a dataset name or a training/validation file.")
-        else:
-            if self.train_file is not None:
-                extension = self.train_file.split(".")[-1]
-                assert extension in ["csv", "json", "txt"], "`train_file` should be a csv, a json or a txt file."
-            if self.validation_file is not None:
-                extension = self.validation_file.split(".")[-1]
-                assert extension in ["csv", "json", "txt"], "`validation_file` should be a csv, a json or a txt file."
-
-
-@dataclass
-class FinetuningArguments:
-    """
-    Arguments of finetune we are going to apply on the model.
-    """
-
-    lora_rank: int = field(
-        default=8,
-        metadata={"help": "Rank parameter in the LoRA method."},
-    )
-    lora_alpha: int = field(
-        default=16,
-        metadata={"help": "Alpha parameter in the LoRA method."},
-    )
-    lora_dropout: float = field(
-        default=0.05,
-        metadata={"help": "Dropout parameter in the LoRA method."},
-    )
-    lora_target_modules: List[str] = field(
-        default_factory=lambda: None,
-        metadata={"help": "Target modules for the LoRA method."},
-    )
-    adapter_layers: int = field(
-        default=30,
-        metadata={"help": "adapter layer number in the LLaMA-adapter."},
-    )
-    adapter_len: int = field(
-        default=10,
-        metadata={
-            "help": "The length of the adaption prompt to insert in the LLaMA-adapter."
-        },
-    )
-    num_virtual_tokens: int = field(
-        default=10,
-        metadata={
-            "help": "The length of the vitrual tokens to insert in P-tuning/Prompt-tuning/Prefix-tuning"
-        },
-    )
-    ptun_hidden_size: int = field(
-        default=1024,
-        metadata={"help": "The encoder hidden size in P-tuning"},
-    )
-    peft: Optional[str] = field(
-        default="lora",
-        metadata={
-            "help": ("apply peft. default set to lora"),
-            "choices": ["llama_adapter", "lora", "ptun", "prefix", "prompt"],
-        },
-    )
-    train_on_inputs: bool = field(
-        default=False,
-        metadata={"help": "if False, masks out inputs in loss"},
-    )
-    device: str = field(
-        default="auto",
-        metadata={
-            "help": "What device to use for finetuning.",
-            "choices": ["cpu", "cuda", "habana", "auto"],
-        },
-    )
-    lora_all_linear: bool = field(
-        default=False,
-        metadata={"help": "if True, will add adaptor for all linear for lora finetuning"},
-    )
-    task: Optional[str] = field(
-        default="completion",
-        metadata={"help": "task name, different task means different data format.",
-            "choices": ["completion", "chat", "summarization"]
-            },
-    )
-    do_lm_eval: bool = field(
-        default=False,
-        metadata={"help": "whether to run the LM evaluation with EleutherAI/lm-evaluation-harness"},
-    )
-    lm_eval_tasks: Optional[List[str]] = field(
-        default_factory=lambda: ["truthfulqa_mc"],
-        metadata={"help": "tasks list for accuracy validation with EleutherAI/lm-evaluation-harness."},
-    )
-    qlora: bool = field(
-        default=False,
-        metadata={"help": "whether use qlora for finetuning"},
-    )
-    double_quant: bool = field(
-        default=True,
-        metadata={"help": "Compress the quantization statistics through double quantization."}
-    )
-    quant_type: str = field(
-        default="nf4",
-        metadata={"help": "Quantization data type to use. Should be one of `fp4` or `nf4`."}
-    )
-    bits: int = field(
-        default=4,
-        metadata={"help": "How many bits to use."}
-    )
-
-@dataclass
-class TTSDatasetArguments:
-    audio_folder_path: Optional[str] = field(default=None, metadata={"help": "The path to the directory of audios."})
-    text_folder_path: Optional[str] = field(default=None, metadata={"help": "The path to the directory of texts."})
-
-@dataclass
-class TTSModelArguments:
-    step: int = field(default=0, metadata={"help": "TTS model step."})
-    warmup_step: int = field(default=0, metadata={"help": "TTS model warmup step."})
-    learning_rate: float = field(default=1e-5, metadata={"help": "Learning rate."})
- 
-@dataclass
-class BaseFinetuningConfig:
-    model_args: ModelArguments
-    data_args: DataArguments
-    training_args: TrainingArguments
-    finetune_args: FinetuningArguments
-
-TextGenerationFinetuningConfig = BaseFinetuningConfig
-
-SummarizationFinetuningConfig = BaseFinetuningConfig
-
-CodeGenerationFinetuningConfig = BaseFinetuningConfig
-
-@dataclass
-class TTSFinetuningConfig:
-    dataset_args: TTSDatasetArguments
-    model_args: TTSModelArguments
-
-@dataclass
-class GenerationConfig:
-    device: str = "cpu"
-    temperature: float = 0.9
-    top_k: int = 1
-    top_p: float = 0.75
-    repetition_penalty: float = 1.1
-    num_beams: int = 0
-    max_new_tokens: int = 256
-    do_sample: bool = True
-    num_return_sequences: int = 1
-    bad_words_ids: List[int] = None
-    force_words_ids: List[int] = None
-    use_hpu_graphs: bool = False
-    use_cache: bool = False
-    audio_output_path: str = None
-    cpu_jit: bool = False
-    num_gpus: int = 0
-    max_gpu_memory: int = None
-    use_fp16: bool = False
-    ipex_int8: bool = False
-    task: str = ""
-
-@dataclass
-class LoadingModelConfig:
-    cpu_jit: bool = None
-    peft_path: str = None
-    use_hpu_graphs: bool = False
-    use_cache: bool = False
-    use_deepspeed: bool = False
-
-@dataclass
-class WeightOnlyQuantizationConfig:
-    algorithm: str = 'RTN'
-    bits: int = 8
-    group_size: int = -1
-    scheme: str = 'sym'
-    enable_full_range: bool = True
-
-@dataclass
-class AMPConfig:
-    dtype: str = 'bfloat16'
-
-class PipelineConfig:
-    def __init__(self,
-                 model_name_or_path="meta-llama/Llama-2-7b-hf",
-                 tokenizer_name_or_path=None,
-                 hf_access_token=None,
-                 device="auto",
-                 plugins=plugins,
-                 loading_config=None,
-                 optimization_config=None):
-        self.model_name_or_path = model_name_or_path
-        self.tokenizer_name_or_path = tokenizer_name_or_path
-<<<<<<< HEAD
-        if device == "auto":
-            self.device = get_device_type()
-        else:
-            self.device = device
-
-=======
-        self.hf_access_token = hf_access_token
-        self.device = device
->>>>>>> 0991c174
-        self.plugins = plugins
-        self.loading_config = loading_config if loading_config is not None else \
-            LoadingModelConfig(cpu_jit=True if self.device == "cpu" else False, \
-                use_hpu_graphs = True if self.device == "hpu" else False)
-        self.optimization_config = optimization_config if optimization_config is not None else AMPConfig()
-        assert type(self.optimization_config) in [AMPConfig, WeightOnlyQuantizationConfig, BitsAndBytesConfig], \
-            f"Expect optimization_config be an object of AMPConfig, WeightOnlyQuantizationConfig" + \
-            " or BitsAndBytesConfig,got {type(self.optimization_config)}."
+#!/usr/bin/env python
+# -*- coding: utf-8 -*-
+#
+# Copyright (c) 2023 Intel Corporation
+#
+# Licensed under the Apache License, Version 2.0 (the "License");
+# you may not use this file except in compliance with the License.
+# You may obtain a copy of the License at
+#
+#   http://www.apache.org/licenses/LICENSE-2.0
+#
+# Unless required by applicable law or agreed to in writing, software
+# distributed under the License is distributed on an "AS IS" BASIS,
+# WITHOUT WARRANTIES OR CONDITIONS OF ANY KIND, either express or implied.
+# See the License for the specific language governing permissions and
+# limitations under the License.
+"""Configs for Neural Chat."""
+
+from dataclasses import dataclass, field
+from typing import Optional, List, Dict
+from transformers import TrainingArguments, BitsAndBytesConfig
+from transformers.utils.versions import require_version
+from dataclasses import dataclass
+from .utils.common import get_device_type
+
+from .plugins import plugins
+
+from enum import Enum, auto
+
+class DeviceOptions(Enum):
+    AUTO = auto()
+    CPU = auto()
+    GPU = auto()
+    XPU = auto()
+    HPU = auto()
+    CUDA = auto()
+
+class BackendOptions(Enum):
+    AUTO = auto()
+    TORCH = auto()
+    IPEX = auto()
+    ITREX = auto()
+
+class AudioLanguageOptions(Enum):
+    ENGLISH = auto()
+    CHINESE = auto()
+
+class RetrievalTypeOptions(Enum):
+    SPARSE = auto()
+    DENSE = auto()
+
+@dataclass
+class ModelArguments:
+    """
+    Arguments pertaining to which model/config/tokenizer we are going to fine-tune, or train from scratch.
+    """
+
+    model_name_or_path: Optional[str] = field(
+        default=None,
+        metadata={
+            "help": "The model checkpoint for weights initialization."
+            "Don't set if you want to train a model from scratch."
+        },
+    )
+    config_name: Optional[str] = field(
+        default=None,
+        metadata={
+            "help": "Pretrained config name or path if not the same as model_name"
+        },
+    )
+    tokenizer_name: Optional[str] = field(
+        default=None,
+        metadata={
+            "help": "Pretrained tokenizer name or path if not the same as model_name"
+        },
+    )
+    cache_dir: Optional[str] = field(
+        default=None,
+        metadata={
+            "help": "Where do you want to store the pretrained models downloaded from huggingface.co"
+        },
+    )
+    use_fast_tokenizer: bool = field(
+        default=True,
+        metadata={
+            "help": "Whether to use one of the fast tokenizer (backed by the tokenizers library) or not."
+        },
+    )
+    model_revision: str = field(
+        default="main",
+        metadata={
+            "help": "The specific model version to use (can be a branch name, tag name or commit id)."
+        },
+    )
+    use_auth_token: bool = field(
+        default=False,
+        metadata={
+            "help": "Will use the token generated when running `transformers-cli login` (necessary to use this script "
+            "with private models)."
+        },
+    )
+    trust_remote_code: bool = field(
+        default=False,
+        metadata={
+            "help": "should enable when using custom model architecture that is not yet part of "
+                    "the Hugging Face transformers package like MPT)."
+        },
+    )
+
+
+@dataclass
+class DataArguments:
+    """
+    Arguments pertaining to what data we are going to input our model for training and eval.
+    """
+
+    dataset_name: Optional[str] = field(
+        default=None,
+        metadata={"help": "The name of the dataset to use (via the datasets library)."},
+    )
+    dataset_config_name: Optional[str] = field(
+        default=None,
+        metadata={
+            "help": "The configuration name of the dataset to use (via the datasets library)."
+        },
+    )
+    train_file: Optional[str] = field(
+        default=None, metadata={"help": "The input training data file (a text file)."}
+    )
+    validation_file: Optional[str] = field(
+        default=None,
+        metadata={
+            "help": "An optional input evaluation data file to evaluate the perplexity on (a text file)."
+        },
+    )
+    max_seq_length: Optional[int] = field(
+        default=512,
+        metadata={
+            "help": "The maximum total input sequence length after tokenization. Sequences longer "
+            "than this will be truncated."
+        },
+    )
+    validation_split_percentage: Optional[int] = field(
+        default=0,
+        metadata={
+            "help": "The percentage of the train set used as validation set in case there's no validation split"
+        },
+    )
+    overwrite_cache: bool = field(
+        default=False,
+        metadata={"help": "Overwrite the cached preprocessed datasets or not."},
+    )
+    pad_to_max_length: bool = field(
+        default=False,
+        metadata={
+            "help": "Whether to pad all samples to `max_seq_length`. "
+            "If False, will pad the samples dynamically when batching to the maximum length in the batch."
+        },
+    )
+    max_train_samples: Optional[int] = field(
+        default=None,
+        metadata={
+            "help": "For debugging purposes or quicker training, truncate the number of training examples to this "
+            "value if set."
+        },
+    )
+    max_eval_samples: Optional[int] = field(
+        default=None,
+        metadata={
+            "help": "For debugging purposes or quicker training, truncate the number of evaluation examples to this "
+            "value if set."
+        },
+    )
+    keep_in_memory: bool = field(
+        default=False,
+        metadata={
+            "help": "Whether to keep in memory the loaded dataset. Defaults to False."
+        },
+    )
+    dataset_seed: int = field(
+        default=42,
+        metadata={
+            "help": "Seed to use in dataset processing, different seeds might yield different datasets. "
+                    "This seed and the seed in training arguments are not related"
+        },
+    )
+    dataset_cache_directory: Optional[str] = field(
+        default=None,
+        metadata={
+            "help": "Path to directory where the processed dataset will be saved. If path exists, "
+                    "try to load processed dataset from this path."
+        },
+    )
+    dataset_concatenation: Optional[bool] = field(
+        default=False,
+        metadata={
+            "help": "Whether to concatenate the sentence for more efficient training."
+        },
+    )
+    special_tokens: Optional[List[str]] = field(
+        default=None,
+        metadata={"help": "The list of special tokens to add in tokenizer."}
+    )
+    max_source_length: Optional[int] = field(
+        default=384,
+        metadata={
+            "help": (
+                "The maximum total input sequence length after tokenization. Sequences longer "
+                "than this will be truncated, sequences shorter will be padded."
+            )
+        },
+    )
+    max_target_length: Optional[int] = field(
+        default=128,
+        metadata={
+            "help": (
+                "The maximum total sequence length for target text after tokenization. Sequences longer "
+                "than this will be truncated, sequences shorter will be padded."
+            )
+        },
+    )
+    num_beams: Optional[int] = field(
+        default=4,
+        metadata={
+            "help": (
+                "Number of beams to use for evaluation. This argument will be passed to ``model.generate``, "
+                "which is used during ``evaluate`` and ``predict``."
+            )
+        },
+    )
+    eval_dataset_size: int = field(
+        default=500, metadata={"help": "Size of validation dataset."}
+    )
+    streaming: bool = field(default=False, metadata={"help": "Enable streaming mode"})
+    preprocessing_num_workers: Optional[int] = field(
+        default=None,
+        metadata={"help": "The number of processes to use for the preprocessing."},
+    )
+    def __post_init__(self):
+        if self.streaming:
+            require_version("datasets>=2.0.0", "The streaming feature requires `datasets>=2.0.0`")
+
+        if self.dataset_name is None and self.train_file is None and self.validation_file is None:
+            raise ValueError("Need either a dataset name or a training/validation file.")
+        else:
+            if self.train_file is not None:
+                extension = self.train_file.split(".")[-1]
+                assert extension in ["csv", "json", "txt"], "`train_file` should be a csv, a json or a txt file."
+            if self.validation_file is not None:
+                extension = self.validation_file.split(".")[-1]
+                assert extension in ["csv", "json", "txt"], "`validation_file` should be a csv, a json or a txt file."
+
+
+@dataclass
+class FinetuningArguments:
+    """
+    Arguments of finetune we are going to apply on the model.
+    """
+
+    lora_rank: int = field(
+        default=8,
+        metadata={"help": "Rank parameter in the LoRA method."},
+    )
+    lora_alpha: int = field(
+        default=16,
+        metadata={"help": "Alpha parameter in the LoRA method."},
+    )
+    lora_dropout: float = field(
+        default=0.05,
+        metadata={"help": "Dropout parameter in the LoRA method."},
+    )
+    lora_target_modules: List[str] = field(
+        default_factory=lambda: None,
+        metadata={"help": "Target modules for the LoRA method."},
+    )
+    adapter_layers: int = field(
+        default=30,
+        metadata={"help": "adapter layer number in the LLaMA-adapter."},
+    )
+    adapter_len: int = field(
+        default=10,
+        metadata={
+            "help": "The length of the adaption prompt to insert in the LLaMA-adapter."
+        },
+    )
+    num_virtual_tokens: int = field(
+        default=10,
+        metadata={
+            "help": "The length of the vitrual tokens to insert in P-tuning/Prompt-tuning/Prefix-tuning"
+        },
+    )
+    ptun_hidden_size: int = field(
+        default=1024,
+        metadata={"help": "The encoder hidden size in P-tuning"},
+    )
+    peft: Optional[str] = field(
+        default="lora",
+        metadata={
+            "help": ("apply peft. default set to lora"),
+            "choices": ["llama_adapter", "lora", "ptun", "prefix", "prompt"],
+        },
+    )
+    train_on_inputs: bool = field(
+        default=False,
+        metadata={"help": "if False, masks out inputs in loss"},
+    )
+    device: str = field(
+        default="auto",
+        metadata={
+            "help": "What device to use for finetuning.",
+            "choices": ["cpu", "cuda", "habana", "auto"],
+        },
+    )
+    lora_all_linear: bool = field(
+        default=False,
+        metadata={"help": "if True, will add adaptor for all linear for lora finetuning"},
+    )
+    task: Optional[str] = field(
+        default="completion",
+        metadata={"help": "task name, different task means different data format.",
+            "choices": ["completion", "chat", "summarization"]
+            },
+    )
+    do_lm_eval: bool = field(
+        default=False,
+        metadata={"help": "whether to run the LM evaluation with EleutherAI/lm-evaluation-harness"},
+    )
+    lm_eval_tasks: Optional[List[str]] = field(
+        default_factory=lambda: ["truthfulqa_mc"],
+        metadata={"help": "tasks list for accuracy validation with EleutherAI/lm-evaluation-harness."},
+    )
+    qlora: bool = field(
+        default=False,
+        metadata={"help": "whether use qlora for finetuning"},
+    )
+    double_quant: bool = field(
+        default=True,
+        metadata={"help": "Compress the quantization statistics through double quantization."}
+    )
+    quant_type: str = field(
+        default="nf4",
+        metadata={"help": "Quantization data type to use. Should be one of `fp4` or `nf4`."}
+    )
+    bits: int = field(
+        default=4,
+        metadata={"help": "How many bits to use."}
+    )
+
+@dataclass
+class TTSDatasetArguments:
+    audio_folder_path: Optional[str] = field(default=None, metadata={"help": "The path to the directory of audios."})
+    text_folder_path: Optional[str] = field(default=None, metadata={"help": "The path to the directory of texts."})
+
+@dataclass
+class TTSModelArguments:
+    step: int = field(default=0, metadata={"help": "TTS model step."})
+    warmup_step: int = field(default=0, metadata={"help": "TTS model warmup step."})
+    learning_rate: float = field(default=1e-5, metadata={"help": "Learning rate."})
+ 
+@dataclass
+class BaseFinetuningConfig:
+    model_args: ModelArguments
+    data_args: DataArguments
+    training_args: TrainingArguments
+    finetune_args: FinetuningArguments
+
+TextGenerationFinetuningConfig = BaseFinetuningConfig
+
+SummarizationFinetuningConfig = BaseFinetuningConfig
+
+CodeGenerationFinetuningConfig = BaseFinetuningConfig
+
+@dataclass
+class TTSFinetuningConfig:
+    dataset_args: TTSDatasetArguments
+    model_args: TTSModelArguments
+
+@dataclass
+class GenerationConfig:
+    device: str = "cpu"
+    temperature: float = 0.9
+    top_k: int = 1
+    top_p: float = 0.75
+    repetition_penalty: float = 1.1
+    num_beams: int = 0
+    max_new_tokens: int = 256
+    do_sample: bool = True
+    num_return_sequences: int = 1
+    bad_words_ids: List[int] = None
+    force_words_ids: List[int] = None
+    use_hpu_graphs: bool = False
+    use_cache: bool = False
+    audio_output_path: str = None
+    cpu_jit: bool = False
+    num_gpus: int = 0
+    max_gpu_memory: int = None
+    use_fp16: bool = False
+    ipex_int8: bool = False
+    task: str = ""
+
+@dataclass
+class LoadingModelConfig:
+    cpu_jit: bool = None
+    peft_path: str = None
+    use_hpu_graphs: bool = False
+    use_cache: bool = False
+    use_deepspeed: bool = False
+
+@dataclass
+class WeightOnlyQuantizationConfig:
+    algorithm: str = 'RTN'
+    bits: int = 8
+    group_size: int = -1
+    scheme: str = 'sym'
+    enable_full_range: bool = True
+
+@dataclass
+class AMPConfig:
+    dtype: str = 'bfloat16'
+
+class PipelineConfig:
+    def __init__(self,
+                 model_name_or_path="meta-llama/Llama-2-7b-hf",
+                 tokenizer_name_or_path=None,
+                 hf_access_token=None,
+                 device="auto",
+                 plugins=plugins,
+                 loading_config=None,
+                 optimization_config=None):
+        self.model_name_or_path = model_name_or_path
+        self.tokenizer_name_or_path = tokenizer_name_or_path
+        self.hf_access_token = hf_access_token
+        if device == "auto":
+            self.device = get_device_type()
+        else:
+            self.device = device
+
+        self.plugins = plugins
+        self.loading_config = loading_config if loading_config is not None else \
+            LoadingModelConfig(cpu_jit=True if self.device == "cpu" else False, \
+                use_hpu_graphs = True if self.device == "hpu" else False)
+        self.optimization_config = optimization_config if optimization_config is not None else AMPConfig()
+        assert type(self.optimization_config) in [AMPConfig, WeightOnlyQuantizationConfig, BitsAndBytesConfig], \
+            f"Expect optimization_config be an object of AMPConfig, WeightOnlyQuantizationConfig" + \
+            " or BitsAndBytesConfig,got {type(self.optimization_config)}."