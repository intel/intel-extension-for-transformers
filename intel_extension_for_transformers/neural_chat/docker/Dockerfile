--- conflicted
+++ resolved
@@ -1,145 +1,142 @@
-# Copyright (c) 2023 Intel Corporation
-#
-# Licensed under the Apache License, Version 2.0 (the "License");
-# you may not use this file except in compliance with the License.
-# You may obtain a copy of the License at
-#
-#    http://www.apache.org/licenses/LICENSE-2.0
-#
-# Unless required by applicable law or agreed to in writing, software
-# distributed under the License is distributed on an "AS IS" BASIS,
-# WITHOUT WARRANTIES OR CONDITIONS OF ANY KIND, either express or implied.
-# See the License for the specific language governing permissions and
-# limitations under the License.
-# ============================================================================
-#
-# THIS IS A GENERATED DOCKERFILE.
-#
-# This file was assembled from multiple pieces, whose use is documented
-# throughout. Please refer to the TensorFlow dockerfiles documentation
-# for more information.
-#
-# ============================================================================
-# How to build: 
-#   docker build ./ -f Dockerfile -t chatbot_finetune:latest
-# If you need to use proxy, please use the following command
-#   docker build ./ --build-arg http_proxy=${http_proxy} --build-arg https_proxy=${http_proxy} -f Dockerfile -t chatbot_finetune:latest
-
-## SPR environment
-ARG UBUNTU_VER=22.04
-FROM ubuntu:${UBUNTU_VER} as cpu
-
-ARG ITREX_VER=main
-ARG PYTHON_VERSION=3.9
-ARG REPO=https://github.com/intel/intel-extension-for-transformers.git
-
-# See http://bugs.python.org/issue19846
-ENV LANG C.UTF-8
-
-# Install system dependencies
-SHELL ["/bin/bash", "--login", "-c"]
-RUN apt-get update \
-    && apt-get install -y build-essential \
-    && apt-get install -y wget numactl git \
-    && apt-get install -y openssh-server \
-    && apt-get install -y libgl1-mesa-glx \
-    && apt-get clean \
-    && rm -rf /var/lib/apt/lists/*
-
-# Download ITREX code
-# RUN git clone --single-branch --branch=${ITREX_VER} ${REPO} intel-extension-for-transformers
-RUN mkdir -p /intel-extension-for-transformers
-WORKDIR /intel-extension-for-transformers
-COPY . /intel-extension-for-transformers
-
-# Install miniconda
-ENV CONDA_DIR /opt/conda
-RUN wget --quiet https://repo.anaconda.com/miniconda/Miniconda3-latest-Linux-x86_64.sh -O ~/miniconda.sh && \
-    /bin/bash ~/miniconda.sh -b -p /opt/conda
-
-# Put conda in path so we can use conda activate
-SHELL ["/bin/bash", "--login", "-c"]
-ENV PATH=$CONDA_DIR/bin:$PATH
-RUN conda init bash && \
-    unset -f conda && \
-    export PATH=$CONDA_DIR/bin/:${PATH} && \
-    conda config --add channels intel && \
-    conda create -yn neuralchat python=${PYTHON_VERSION} && \
-    echo "conda activate neuralchat" >> ~/.bashrc && \
-    source ~/.bashrc
-
-## If local torch whl are feasible, use localfile to install, avoiding donwloading time
-COPY ./torch*.whl /
-RUN if [ -f /torch-2.1.0+cpu-cp3${PYTHON_VERSION##*.}-cp3${PYTHON_VERSION##*.}-linux_x86_64.whl ]; then source activate && conda activate neuralchat && pip install /torch-2.1.0+cpu-cp3${PYTHON_VERSION##*.}-cp3${PYTHON_VERSION##*.}-linux_x86_64.whl; fi
-RUN if [ -f /torchaudio-2.1.0+cpu-cp3${PYTHON_VERSION##*.}-cp3${PYTHON_VERSION##*.}-linux_x86_64.whl ]; then source activate && conda activate neuralchat && pip install /torchaudio-2.1.0+cpu-cp3${PYTHON_VERSION##*.}-cp3${PYTHON_VERSION##*.}-linux_x86_64.whl; fi
-RUN if [ -f /torchvision-0.16.0+cpu-cp3${PYTHON_VERSION##*.}-cp3${PYTHON_VERSION##*.}-linux_x86_64.whl ]; then source activate && conda activate neuralchat && pip install /torchvision-0.16.0+cpu-cp3${PYTHON_VERSION##*.}-cp3${PYTHON_VERSION##*.}-linux_x86_64.whl; fi
-
-<<<<<<< HEAD
-RUN source activate && conda activate neuralchat && pip install oneccl_bind_pt -f https://developer.intel.com/ipex-whl-stable-cpu && \
-=======
-RUN source activate && conda activate neuralchat && pip install oneccl_bind_pt==2.0.0+cpu -f https://developer.intel.com/ipex-whl-stable-cpu && \
->>>>>>> ceac5240
-    cd /intel-extension-for-transformers && pip install -r requirements.txt && pip install -v . && \
-    cd ./intel_extension_for_transformers/neural_chat/examples/instruction_tuning && pip install -r requirements.txt && \
-    cd /intel-extension-for-transformers/intel_extension_for_transformers/neural_chat && pip install -r requirements_cpu.txt && \
-    conda install astunparse ninja pyyaml mkl mkl-include setuptools cmake cffi future six requests dataclasses -y && \
-    conda install jemalloc gperftools -c conda-forge -y && \
-    pip install typing_extensions datasets accelerate SentencePiece evaluate nltk rouge_score protobuf==3.20.1 tokenizers einops peft
-
-# Enable passwordless ssh for mpirun
-RUN mkdir /var/run/sshd
-RUN passwd -d root
-RUN sed -i'' -e's/^#PermitRootLogin prohibit-password$/PermitRootLogin yes/' /etc/ssh/sshd_config \
-        && sed -i'' -e's/^#PasswordAuthentication yes$/PasswordAuthentication yes/' /etc/ssh/sshd_config \
-        && sed -i'' -e's/^#PermitEmptyPasswords no$/PermitEmptyPasswords yes/' /etc/ssh/sshd_config \
-        && sed -i'' -e's/^UsePAM yes/UsePAM no/' /etc/ssh/sshd_config \
-        && echo "StrictHostKeyChecking no" >> /etc/ssh/ssh_config
-EXPOSE 22
-
-WORKDIR /intel-extension-for-transformers/intel_extension_for_transformers/neural_chat/
-
-CMD ["/usr/sbin/sshd", "-D"]
-
-# HABANA environment
-FROM vault.habana.ai/gaudi-docker/1.11.0/ubuntu22.04/habanalabs/pytorch-installer-2.0.1:latest as hpu
-
-ENV LANG=en_US.UTF-8
-ENV PYTHONPATH=/root:/usr/lib/habanalabs/
-
-RUN apt-get update && \
-    apt-get install git-lfs && \
-    git-lfs install
-
-COPY ./inference/0001-fix-lm-head-overriden-issue-move-it-from-checkpoint-.patch /
-
-RUN git clone https://github.com/huggingface/optimum-habana.git && \
-    cd optimum-habana/ && git reset --hard b6edce65b70e0fadd5d5f51234700bd1144cd0b0 && pip install -e . && cd ../ && \
-    cd ./optimum-habana/examples/text-generation/ && \
-    pip install -r requirements.txt && \
-    cd / && \
-    pip install peft && \
-    pip install einops && \
-    pip install datasets && \
-    git clone https://github.com/HabanaAI/DeepSpeed.git && \
-    cd DeepSpeed && \
-    git checkout -b v1.11 origin/1.11.0 && \
-    git apply /0001-fix-lm-head-overriden-issue-move-it-from-checkpoint-.patch && \ 
-    pip install -e .
-
-# Download ITREX code
-ARG ITREX_VER=main
-ARG REPO=https://github.com/intel/intel-extension-for-transformers.git
-
-RUN git clone --single-branch --branch=${ITREX_VER} ${REPO} intel-extension-for-transformers && \
-    cd /intel-extension-for-transformers/intel_extension_for_transformers/neural_chat/examples/instruction_tuning/ && \
-    pip install -r requirements.txt && \
-    cd /intel-extension-for-transformers/intel_extension_for_transformers/neural_chat/ && \
-    pip install -r requirements_hpu.txt
-
-# Build ITREX
-RUN cd /intel-extension-for-transformers && pip install -r requirements.txt && pip install -v . && \
-    pip install transformers==4.32.0 && \
-    pip install accelerate==0.22.0
-
-WORKDIR /intel-extension-for-transformers/intel_extension_for_transformers/neural_chat/
-
+# Copyright (c) 2023 Intel Corporation
+#
+# Licensed under the Apache License, Version 2.0 (the "License");
+# you may not use this file except in compliance with the License.
+# You may obtain a copy of the License at
+#
+#    http://www.apache.org/licenses/LICENSE-2.0
+#
+# Unless required by applicable law or agreed to in writing, software
+# distributed under the License is distributed on an "AS IS" BASIS,
+# WITHOUT WARRANTIES OR CONDITIONS OF ANY KIND, either express or implied.
+# See the License for the specific language governing permissions and
+# limitations under the License.
+# ============================================================================
+#
+# THIS IS A GENERATED DOCKERFILE.
+#
+# This file was assembled from multiple pieces, whose use is documented
+# throughout. Please refer to the TensorFlow dockerfiles documentation
+# for more information.
+#
+# ============================================================================
+# How to build: 
+#   docker build ./ -f Dockerfile -t chatbot_finetune:latest
+# If you need to use proxy, please use the following command
+#   docker build ./ --build-arg http_proxy=${http_proxy} --build-arg https_proxy=${http_proxy} -f Dockerfile -t chatbot_finetune:latest
+
+## SPR environment
+ARG UBUNTU_VER=22.04
+FROM ubuntu:${UBUNTU_VER} as cpu
+
+ARG ITREX_VER=main
+ARG PYTHON_VERSION=3.9
+ARG REPO=https://github.com/intel/intel-extension-for-transformers.git
+
+# See http://bugs.python.org/issue19846
+ENV LANG C.UTF-8
+
+# Install system dependencies
+SHELL ["/bin/bash", "--login", "-c"]
+RUN apt-get update \
+    && apt-get install -y build-essential \
+    && apt-get install -y wget numactl git \
+    && apt-get install -y openssh-server \
+    && apt-get install -y libgl1-mesa-glx \
+    && apt-get clean \
+    && rm -rf /var/lib/apt/lists/*
+
+# Download ITREX code
+# RUN git clone --single-branch --branch=${ITREX_VER} ${REPO} intel-extension-for-transformers
+RUN mkdir -p /intel-extension-for-transformers
+WORKDIR /intel-extension-for-transformers
+COPY . /intel-extension-for-transformers
+
+# Install miniconda
+ENV CONDA_DIR /opt/conda
+RUN wget --quiet https://repo.anaconda.com/miniconda/Miniconda3-latest-Linux-x86_64.sh -O ~/miniconda.sh && \
+    /bin/bash ~/miniconda.sh -b -p /opt/conda
+
+# Put conda in path so we can use conda activate
+SHELL ["/bin/bash", "--login", "-c"]
+ENV PATH=$CONDA_DIR/bin:$PATH
+RUN conda init bash && \
+    unset -f conda && \
+    export PATH=$CONDA_DIR/bin/:${PATH} && \
+    conda config --add channels intel && \
+    conda create -yn neuralchat python=${PYTHON_VERSION} && \
+    echo "conda activate neuralchat" >> ~/.bashrc && \
+    source ~/.bashrc
+
+## If local torch whl are feasible, use localfile to install, avoiding donwloading time
+COPY ./torch*.whl /
+RUN if [ -f /torch-2.1.0+cpu-cp3${PYTHON_VERSION##*.}-cp3${PYTHON_VERSION##*.}-linux_x86_64.whl ]; then source activate && conda activate neuralchat && pip install /torch-2.1.0+cpu-cp3${PYTHON_VERSION##*.}-cp3${PYTHON_VERSION##*.}-linux_x86_64.whl; fi
+RUN if [ -f /torchaudio-2.1.0+cpu-cp3${PYTHON_VERSION##*.}-cp3${PYTHON_VERSION##*.}-linux_x86_64.whl ]; then source activate && conda activate neuralchat && pip install /torchaudio-2.1.0+cpu-cp3${PYTHON_VERSION##*.}-cp3${PYTHON_VERSION##*.}-linux_x86_64.whl; fi
+RUN if [ -f /torchvision-0.16.0+cpu-cp3${PYTHON_VERSION##*.}-cp3${PYTHON_VERSION##*.}-linux_x86_64.whl ]; then source activate && conda activate neuralchat && pip install /torchvision-0.16.0+cpu-cp3${PYTHON_VERSION##*.}-cp3${PYTHON_VERSION##*.}-linux_x86_64.whl; fi
+
+
+RUN source activate && conda activate neuralchat && pip install oneccl_bind_pt==2.0.0+cpu -f https://developer.intel.com/ipex-whl-stable-cpu && \
+    cd /intel-extension-for-transformers && pip install -r requirements.txt && pip install -v . && \
+    cd ./intel_extension_for_transformers/neural_chat/examples/instruction_tuning && pip install -r requirements.txt && \
+    cd /intel-extension-for-transformers/intel_extension_for_transformers/neural_chat && pip install -r requirements_cpu.txt && \
+    conda install astunparse ninja pyyaml mkl mkl-include setuptools cmake cffi future six requests dataclasses -y && \
+    conda install jemalloc gperftools -c conda-forge -y && \
+    pip install typing_extensions datasets accelerate SentencePiece evaluate nltk rouge_score protobuf==3.20.1 tokenizers einops peft
+
+# Enable passwordless ssh for mpirun
+RUN mkdir /var/run/sshd
+RUN passwd -d root
+RUN sed -i'' -e's/^#PermitRootLogin prohibit-password$/PermitRootLogin yes/' /etc/ssh/sshd_config \
+        && sed -i'' -e's/^#PasswordAuthentication yes$/PasswordAuthentication yes/' /etc/ssh/sshd_config \
+        && sed -i'' -e's/^#PermitEmptyPasswords no$/PermitEmptyPasswords yes/' /etc/ssh/sshd_config \
+        && sed -i'' -e's/^UsePAM yes/UsePAM no/' /etc/ssh/sshd_config \
+        && echo "StrictHostKeyChecking no" >> /etc/ssh/ssh_config
+EXPOSE 22
+
+WORKDIR /intel-extension-for-transformers/intel_extension_for_transformers/neural_chat/
+
+CMD ["/usr/sbin/sshd", "-D"]
+
+# HABANA environment
+FROM vault.habana.ai/gaudi-docker/1.11.0/ubuntu22.04/habanalabs/pytorch-installer-2.0.1:latest as hpu
+
+ENV LANG=en_US.UTF-8
+ENV PYTHONPATH=/root:/usr/lib/habanalabs/
+
+RUN apt-get update && \
+    apt-get install git-lfs && \
+    git-lfs install
+
+COPY ./inference/0001-fix-lm-head-overriden-issue-move-it-from-checkpoint-.patch /
+
+RUN git clone https://github.com/huggingface/optimum-habana.git && \
+    cd optimum-habana/ && git reset --hard b6edce65b70e0fadd5d5f51234700bd1144cd0b0 && pip install -e . && cd ../ && \
+    cd ./optimum-habana/examples/text-generation/ && \
+    pip install -r requirements.txt && \
+    cd / && \
+    pip install peft && \
+    pip install einops && \
+    pip install datasets && \
+    git clone https://github.com/HabanaAI/DeepSpeed.git && \
+    cd DeepSpeed && \
+    git checkout -b v1.11 origin/1.11.0 && \
+    git apply /0001-fix-lm-head-overriden-issue-move-it-from-checkpoint-.patch && \ 
+    pip install -e .
+
+# Download ITREX code
+ARG ITREX_VER=main
+ARG REPO=https://github.com/intel/intel-extension-for-transformers.git
+
+RUN git clone --single-branch --branch=${ITREX_VER} ${REPO} intel-extension-for-transformers && \
+    cd /intel-extension-for-transformers/intel_extension_for_transformers/neural_chat/examples/instruction_tuning/ && \
+    pip install -r requirements.txt && \
+    cd /intel-extension-for-transformers/intel_extension_for_transformers/neural_chat/ && \
+    pip install -r requirements_hpu.txt
+
+# Build ITREX
+RUN cd /intel-extension-for-transformers && pip install -r requirements.txt && pip install -v . && \
+    pip install transformers==4.32.0 && \
+    pip install accelerate==0.22.0
+
+WORKDIR /intel-extension-for-transformers/intel_extension_for_transformers/neural_chat/
+