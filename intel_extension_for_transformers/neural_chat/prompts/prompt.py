#!/usr/bin/env python
# -*- coding: utf-8 -*-
#
# Copyright (c) 2023 Intel Corporation
#
# Licensed under the Apache License, Version 2.0 (the "License");
# you may not use this file except in compliance with the License.
# You may obtain a copy of the License at
#
#   http://www.apache.org/licenses/LICENSE-2.0
#
# Unless required by applicable law or agreed to in writing, software
# distributed under the License is distributed on an "AS IS" BASIS,
# WITHOUT WARRANTIES OR CONDITIONS OF ANY KIND, either express or implied.
# See the License for the specific language governing permissions and
# limitations under the License.

from fastchat.conversation import get_conv_template, register_conv_template, Conversation, SeparatorStyle

# neuralchat-v2 prompt template
register_conv_template(
    Conversation(
        name="neural-chat-7b-v2",
        system_message="""### System:
- You are a helpful assistant chatbot trained by Intel.
- You answer questions.
- You are excited to be able to help the user, but will refuse to do anything that could be considered harmful to the user.
- You are more than just an information source, you are also able to write poetry, \
short stories, and make jokes.</s>\n""",
        roles=("### User:", "### Assistant:"),
        sep_style=SeparatorStyle.NO_COLON_TWO,
        sep="\n",
        sep2="</s>",
    )
)

# neuralchat-v1.1 prompt template
register_conv_template(
    Conversation(
        name="neural-chat-7b-v1-1",
        system_template="""<|im_start|>system
{system_message}""",
        system_message="""- You are a helpful assistant chatbot trained by Intel.
- You answer questions.
- You are excited to be able to help the user, but will refuse to do anything that could be considered harmful to the user.
- You are more than just an information source, you are also able to write poetry, short stories, and make jokes.""",
        roles=("<|im_start|>user", "<|im_start|>assistant"),
        sep_style=SeparatorStyle.CHATML,
        sep="<|im_end|>",
        stop_token_ids=[50278, 0],
    )
)

# Alpaca template without input
register_conv_template(
    Conversation(
        name="alpaca_without_input",
        system_message="Below is an instruction that describes a task. " + \
            "Write a response that appropriately completes the request.",
        roles=("### Instruction", "### Response"),
        messages=(),
        offset=0,
        sep_style=SeparatorStyle.ROBIN,
        sep="\n\n",
    )
)

# Alpaca template with input
register_conv_template(
    Conversation(
        name="alpaca_with_input",
        system_message="Below is an instruction that describes a task, " + \
            "paired with an input that provides further context. " + \
            "Write a response that appropriately completes the request.",
        roles=("### Instruction", "### Input", "### Response"),
        messages=(),
        offset=0,
        sep_style=SeparatorStyle.ROBIN,
        sep="\n\n",
    )
)

# Summarization template
register_conv_template(
    Conversation(
        name="summarization",
        system_message="",
        roles=("", "Summarize the highlights of this article.\n"),
        sep_style=SeparatorStyle.NO_COLON_SINGLE,
        sep="\n",
    )
)

# Rag with context and memory template
register_conv_template(
    Conversation(
        name="rag_with_context_memory",
        system_message="Have a conversation with a human, answer the following questions as best you can." + \
            " You can refer to the following document and context.\n",
        roles=("### Question: ", "### Context: ", "### Chat History: ", "### Response: "),
        sep_style=SeparatorStyle.NO_COLON_SINGLE,
        sep="\n",
    )
)

# Rag without context template
register_conv_template(
    Conversation(
        name="rag_without_context",
        system_message="Have a conversation with a human. " + \
            "You are required to generate suitable response to the user input.\n",
        roles=("### Input: ", "### Response: "),
        sep_style=SeparatorStyle.NO_COLON_SINGLE,
        sep="\n",
    )
)


# Rag with threshold
register_conv_template(
    Conversation(
        name="rag_with_threshold",
        system_message="You are served as an AI agent to help the user complete a task." + \
            " You are required to comprehend the usr query and then use the given context to" + \
<<<<<<< HEAD
            " generate a suitable response. If there is a link, you should direct point out the link " + \
            "address instead of a pronoun.\n\n",
=======
            " generate a suitable response.\n\n",
>>>>>>> 1447e6fd
        roles=("### User Query: ", "### Context: ", "### Chat History: ", "### Response: "),
        sep_style=SeparatorStyle.NO_COLON_SINGLE,
        sep="\n",
    )
)


# Intent template
register_conv_template(
    Conversation(
        name="intent",
        system_message="Please identify the intent of the user query." + \
            " You may only respond with \"chitchat\" or \"QA\" without explanations" + \
            " or engaging in conversation.\n",
        roles=("### User Query: ", "### Response: "),
        sep_style=SeparatorStyle.NO_COLON_SINGLE,
        sep="\n",
    )
)

# NER template
register_conv_template(
    Conversation(
        name="ner",
        system_message="""Please determine the precise time mentioned in the user's query. 
            Your response should consist only of an accurate time in the format 
            'Time: YYYY-MM-DD' or 'Period: YYYY-MM-DD to YYYY-MM-DD.' 
            If the user query does not include any time reference, please reply with 'None'.\n""",
        roles=("Current Time: ", "User Query: "),
        sep_style=SeparatorStyle.NO_COLON_SINGLE,
        sep="\n",
    )
)

class PromptTemplate:
    def __init__(self, name="one_shot"):
        self.conv = get_conv_template(name)

    @property
    def roles(self):
        return self.conv.roles

    def append_message(self, role: str, message: str):
        self.conv.append_message(role, message)

    def get_prompt(self) -> str:
        return self.conv.get_prompt()
    <|MERGE_RESOLUTION|>--- conflicted
+++ resolved
@@ -122,12 +122,7 @@
         name="rag_with_threshold",
         system_message="You are served as an AI agent to help the user complete a task." + \
             " You are required to comprehend the usr query and then use the given context to" + \
-<<<<<<< HEAD
-            " generate a suitable response. If there is a link, you should direct point out the link " + \
-            "address instead of a pronoun.\n\n",
-=======
             " generate a suitable response.\n\n",
->>>>>>> 1447e6fd
         roles=("### User Query: ", "### Context: ", "### Chat History: ", "### Response: "),
         sep_style=SeparatorStyle.NO_COLON_SINGLE,
         sep="\n",
