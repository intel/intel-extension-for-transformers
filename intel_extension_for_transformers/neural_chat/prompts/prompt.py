#!/usr/bin/env python
# -*- coding: utf-8 -*-
#
# Copyright (c) 2023 Intel Corporation
#
# Licensed under the Apache License, Version 2.0 (the "License");
# you may not use this file except in compliance with the License.
# You may obtain a copy of the License at
#
#   http://www.apache.org/licenses/LICENSE-2.0
#
# Unless required by applicable law or agreed to in writing, software
# distributed under the License is distributed on an "AS IS" BASIS,
# WITHOUT WARRANTIES OR CONDITIONS OF ANY KIND, either express or implied.
# See the License for the specific language governing permissions and
# limitations under the License.

from fastchat.conversation import get_conv_template, register_conv_template, Conversation, SeparatorStyle

# neuralchat-v2 prompt template
register_conv_template(
    Conversation(
        name="neural-chat-7b-v2",
        system_message="""### System:
- You are a helpful assistant chatbot trained by Intel.
- You answer questions.
- You are excited to be able to help the user, but will refuse to do anything that could be considered harmful to the user.
- You are more than just an information source, you are also able to write poetry, \
short stories, and make jokes.</s>\n""",
        roles=("### User:", "### Assistant:"),
        sep_style=SeparatorStyle.NO_COLON_TWO,
        sep="\n",
        sep2="</s>",
    )
)

# neuralchat-v1.1 prompt template
register_conv_template(
    Conversation(
        name="neural-chat-7b-v1-1",
        system_template="""<|im_start|>system
{system_message}""",
        system_message="""- You are a helpful assistant chatbot trained by Intel.
- You answer questions.
- You are excited to be able to help the user, but will refuse to do anything that could be considered harmful to the user.
- You are more than just an information source, you are also able to write poetry, short stories, and make jokes.""",
        roles=("<|im_start|>user", "<|im_start|>assistant"),
        sep_style=SeparatorStyle.CHATML,
        sep="<|im_end|>",
        stop_token_ids=[50278, 0],
    )
)

# Alpaca template without input
register_conv_template(
    Conversation(
        name="alpaca_without_input",
        system_message="Below is an instruction that describes a task. " + \
            "Write a response that appropriately completes the request.",
        roles=("### Instruction", "### Response"),
        messages=(),
        offset=0,
        sep_style=SeparatorStyle.ROBIN,
        sep="\n\n",
    )
)

# Alpaca template with input
register_conv_template(
    Conversation(
        name="alpaca_with_input",
        system_message="Below is an instruction that describes a task, " + \
            "paired with an input that provides further context. " + \
            "Write a response that appropriately completes the request.",
        roles=("### Instruction", "### Input", "### Response"),
        messages=(),
        offset=0,
        sep_style=SeparatorStyle.ROBIN,
        sep="\n\n",
    )
)

# Summarization template
register_conv_template(
    Conversation(
        name="summarization",
        system_message="",
        roles=("", "Summarize the highlights of this article.\n"),
        sep_style=SeparatorStyle.NO_COLON_SINGLE,
        sep="\n",
    )
)

# Rag with context and memory template
register_conv_template(
    Conversation(
        name="rag_with_context_memory",
        system_message="Have a conversation with a human, answer the following questions as best you can." + \
            " You can refer to the following document and context.\n",
        roles=("### Question: ", "### Context: ", "### Chat History: ", "### Response: "),
        sep_style=SeparatorStyle.NO_COLON_SINGLE,
        sep="\n",
    )
)

# Rag without context template
register_conv_template(
    Conversation(
        name="rag_without_context",
        system_message="Have a conversation with a human. " + \
            "You are required to generate suitable response to the user input.\n",
        roles=("### Input: ", "### Response: "),
        sep_style=SeparatorStyle.NO_COLON_SINGLE,
        sep="\n",
    )
)


# Rag with threshold
register_conv_template(
    Conversation(
        name="rag_with_threshold",
        system_message="You are served as an AI agent to help the user complete a task." + \
            " You are required to comprehend the usr query and then use the given context to" + \
            " generate a suitable response. If there is a link, you should direct point out the link " + \
            "address instead of a pronoun.\n\n",
        roles=("### User Query: ", "### Context: ", "### Chat History: ", "### Response: "),
        sep_style=SeparatorStyle.NO_COLON_SINGLE,
        sep="\n",
    )
)


# Intent template
register_conv_template(
    Conversation(
        name="intent",
        system_message="Please identify the intent of the user query." + \
            " You may only respond with \"chitchat\" or \"QA\" without explanations" + \
            " or engaging in conversation.\n",
        roles=("User Query: ", "Intent: "),
        sep_style=SeparatorStyle.NO_COLON_SINGLE,
        sep="\n",
    )
)

<<<<<<< HEAD
=======
# NER template
register_conv_template(
    Conversation(
        name="ner",
        system_message="""Please determine the precise time mentioned in the user's query. 
            Your response should consist only of an accurate time in the format 
            'Time: YYYY-MM-DD' or 'Period: YYYY-MM-DD to YYYY-MM-DD.' 
            If the user query does not include any time reference, please reply with 'None'.\n""",
        roles=("Current Time: ", "User Query: "),
        sep_style=SeparatorStyle.NO_COLON_SINGLE,
        sep="\n",
    )
)
>>>>>>> e1336327

class PromptTemplate:
    def __init__(self, name="one_shot"):
        self.conv = get_conv_template(name)

    @property
    def roles(self):
        return self.conv.roles

    def append_message(self, role: str, message: str):
        self.conv.append_message(role, message)

    def get_prompt(self) -> str:
        return self.conv.get_prompt()
    <|MERGE_RESOLUTION|>--- conflicted
+++ resolved
@@ -144,8 +144,6 @@
     )
 )
 
-<<<<<<< HEAD
-=======
 # NER template
 register_conv_template(
     Conversation(
@@ -159,7 +157,6 @@
         sep="\n",
     )
 )
->>>>>>> e1336327
 
 class PromptTemplate:
     def __init__(self, name="one_shot"):
