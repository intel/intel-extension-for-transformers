--- conflicted
+++ resolved
@@ -1,348 +1,344 @@
-# !/usr/bin/env python
-# -*- coding: utf-8 -*-
-#
-# Copyright (c) 2023 Intel Corporation
-#
-# Licensed under the Apache License, Version 2.0 (the "License");
-# you may not use this file except in compliance with the License.
-# You may obtain a copy of the License at
-#
-#   http://www.apache.org/licenses/LICENSE-2.0
-#
-# Unless required by applicable law or agreed to in writing, software
-# distributed under the License is distributed on an "AS IS" BASIS,
-# WITHOUT WARRANTIES OR CONDITIONS OF ANY KIND, either express or implied.
-# See the License for the specific language governing permissions and
-# limitations under the License.
-
-from abc import ABC
-from typing import List
-import os
-from fastchat.conversation import get_conv_template, Conversation
-from ..config import GenerationConfig
-from ..plugins import is_plugin_enabled, get_plugin_instance, get_registered_plugins, plugins
-from ..utils.common import is_audio_file
-from .model_utils import load_model, predict, predict_stream, MODELS
-from ..prompts import PromptTemplate
-
-
-def construct_parameters(query, model_name, device, config):
-    params = {}
-    params["prompt"] = query
-    params["temperature"] = config.temperature
-    params["top_k"] = config.top_k
-    params["top_p"] = config.top_p
-    params["repetition_penalty"] = config.repetition_penalty
-    params["max_new_tokens"] = config.max_new_tokens
-    params["do_sample"] = config.do_sample
-    params["num_beams"] = config.num_beams
-    params["model_name"] = model_name
-    params["num_return_sequences"] = config.num_return_sequences
-    params["bad_words_ids"] = config.bad_words_ids
-    params["force_words_ids"] = config.force_words_ids
-    params["use_hpu_graphs"] = config.use_hpu_graphs
-    params["use_cache"] = config.use_cache
-    params["device"] = device
-    return params
-
-class BaseModel(ABC):
-    """
-    A base class for LLM.
-    """
-
-    def __init__(self):
-        """
-        Initializes the BaseModel class.
-        """
-        self.model_name = ""
-        self.asr = None
-        self.tts = None
-        self.audio_input_path = None
-        self.audio_output_path = None
-        self.retriever = None
-        self.retrieval_type = None
-        self.safety_checker = None
-        self.intent_detection = False
-        self.cache = None
-        self.device = None
-        self.conv_template = None
-
-    def match(self, model_path: str):
-        """
-        Check if the provided model_path matches the current model.
-
-        Args:
-            model_path (str): Path to a model.
-
-        Returns:
-            bool: True if the model_path matches, False otherwise.
-        """
-        return True
-
-    def load_model(self, kwargs: dict):
-        """
-        Load the model using the provided arguments.
-
-        Args:
-            kwargs (dict): A dictionary containing the configuration parameters for model loading.
-
-        Example 'kwargs' dictionary:
-        {
-            "model_name": "my_model",
-            "tokenizer_name": "my_tokenizer",
-            "device": "cuda",
-            "use_hpu_graphs": True,
-            "cpu_jit": False,
-            "use_cache": True,
-            "peft_path": "/path/to/peft",
-            "use_deepspeed": False
-            "hf_access_token": "user's huggingface access token"
-        }
-        """
-        self.model_name = kwargs["model_name"]
-        self.device = kwargs["device"]
-        self.use_hpu_graphs = kwargs["use_hpu_graphs"]
-        self.cpu_jit = kwargs["cpu_jit"]
-        self.use_cache = kwargs["use_cache"]
-        load_model(model_name=kwargs["model_name"],
-                   tokenizer_name=kwargs["tokenizer_name"],
-                   device=kwargs["device"],
-                   use_hpu_graphs=kwargs["use_hpu_graphs"],
-                   cpu_jit=kwargs["cpu_jit"],
-                   use_cache=kwargs["use_cache"],
-                   peft_path=kwargs["peft_path"],
-                   use_deepspeed=kwargs["use_deepspeed"],
-                   optimization_config=kwargs["optimization_config"],
-                   hf_access_token=kwargs["hf_access_token"])
-
-    def predict_stream(self, query, config=None):
-        """
-        Predict using a streaming approach.
-
-        Args:
-            query: The input query for prediction.
-            config: Configuration for prediction.
-        """
-        if not config:
-            config = GenerationConfig()
-
-        config.device = self.device
-        config.use_hpu_graphs = self.use_hpu_graphs
-        config.cpu_jit = self.cpu_jit
-        config.use_cache = self.use_cache
-
-        if is_audio_file(query):
-            if not os.path.exists(query):
-                raise ValueError(f"The audio file path {query} is invalid.")
-
-        # plugin pre actions
-        for plugin_name in get_registered_plugins():
-            if is_plugin_enabled(plugin_name):
-                plugin_instance = get_plugin_instance(plugin_name)
-                if plugin_instance:
-                    if hasattr(plugin_instance, 'pre_llm_inference_actions'):
-                        if plugin_name == "asr" and not is_audio_file(query):
-                            continue
-                        if plugin_name == "retrieval":
-                            response = plugin_instance.pre_llm_inference_actions(self.model_name, query)
-                        else:
-                            response = plugin_instance.pre_llm_inference_actions(query)
-                        if plugin_name == "safety_checker" and response:
-                            return "Your query contains sensitive words, please try another query."
-                        else:
-                            query = response
-        assert query is not None, "Query cannot be None."
-<<<<<<< HEAD
-        query = self.prepare_prompt(query, self.model_name, config.task)
-        return predict_stream(**construct_parameters(query, self.model_name, self.device, config))
-=======
-
-        response = predict_stream(**construct_parameters(query, self.model_name, self.device, config))
-
-        # plugin post actions
-        for plugin_name in get_registered_plugins():
-            if is_plugin_enabled(plugin_name):
-                plugin_instance = get_plugin_instance(plugin_name)
-                if plugin_instance:
-                    if hasattr(plugin_instance, 'post_llm_inference_actions'):
-                        response = plugin_instance.post_llm_inference_actions(response)
-
-        # clear plugins config
-        for key in plugins:
-            plugins[key] = {
-                "enable": False,
-                "class": None,
-                "args": {},
-                "instance": None
-            }
-
-        return response
->>>>>>> ab112aa3
-
-    def predict(self, query, config=None):
-        """
-        Predict using a non-streaming approach.
-
-        Args:
-            query: The input query for prediction.
-            config: Configuration for prediction.
-        """
-        if not config:
-            config = GenerationConfig()
-
-        config.device = self.device
-        config.use_hpu_graphs = self.use_hpu_graphs
-        config.cpu_jit = self.cpu_jit
-        config.use_cache = self.use_cache
-
-        if is_audio_file(query):
-            if not os.path.exists(query):
-                raise ValueError(f"The audio file path {query} is invalid.")
-
-        # plugin pre actions
-        for plugin_name in get_registered_plugins():
-            if is_plugin_enabled(plugin_name):
-                plugin_instance = get_plugin_instance(plugin_name)
-                if plugin_instance:
-                    if hasattr(plugin_instance, 'pre_llm_inference_actions'):
-                        if plugin_name == "asr" and not is_audio_file(query):
-                            continue
-                        if plugin_name == "retrieval":
-                            response = plugin_instance.pre_llm_inference_actions(self.model_name, query)
-                        else:
-                            response = plugin_instance.pre_llm_inference_actions(query)
-                        if plugin_name == "safety_checker" and response:
-                            return "Your query contains sensitive words, please try another query."
-                        else:
-                            if response != None and response != False:
-                                query = response
-        assert query is not None, "Query cannot be None."
-
-        # LLM inference
-        query = self.prepare_prompt(query, self.model_name, config.task)
-        response = predict(**construct_parameters(query, self.model_name, self.device, config))
-
-        # plugin post actions
-        for plugin_name in get_registered_plugins():
-            if is_plugin_enabled(plugin_name):
-                plugin_instance = get_plugin_instance(plugin_name)
-                if plugin_instance:
-                    if hasattr(plugin_instance, 'post_llm_inference_actions'):
-                        response = plugin_instance.post_llm_inference_actions(response)
-
-        # clear plugins config
-        for key in plugins:
-            plugins[key] = {
-                "enable": False,
-                "class": None,
-                "args": {},
-                "instance": None
-            }
-
-        return response
-
-    def chat_stream(self, query, config=None):
-        """
-        Chat using a streaming approach.
-
-        Args:
-            query: The input query for prediction.
-            config: Configuration for prediction.
-        """
-        return self.predict_stream(query=query, config=config)
-
-    def chat(self, query, config=None):
-        """
-        Chat using a non-streaming approach.
-
-        Args:
-            query: The input query for conversation.
-            config: Configuration for conversation.
-        """
-        return self.predict(query=query, config=config)
-
-    def get_default_conv_template(self, model_path: str) -> Conversation:
-        """
-        Get the default conversation template for the given model path.
-
-        Args:
-            model_path (str): Path to the model.
-
-        Returns:
-            Conversation: A default conversation template.
-        """
-        return get_conv_template("zero_shot")
-
-    def get_conv_template(self, model_path: str, task: str = "") -> Conversation:
-        """
-        Get the conversation template for the given model path or given task.
-
-        Args:
-            model_path (str): Path to the model.
-            task (str): Task type, one of [completion, chat, summarization].
-
-        Returns:
-            Conversation: A conversation template.
-        """
-        if self.conv_template:
-            return
-        if not task:
-            self.conv_template = PromptTemplate(self.get_default_conv_template(model_path).name)
-        else:
-            if task == "completion":
-                name = "alpaca_without_input"
-            elif task == "chat":
-                name = "neural-chat-7b-v2"
-            elif task == "summarization":
-                name = "summarization"
-            else:
-                raise NotImplementedError(f"Unsupported task {task}.")
-            self.conv_template = PromptTemplate(name)
-
-    def prepare_prompt(self, prompt: str, model_path: str, task: str = ""):
-        self.get_conv_template(model_path, task)
-        self.conv_template.append_message(self.conv_template.roles[0], prompt)
-        self.conv_template.append_message(self.conv_template.roles[1], None)
-        return self.conv_template.get_prompt()
-
-    def register_plugin_instance(self, plugin_name, instance):
-        """
-        Register a plugin instance.
-
-        Args:
-            instance: An instance of a plugin.
-        """
-        if plugin_name == "tts":
-            self.tts = instance
-        if plugin_name == "tts_chinese":
-            self.tts_chinese = instance
-        if plugin_name == "asr":
-            self.asr = instance
-        if plugin_name == "asr_chinese":
-            self.asr_chinese = instance
-        if plugin_name == "retrieval":
-            self.retrieval = instance
-        if plugin_name == "cache":
-            self.cache = instance
-        if plugin_name == "safety_checker":
-            self.safety_checker = instance
-
-
-# A global registry for all model adapters
-model_adapters: List[BaseModel] = []
-
-
-def register_model_adapter(cls):
-    """Register a model adapter."""
-    model_adapters.append(cls())
-
-
-def get_model_adapter(model_name_path: str) -> BaseModel:
-    """Get a model adapter for a model_name_path."""
-    model_path_basename = os.path.basename(os.path.normpath(model_name_path)).lower()
-
-    for adapter in model_adapters:
-        if adapter.match(model_path_basename) and type(adapter) != BaseModel:
-            return adapter
-
-    raise ValueError(f"No valid model adapter for {model_name_path}")
+# !/usr/bin/env python
+# -*- coding: utf-8 -*-
+#
+# Copyright (c) 2023 Intel Corporation
+#
+# Licensed under the Apache License, Version 2.0 (the "License");
+# you may not use this file except in compliance with the License.
+# You may obtain a copy of the License at
+#
+#   http://www.apache.org/licenses/LICENSE-2.0
+#
+# Unless required by applicable law or agreed to in writing, software
+# distributed under the License is distributed on an "AS IS" BASIS,
+# WITHOUT WARRANTIES OR CONDITIONS OF ANY KIND, either express or implied.
+# See the License for the specific language governing permissions and
+# limitations under the License.
+
+from abc import ABC
+from typing import List
+import os
+from fastchat.conversation import get_conv_template, Conversation
+from ..config import GenerationConfig
+from ..plugins import is_plugin_enabled, get_plugin_instance, get_registered_plugins, plugins
+from ..utils.common import is_audio_file
+from .model_utils import load_model, predict, predict_stream, MODELS
+from ..prompts import PromptTemplate
+
+
+def construct_parameters(query, model_name, device, config):
+    params = {}
+    params["prompt"] = query
+    params["temperature"] = config.temperature
+    params["top_k"] = config.top_k
+    params["top_p"] = config.top_p
+    params["repetition_penalty"] = config.repetition_penalty
+    params["max_new_tokens"] = config.max_new_tokens
+    params["do_sample"] = config.do_sample
+    params["num_beams"] = config.num_beams
+    params["model_name"] = model_name
+    params["num_return_sequences"] = config.num_return_sequences
+    params["bad_words_ids"] = config.bad_words_ids
+    params["force_words_ids"] = config.force_words_ids
+    params["use_hpu_graphs"] = config.use_hpu_graphs
+    params["use_cache"] = config.use_cache
+    params["device"] = device
+    return params
+
+class BaseModel(ABC):
+    """
+    A base class for LLM.
+    """
+
+    def __init__(self):
+        """
+        Initializes the BaseModel class.
+        """
+        self.model_name = ""
+        self.asr = None
+        self.tts = None
+        self.audio_input_path = None
+        self.audio_output_path = None
+        self.retriever = None
+        self.retrieval_type = None
+        self.safety_checker = None
+        self.intent_detection = False
+        self.cache = None
+        self.device = None
+        self.conv_template = None
+
+    def match(self, model_path: str):
+        """
+        Check if the provided model_path matches the current model.
+
+        Args:
+            model_path (str): Path to a model.
+
+        Returns:
+            bool: True if the model_path matches, False otherwise.
+        """
+        return True
+
+    def load_model(self, kwargs: dict):
+        """
+        Load the model using the provided arguments.
+
+        Args:
+            kwargs (dict): A dictionary containing the configuration parameters for model loading.
+
+        Example 'kwargs' dictionary:
+        {
+            "model_name": "my_model",
+            "tokenizer_name": "my_tokenizer",
+            "device": "cuda",
+            "use_hpu_graphs": True,
+            "cpu_jit": False,
+            "use_cache": True,
+            "peft_path": "/path/to/peft",
+            "use_deepspeed": False
+            "hf_access_token": "user's huggingface access token"
+        }
+        """
+        self.model_name = kwargs["model_name"]
+        self.device = kwargs["device"]
+        self.use_hpu_graphs = kwargs["use_hpu_graphs"]
+        self.cpu_jit = kwargs["cpu_jit"]
+        self.use_cache = kwargs["use_cache"]
+        load_model(model_name=kwargs["model_name"],
+                   tokenizer_name=kwargs["tokenizer_name"],
+                   device=kwargs["device"],
+                   use_hpu_graphs=kwargs["use_hpu_graphs"],
+                   cpu_jit=kwargs["cpu_jit"],
+                   use_cache=kwargs["use_cache"],
+                   peft_path=kwargs["peft_path"],
+                   use_deepspeed=kwargs["use_deepspeed"],
+                   optimization_config=kwargs["optimization_config"],
+                   hf_access_token=kwargs["hf_access_token"])
+
+    def predict_stream(self, query, config=None):
+        """
+        Predict using a streaming approach.
+
+        Args:
+            query: The input query for prediction.
+            config: Configuration for prediction.
+        """
+        if not config:
+            config = GenerationConfig()
+
+        config.device = self.device
+        config.use_hpu_graphs = self.use_hpu_graphs
+        config.cpu_jit = self.cpu_jit
+        config.use_cache = self.use_cache
+
+        if is_audio_file(query):
+            if not os.path.exists(query):
+                raise ValueError(f"The audio file path {query} is invalid.")
+
+        # plugin pre actions
+        for plugin_name in get_registered_plugins():
+            if is_plugin_enabled(plugin_name):
+                plugin_instance = get_plugin_instance(plugin_name)
+                if plugin_instance:
+                    if hasattr(plugin_instance, 'pre_llm_inference_actions'):
+                        if plugin_name == "asr" and not is_audio_file(query):
+                            continue
+                        if plugin_name == "retrieval":
+                            response = plugin_instance.pre_llm_inference_actions(self.model_name, query)
+                        else:
+                            response = plugin_instance.pre_llm_inference_actions(query)
+                        if plugin_name == "safety_checker" and response:
+                            return "Your query contains sensitive words, please try another query."
+                        else:
+                            query = response
+        assert query is not None, "Query cannot be None."
+
+        query = self.prepare_prompt(query, self.model_name, config.task)
+        response = predict_stream(**construct_parameters(query, self.model_name, self.device, config))
+
+        # plugin post actions
+        for plugin_name in get_registered_plugins():
+            if is_plugin_enabled(plugin_name):
+                plugin_instance = get_plugin_instance(plugin_name)
+                if plugin_instance:
+                    if hasattr(plugin_instance, 'post_llm_inference_actions'):
+                        response = plugin_instance.post_llm_inference_actions(response)
+
+        # clear plugins config
+        for key in plugins:
+            plugins[key] = {
+                "enable": False,
+                "class": None,
+                "args": {},
+                "instance": None
+            }
+
+        return response
+
+    def predict(self, query, config=None):
+        """
+        Predict using a non-streaming approach.
+
+        Args:
+            query: The input query for prediction.
+            config: Configuration for prediction.
+        """
+        if not config:
+            config = GenerationConfig()
+
+        config.device = self.device
+        config.use_hpu_graphs = self.use_hpu_graphs
+        config.cpu_jit = self.cpu_jit
+        config.use_cache = self.use_cache
+
+        if is_audio_file(query):
+            if not os.path.exists(query):
+                raise ValueError(f"The audio file path {query} is invalid.")
+
+        # plugin pre actions
+        for plugin_name in get_registered_plugins():
+            if is_plugin_enabled(plugin_name):
+                plugin_instance = get_plugin_instance(plugin_name)
+                if plugin_instance:
+                    if hasattr(plugin_instance, 'pre_llm_inference_actions'):
+                        if plugin_name == "asr" and not is_audio_file(query):
+                            continue
+                        if plugin_name == "retrieval":
+                            response = plugin_instance.pre_llm_inference_actions(self.model_name, query)
+                        else:
+                            response = plugin_instance.pre_llm_inference_actions(query)
+                        if plugin_name == "safety_checker" and response:
+                            return "Your query contains sensitive words, please try another query."
+                        else:
+                            if response != None and response != False:
+                                query = response
+        assert query is not None, "Query cannot be None."
+
+        # LLM inference
+        query = self.prepare_prompt(query, self.model_name, config.task)
+        response = predict(**construct_parameters(query, self.model_name, self.device, config))
+
+        # plugin post actions
+        for plugin_name in get_registered_plugins():
+            if is_plugin_enabled(plugin_name):
+                plugin_instance = get_plugin_instance(plugin_name)
+                if plugin_instance:
+                    if hasattr(plugin_instance, 'post_llm_inference_actions'):
+                        response = plugin_instance.post_llm_inference_actions(response)
+
+        # clear plugins config
+        for key in plugins:
+            plugins[key] = {
+                "enable": False,
+                "class": None,
+                "args": {},
+                "instance": None
+            }
+
+        return response
+
+    def chat_stream(self, query, config=None):
+        """
+        Chat using a streaming approach.
+
+        Args:
+            query: The input query for prediction.
+            config: Configuration for prediction.
+        """
+        return self.predict_stream(query=query, config=config)
+
+    def chat(self, query, config=None):
+        """
+        Chat using a non-streaming approach.
+
+        Args:
+            query: The input query for conversation.
+            config: Configuration for conversation.
+        """
+        return self.predict(query=query, config=config)
+
+    def get_default_conv_template(self, model_path: str) -> Conversation:
+        """
+        Get the default conversation template for the given model path.
+
+        Args:
+            model_path (str): Path to the model.
+
+        Returns:
+            Conversation: A default conversation template.
+        """
+        return get_conv_template("zero_shot")
+
+    def get_conv_template(self, model_path: str, task: str = "") -> Conversation:
+        """
+        Get the conversation template for the given model path or given task.
+
+        Args:
+            model_path (str): Path to the model.
+            task (str): Task type, one of [completion, chat, summarization].
+
+        Returns:
+            Conversation: A conversation template.
+        """
+        if self.conv_template:
+            return
+        if not task:
+            self.conv_template = PromptTemplate(self.get_default_conv_template(model_path).name)
+        else:
+            if task == "completion":
+                name = "alpaca_without_input"
+            elif task == "chat":
+                name = "neural-chat-7b-v2"
+            elif task == "summarization":
+                name = "summarization"
+            else:
+                raise NotImplementedError(f"Unsupported task {task}.")
+            self.conv_template = PromptTemplate(name)
+
+    def prepare_prompt(self, prompt: str, model_path: str, task: str = ""):
+        self.get_conv_template(model_path, task)
+        self.conv_template.append_message(self.conv_template.roles[0], prompt)
+        self.conv_template.append_message(self.conv_template.roles[1], None)
+        return self.conv_template.get_prompt()
+
+    def register_plugin_instance(self, plugin_name, instance):
+        """
+        Register a plugin instance.
+
+        Args:
+            instance: An instance of a plugin.
+        """
+        if plugin_name == "tts":
+            self.tts = instance
+        if plugin_name == "tts_chinese":
+            self.tts_chinese = instance
+        if plugin_name == "asr":
+            self.asr = instance
+        if plugin_name == "asr_chinese":
+            self.asr_chinese = instance
+        if plugin_name == "retrieval":
+            self.retrieval = instance
+        if plugin_name == "cache":
+            self.cache = instance
+        if plugin_name == "safety_checker":
+            self.safety_checker = instance
+
+
+# A global registry for all model adapters
+model_adapters: List[BaseModel] = []
+
+
+def register_model_adapter(cls):
+    """Register a model adapter."""
+    model_adapters.append(cls())
+
+
+def get_model_adapter(model_name_path: str) -> BaseModel:
+    """Get a model adapter for a model_name_path."""
+    model_path_basename = os.path.basename(os.path.normpath(model_name_path)).lower()
+
+    for adapter in model_adapters:
+        if adapter.match(model_path_basename) and type(adapter) != BaseModel:
+            return adapter
+
+    raise ValueError(f"No valid model adapter for {model_name_path}")