--- conflicted
+++ resolved
@@ -408,19 +408,6 @@
     else:
         MODELS[model_name]["assistant_model"] = None
 
-<<<<<<< HEAD
-    tokenizer = AutoTokenizer.from_pretrained(
-        tokenizer_name,
-        use_fast=False if (re.search("llama", model_name, re.IGNORECASE)
-            or re.search("neural-chat-7b-v2", model_name, re.IGNORECASE)) else True,
-        use_auth_token=hf_access_token,
-        trust_remote_code=True if (re.search("qwen", model_name, re.IGNORECASE) or \
-            re.search("chatglm", model_name, re.IGNORECASE)) else False,
-    )
-    config = AutoConfig.from_pretrained(model_name, use_auth_token=hf_access_token, trust_remote_code=True \
-                                        if re.search("chatglm", model_name, re.IGNORECASE) or \
-                                           re.search("qwen", model_name, re.IGNORECASE) else False)
-=======
     try:
         tokenizer = AutoTokenizer.from_pretrained(
             tokenizer_name,
@@ -438,14 +425,14 @@
 
     try:
         config = AutoConfig.from_pretrained(model_name, use_auth_token=hf_access_token, trust_remote_code=True \
-                                            if re.search("chatglm", model_name, re.IGNORECASE) else False)
+                                            if (re.search("chatglm", model_name, re.IGNORECASE) or \
+                                               re.search("qwen", model_name, re.IGNORECASE)) else False)
     except ValueError as e:
         if "Unrecognized model in" in str(e):
             raise ValueError("load_model: model config is not found")
         else:
             raise
 
->>>>>>> ea173a7f
     load_to_meta = model_on_meta(config)
 
     if isinstance(optimization_config, WeightOnlyQuantConfig):
@@ -460,61 +447,6 @@
         logging.info("Optimized Model loaded.")
         return
 
-<<<<<<< HEAD
-    if device == "hpu" and use_deepspeed and load_to_meta:
-        with deepspeed.OnDevice(dtype=torch.bfloat16, device="meta"):
-            model = AutoModelForCausalLM.from_config(config, torch_dtype=torch.bfloat16)
-    elif re.search("flan-t5", model_name, re.IGNORECASE) and not ipex_int8:
-        with smart_context_manager(use_deepspeed=use_deepspeed):
-            model = AutoModelForSeq2SeqLM.from_pretrained(
-                model_name,
-                torch_dtype=torch_dtype,
-                low_cpu_mem_usage=True,
-                use_auth_token=hf_access_token,
-                quantization_config=bitsandbytes_quant_config,
-            )
-    elif re.search("chatglm", model_name, re.IGNORECASE) and not ipex_int8:
-        with smart_context_manager(use_deepspeed=use_deepspeed):
-            model = AutoModel.from_pretrained(
-                model_name,
-                torch_dtype=torch_dtype,
-                low_cpu_mem_usage=True,
-                use_auth_token=hf_access_token,
-                trust_remote_code=True)
-    elif ((
-        re.search("gpt", model_name, re.IGNORECASE)
-        or re.search("mpt", model_name, re.IGNORECASE)
-        or re.search("bloom", model_name, re.IGNORECASE)
-        or re.search("llama", model_name, re.IGNORECASE)
-        or re.search("neural-chat-7b-v1", model_name, re.IGNORECASE)
-        or re.search("neural-chat-7b-v2", model_name, re.IGNORECASE)
-        or re.search("neural-chat-7b-v3", model_name, re.IGNORECASE)
-        or re.search("qwen", model_name, re.IGNORECASE)
-        or re.search("starcoder", model_name, re.IGNORECASE)
-        or re.search("codellama", model_name, re.IGNORECASE)
-        or re.search("mistral", model_name, re.IGNORECASE)
-    ) and not ipex_int8) or re.search("opt", model_name, re.IGNORECASE):
-        with smart_context_manager(use_deepspeed=use_deepspeed):
-            model = AutoModelForCausalLM.from_pretrained(
-                model_name,
-                use_auth_token=hf_access_token,
-                torch_dtype=torch_dtype,
-                low_cpu_mem_usage=True,
-                quantization_config=bitsandbytes_quant_config,
-                trust_remote_code=True if re.search("qwen", model_name, re.IGNORECASE) else False
-            )
-    elif (
-            (re.search("starcoder", model_name, re.IGNORECASE)
-             or re.search("codellama", model_name, re.IGNORECASE)
-            ) and ipex_int8
-        ):
-        with smart_context_manager(use_deepspeed=use_deepspeed):
-            try:
-                import intel_extension_for_pytorch as ipex
-            except ImportError:
-                warnings.warn(
-                    "Please install Intel Extension for PyTorch to accelerate the model inference."
-=======
     try:
         if device == "hpu" and use_deepspeed and load_to_meta:
             with deepspeed.OnDevice(dtype=torch.bfloat16, device="meta"):
@@ -527,7 +459,6 @@
                     low_cpu_mem_usage=True,
                     use_auth_token=hf_access_token,
                     quantization_config=bitsandbytes_quant_config,
->>>>>>> ea173a7f
                 )
         elif re.search("chatglm", model_name, re.IGNORECASE) and not ipex_int8:
             with smart_context_manager(use_deepspeed=use_deepspeed):
@@ -557,6 +488,7 @@
                     torch_dtype=torch_dtype,
                     low_cpu_mem_usage=True,
                     quantization_config=bitsandbytes_quant_config,
+                    trust_remote_code=True if re.search("qwen", model_name, re.IGNORECASE) else False
                 )
         elif (
                 (re.search("starcoder", model_name, re.IGNORECASE)
