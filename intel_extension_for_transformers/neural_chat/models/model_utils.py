--- conflicted
+++ resolved
@@ -493,30 +493,14 @@
                     trust_remote_code=True)
         elif ((
             re.search("gpt", model_name, re.IGNORECASE)
-<<<<<<< HEAD
-            or re.search("mpt", model_name, re.IGNORECASE)
-            or re.search("bloom", model_name, re.IGNORECASE)
-            or re.search("llama", model_name, re.IGNORECASE)
-            or re.search("magicoder", model_name, re.IGNORECASE)
-            or re.search("neural-chat-7b-v1", model_name, re.IGNORECASE)
-            or re.search("neural-chat-7b-v2", model_name, re.IGNORECASE)
-            or re.search("neural-chat-7b-v3", model_name, re.IGNORECASE)
-            or re.search("qwen", model_name, re.IGNORECASE)
-            or re.search("starcoder", model_name, re.IGNORECASE)
-            or re.search("codellama", model_name, re.IGNORECASE)
-            or re.search("mistral", model_name, re.IGNORECASE)
-            or re.search("mixtral", model_name, re.IGNORECASE)
-            or re.search("codegen", model_name, re.IGNORECASE)
-        ) and not ipex_int8) or re.search("opt", model_name, re.IGNORECASE):
-=======
             or config.model_type == "bloom"
             or config.model_type == "qwen"
             or config.model_type == "gpt_bigcode"
             or config.model_type == "mpt"
             or config.model_type == "llama"
             or config.model_type == "mistral"
+            or config.model_type == "mixtral"
         ) and not ipex_int8) or config.model_type == "opt":
->>>>>>> 8f75eb1c
             with smart_context_manager(use_deepspeed=use_deepspeed):
                 model = AutoModelForCausalLM.from_pretrained(
                     model_name,
