--- conflicted
+++ resolved
@@ -665,22 +665,6 @@
                         context = torch.xpu.amp.autocast(enabled=True, dtype=dtype, cache_enabled=True)
                     if ipex_int8:
                         global output_token_len
-<<<<<<< HEAD
-
-                        if is_llm_runtime_model(model):  # optimized model gerenate
-                            output_token=model.generate(
-                                input_tokens['input_ids'],
-                                streamer=streamer,
-                                temperature=temperature,
-                                top_p=top_p,
-                                top_k=top_k,
-                                repeat_penalty=repetition_penalty,
-                                max_new_tokens=max_new_tokens,
-                                do_sample=do_sample,
-                                num_beams=num_beams
-                            )
-                        else:
-=======
                         output_token=model.generate(
                                 **input_tokens,
                                 **generate_kwargs,
@@ -692,21 +676,28 @@
                     else:
                         with context:
                             global output_token_len
->>>>>>> f04d0fd1
-                            output_token=model.generate(
-                                **input_tokens,
-                                **generate_kwargs,
-                                streamer=streamer,
-                                generation_config=generation_config,
-                                return_dict_in_generate=True,
-                            )
-<<<<<<< HEAD
-                        output_token_len=output_token.sequences[0].shape[-1]
-                        return output_token
-=======
+                            if is_llm_runtime_model(model):  # optimized model gerenate
+                                output_token=model.generate(
+                                    input_tokens['input_ids'],
+                                    streamer=streamer,
+                                    temperature=temperature,
+                                    top_p=top_p,
+                                    top_k=top_k,
+                                    repeat_penalty=repetition_penalty,
+                                    max_new_tokens=max_new_tokens,
+                                    do_sample=do_sample,
+                                    num_beams=num_beams
+                                )
+                            else:
+                                output_token=model.generate(
+                                    **input_tokens,
+                                    **generate_kwargs,
+                                    streamer=streamer,
+                                    generation_config=generation_config,
+                                    return_dict_in_generate=True,
+                                )
                     output_token_len=output_token.sequences[0].shape[-1]
                     return output_token
->>>>>>> f04d0fd1
             except Exception as e:
                 errors_queue.put(e)
 
@@ -898,22 +889,6 @@
                 context = torch.cuda.amp.autocast(enabled=True, dtype=dtype, cache_enabled=True)
             elif device == "xpu":
                 context = torch.xpu.amp.autocast(enabled=True, dtype=dtype, cache_enabled=True)
-<<<<<<< HEAD
-
-            with context:
-                if is_llm_runtime_model(model):  # optimized model gerenate
-                    generation_output = model.generate(
-                        input_tokens['input_ids'],
-                        temperature=temperature,
-                        top_p=top_p,
-                        top_k=top_k,
-                        repeat_penalty=repetition_penalty,
-                        max_new_tokens=max_new_tokens,
-                        do_sample=do_sample,
-                        num_beams=num_beams
-                    )
-                else:
-=======
             if ipex_int8:
                 generation_output = model.generate(
                         **input_tokens,
@@ -923,13 +898,24 @@
                         )
             else:
                 with context:
->>>>>>> f04d0fd1
-                    generation_output = model.generate(
-                        **input_tokens,
-                        **generate_kwargs,
-                        generation_config=generation_config,
-                        return_dict_in_generate=True
-                    )
+                    if is_llm_runtime_model(model):  # optimized model gerenate
+                        generation_output = model.generate(
+                            input_tokens['input_ids'],
+                            temperature=temperature,
+                            top_p=top_p,
+                            top_k=top_k,
+                            repeat_penalty=repetition_penalty,
+                            max_new_tokens=max_new_tokens,
+                            do_sample=do_sample,
+                            num_beams=num_beams
+                        )
+                    else:
+                        generation_output = model.generate(
+                            **input_tokens,
+                            **generate_kwargs,
+                            generation_config=generation_config,
+                            return_dict_in_generate=True
+                        )
     elif device == "hpu":
         # Move inputs to target device(s)
         input_tokens = prepare_inputs(input_tokens, model.device)
