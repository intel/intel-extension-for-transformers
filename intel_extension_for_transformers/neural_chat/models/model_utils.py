--- conflicted
+++ resolved
@@ -360,12 +360,7 @@
         or re.search("mpt", model_name, re.IGNORECASE)
         or re.search("bloom", model_name, re.IGNORECASE)
         or re.search("llama", model_name, re.IGNORECASE)
-<<<<<<< HEAD
         or re.search("falcon", model_name, re.IGNORECASE)
-        or re.search("mistral", model_name, re.IGNORECASE)
-        or re.search("opt", model_name, re.IGNORECASE)
-=======
->>>>>>> 7d276cd9
         or re.search("neural-chat-7b-v1", model_name, re.IGNORECASE)
         or re.search("neural-chat-7b-v2", model_name, re.IGNORECASE)
         or re.search("neural-chat-7b-v3", model_name, re.IGNORECASE)
