#!/usr/bin/env python
# -*- coding: utf-8 -*-
#
# Copyright (c) 2023 Intel Corporation
#
# Licensed under the Apache License, Version 2.0 (the "License");
# you may not use this file except in compliance with the License.
# You may obtain a copy of the License at
#
#   http://www.apache.org/licenses/LICENSE-2.0
#
# Unless required by applicable law or agreed to in writing, software
# distributed under the License is distributed on an "AS IS" BASIS,
# WITHOUT WARRANTIES OR CONDITIONS OF ANY KIND, either express or implied.
# See the License for the specific language governing permissions and
# limitations under the License.

import json
from pathlib import Path
import copy, time
from datetime import datetime
import sys
import torch
import transformers
import warnings
from queue import Queue
import re, os
from threading import Thread
import contextlib
from huggingface_hub import snapshot_download
import uuid
import logging
logging.basicConfig(
    format="%(asctime)s %(name)s:%(levelname)s:%(message)s",
    datefmt="%d-%M-%Y %H:%M:%S",
    level=logging.INFO,
    stream=sys.stdout
)
from typing import List
from transformers import (
    GenerationConfig,
    AutoModel,
    AutoModelForCausalLM,
    AutoModelForSeq2SeqLM,
    AutoTokenizer,
    AutoConfig,
    TextIteratorStreamer,
    StoppingCriteriaList,
    StoppingCriteria
)
from transformers.deepspeed import is_deepspeed_available
from transformers.utils import is_bitsandbytes_available, is_offline_mode
from intel_extension_for_transformers.transformers import (
    MixedPrecisionConfig,
    WeightOnlyQuantConfig,
    BitsAndBytesConfig
)
from intel_extension_for_transformers.neural_chat.errorcode import ErrorCodes
from intel_extension_for_transformers.neural_chat.utils.error_utils import set_latest_error
from intel_extension_for_transformers.neural_chat.config import DeviceOptions
import shutil

if is_deepspeed_available():
    import deepspeed # pylint: disable=E0401

class StopOnTokens(StoppingCriteria):
    def __init__(self, min_length: int, start_length: int, stop_token_id: List[int]):
        self.min_length = min_length
        self.start_length = start_length
        self.stop_token_id = stop_token_id

    def __call__(
        self, input_ids: torch.LongTensor, scores: torch.FloatTensor, **kwargs
    ) -> bool:
        if scores is not None:
            if len(scores) > self.min_length:
                for stop_id in self.stop_token_id:
                    if input_ids[0][self.start_length - 1 + len(scores)] == stop_id:
                        return True
        elif input_ids.shape[-1] - self.start_length > self.min_length:
            for stop_id in self.stop_token_id:
                if input_ids[0][input_ids.shape[-1] - 1] == stop_id:
                    return True
        return False

def get_repo_root(model_name_or_path, local_rank=-1, token=None):
    """
    Downloads the specified model checkpoint and returns the repository where it was downloaded.
    """
    if Path(model_name_or_path).is_dir():
        # If it is a local model, no need to download anything
        return model_name_or_path
    else:
        # Checks if online or not
        if is_offline_mode():
            if local_rank == 0:
                logging.info("Offline mode: forcing local_files_only=True")

        # Only download PyTorch weights by default
        allow_patterns = ["*.bin"]

        # Download only on first process
        if local_rank in [-1, 0]:
            cache_dir = snapshot_download(
                model_name_or_path,
                local_files_only=is_offline_mode(),
                cache_dir=os.getenv("TRANSFORMERS_CACHE", None),
                allow_patterns=allow_patterns,
                max_workers=16,
                token=token,
            )
            if local_rank == -1:
                # If there is only one process, then the method is finished
                return cache_dir

        # Make all processes wait so that other processes can get the checkpoint directly from cache
        torch.distributed.barrier()

        return snapshot_download(
            model_name_or_path,
            local_files_only=is_offline_mode(),
            cache_dir=os.getenv("TRANSFORMERS_CACHE", None),
            allow_patterns=allow_patterns,
            token=token,
        )


def get_checkpoint_files(model_name_or_path, local_rank, token=None):
    """
    Gets the list of files for the specified model checkpoint.
    """
    cached_repo_dir = get_repo_root(model_name_or_path, local_rank, token)

    # Extensions: .bin | .pt
    # Creates a list of paths from all downloaded files in cache dir
    file_list = [str(entry) for entry in Path(cached_repo_dir).rglob("*.[bp][it][n]") if entry.is_file()]
    return file_list


def write_checkpoints_json(model_name_or_path, local_rank, checkpoints_json, token=None):
    """
    Dumps metadata into a JSON file for DeepSpeed-inference.
    """
    checkpoint_files = get_checkpoint_files(model_name_or_path, local_rank, token)
    if local_rank == 0 and len(checkpoint_files) != 0:
        data = {"type": "ds_model", "checkpoints": checkpoint_files, "version": 1.0}
        with open(checkpoints_json, "w") as fp:
            json.dump(data, fp)
    return len(checkpoint_files) != 0


def model_on_meta(config):
    """
    Checks if load the model to meta.
    """
    return config.model_type in ["bloom", "llama"]


def get_optimized_model_name(config):
    # pylint: disable=E0401
    # pylint: disable=E0611
    from optimum.habana.transformers.generation import MODELS_OPTIMIZED_WITH_STATIC_SHAPES

    for model_type in MODELS_OPTIMIZED_WITH_STATIC_SHAPES:
        if model_type == config.model_type:
            return model_type

    return None


def model_is_optimized(config):
    """
    Checks if the given config belongs to a model in optimum/habana/transformers/models, which has a
    new input token_idx.
    """
    return get_optimized_model_name(config) is not None


def get_ds_injection_policy(config):
    model_type = get_optimized_model_name(config)
    policy = {}
    if model_type:
        if model_type == "bloom":
            from transformers.models.bloom.modeling_bloom import BloomBlock

            policy = {BloomBlock: ("self_attention.dense", "mlp.dense_4h_to_h")}

        if model_type == "opt":
            from transformers.models.opt.modeling_opt import OPTDecoderLayer

            policy = {OPTDecoderLayer: ("self_attn.out_proj", ".fc2")}

        if model_type == "gpt2":
            from transformers.models.gpt2.modeling_gpt2 import GPT2MLP

            policy = {GPT2MLP: ("attn.c_proj", "mlp.c_proj")}

        if model_type == "gptj":
            from transformers.models.gptj.modeling_gptj import GPTJBlock

            policy = {GPTJBlock: ("attn.out_proj", "mlp.fc_out")}

        if model_type == "gpt_neox":
            from transformers.models.gpt_neox.modeling_gpt_neox import GPTNeoXLayer

            policy = {GPTNeoXLayer: ("attention.dense", "mlp.dense_4h_to_h")}

        if model_type == "llama":
            from transformers.models.llama.modeling_llama import LlamaDecoderLayer

            policy = {LlamaDecoderLayer: ("self_attn.o_proj", "mlp.down_proj")}

    return policy

def max_input_len(input_text_length):
    if input_text_length <= 128:
        return 128
    elif input_text_length <= 512:
        return 512
    elif input_text_length <= 2048:
        return 2048
    else:
        logging.info("Max support length is 4096")
        return 4096


MODELS = {}


def smart_context_manager(use_deepspeed=False, model_dtype=torch.bfloat16):
    if use_deepspeed:
        ctx_manager = deepspeed.OnDevice(dtype=model_dtype, device="cpu")
    else:
        ctx_manager = contextlib.nullcontext()
    return ctx_manager


def import_deepspeed():
    if not is_deepspeed_available():
        raise ImportError(
            "This script requires deepspeed: `pip install"
            " git+https://github.com/HabanaAI/DeepSpeed.git@1.11.0`."
        )
    # Initialize process(es) for DeepSpeed
    deepspeed.init_distributed(dist_backend="hccl")
    logging.info("DeepSpeed is enabled.")


def init_deepspeed_inference(model, model_name_or_path, peft_path, use_hpu_graphs, is_meta, token=None):
    # Initialize the model
    from habana_frameworks.torch.distributed.hccl import initialize_distributed_hpu # pylint: disable=E0401

    world_size, rank, local_rank = initialize_distributed_hpu()
    merged_model_dir = None
    if peft_path and is_meta:
        merged_model_dir = "/tmp/text_generation_merged_peft_model"
        if local_rank == 0:
            if Path(merged_model_dir).is_dir():
                shutil.rmtree(merged_model_dir)
            peft_model(model_name_or_path, peft_path, torch.bfloat16, token).save_pretrained(merged_model_dir)
        torch.distributed.barrier()

    model = model.eval()
    ds_inference_kwargs = {"dtype": torch.bfloat16}
    ds_inference_kwargs["tensor_parallel"] = {"tp_size": world_size}
    ds_inference_kwargs["enable_cuda_graph"] = use_hpu_graphs
    # Make sure all devices/nodes have access to the model checkpoints
    if is_meta:
        checkpoints_json = "checkpoints.json"
        ret = write_checkpoints_json(merged_model_dir if merged_model_dir is not None else model_name_or_path,
                local_rank, checkpoints_json, token)
        if ret == False:
            is_meta = False
            generation_config = model.generation_config
            model = AutoModelForCausalLM.from_pretrained(
                merged_model_dir if merged_model_dir is not None else model_name_or_path,
                use_auth_token=token,
                torch_dtype=torch.bfloat16,
                low_cpu_mem_usage=True
            )
            model.generation_config = generation_config


    torch.distributed.barrier()

    if is_meta:
        ds_inference_kwargs["checkpoint"] = checkpoints_json

    ds_inference_kwargs["injection_policy"] = get_ds_injection_policy(model.config)
    model = deepspeed.init_inference(model, **ds_inference_kwargs)
    return model.module


def peft_model(model_name, peft_model, model_dtype, hf_access_token=None):
    import importlib.util

    if importlib.util.find_spec("peft") is None:
        raise ImportError("The `peft` package is not installed, please run: `pip install peft`.")
    from peft import AutoPeftModelForCausalLM
    from peft.config import PeftConfigMixin

    base_model_name = PeftConfigMixin.from_pretrained(
        peft_model,
        use_auth_token=hf_access_token,
    ).base_model_name_or_path

    base_model_is_local = Path(base_model_name).is_dir()
    if not base_model_is_local:
        # Check if the base model path to a remote repository on the HF Hub exists
        from huggingface_hub import list_repo_files

        try:
            list_repo_files(base_model_name)
            base_model_is_remote = True
        except Exception:
            base_model_is_remote = False

    if base_model_is_local or base_model_is_remote:
        model = AutoPeftModelForCausalLM.from_pretrained(peft_model, torch_dtype=model_dtype, low_cpu_mem_usage=True,
                                                         use_auth_token=hf_access_token)
    else:
        # Since the base model doesn't exist locally nor remotely, use `args.model_name_or_path` as the base model
        print(
            f"The base model `{base_model_name}` of the LoRA configuration associated"
            f" to `{peft_model}` does not exist locally or remotely. Using "
            f"`--model_name_or_path {model_name}` as a fall back for the base model."
        )
        from peft import PeftModel

        model = AutoModelForCausalLM.from_pretrained(model_name, torch_dtype=model_dtype, low_cpu_mem_usage=True,
                                                     use_auth_token=hf_access_token)
        model = PeftModel.from_pretrained(model, peft_model, torch_dtype=model_dtype, low_cpu_mem_usage=True,
                                          use_auth_token=hf_access_token)

    return model.merge_and_unload()

def load_model_vllm(
        model,
        vllm_engine_params,
    ):
    eparams = vllm_engine_params
    MODELS[model] = {}
    if eparams.use_async_engine:
        from vllm.engine.async_llm_engine import AsyncLLMEngine
        from vllm.engine.arg_utils import AsyncEngineArgs
        # Here we remove uncommon parameters to start a AsyncLLMEngine
        # refer to https://github.com/vllm-project/vllm/blob/main/vllm/engine/arg_utils.py
        async_engine_args = AsyncEngineArgs( # pylint: disable=E1123
            model=model,
            tokenizer=model,
            tokenizer_mode=eparams.tokenizer_mode if hasattr(eparams, "tokenizer_mode") else "auto",
            trust_remote_code=eparams.trust_remote_code if hasattr(eparams, 'trust_remote_code') else False,
            tensor_parallel_size=eparams.tensor_parallel_size if hasattr(eparams, 'tensor_parallel_size') else 1,
            dtype=eparams.dtype if hasattr(eparams, 'dtype') else 'auto',
            quantization=eparams.quantization if hasattr(eparams, 'quantization') else None,
            revision=eparams.revision if hasattr(eparams, 'revision') else None,
            tokenizer_revision=eparams.tokenizer_revision if hasattr(eparams, 'tokenizer_revision') else None,
            seed=eparams.seed if hasattr(eparams, 'seed') else 0,
            gpu_memory_utilization=eparams.gpu_memory_utilization if hasattr(eparams, 'gpu_memory_utilization') \
             else 0.9,
            swap_space=eparams.swap_space if hasattr(eparams, 'swap_space') else 4,
            enforce_eager=eparams.enforce_eager if hasattr(eparams, 'enforce_eager') else False,
            max_context_len_to_capture=eparams.max_context_len_to_capture \
                if hasattr(eparams, 'max_context_len_to_capture') else 8192,
        )
        llm = AsyncLLMEngine.from_engine_args(async_engine_args)
        # set an async flag for generating stage
        MODELS[model]["vllm_async"] = True
        logging.info("use async vllm")
    else:
        from vllm import LLM
        llm = LLM(
            model=model,
            tokenizer=model,
            tokenizer_mode=eparams.tokenizer_mode if hasattr(eparams, "tokenizer_mode") else "auto",
            trust_remote_code=eparams.trust_remote_code if hasattr(eparams, 'trust_remote_code') else False,
            tensor_parallel_size=eparams.tensor_parallel_size if hasattr(eparams, 'tensor_parallel_size') else 1,
            dtype=eparams.dtype if hasattr(eparams, 'dtype') else 'auto',
            quantization=eparams.quantization if hasattr(eparams, 'quantization') else None,
            revision=eparams.revision if hasattr(eparams, 'revision') else None,
            tokenizer_revision=eparams.tokenizer_revision if hasattr(eparams, 'tokenizer_revision') else None,
            seed=eparams.seed if hasattr(eparams, 'seed') else 0,
            gpu_memory_utilization=eparams.gpu_memory_utilization if hasattr(eparams, 'gpu_memory_utilization') \
             else 0.9,
            swap_space=eparams.swap_space if hasattr(eparams, 'swap_space') else 4,
            enforce_eager=eparams.enforce_eager if hasattr(eparams, 'enforce_eager') else False,
            max_context_len_to_capture=eparams.max_context_len_to_capture \
                if hasattr(eparams, 'max_context_len_to_capture') else 8192,
        )
        logging.info("use sync vllm")
    MODELS[model]["model"] = llm
    logging.info("Model loaded.")

def load_model(
    model_name,
    tokenizer_name,
    device="cpu",
    use_hpu_graphs=False,
    cpu_jit=False,
    ipex_int8=False,
    use_cache=True,
    peft_path=None,
    use_deepspeed=False,
    optimization_config=None,
    hf_access_token=None,
    use_llm_runtime=False,
    assistant_model=None,
    use_vllm=False,
    vllm_engine_params=None,
):
    """
    Load the model and initialize the tokenizer.

    Args:
        model_name (str): The name of the model.
        device (str, optional): The device for the model. Defaults to 'cpu'. The valid value is 'cpu', 'cuda' or 'hpu'.
        use_hpu_graphs (bool, optional): Whether to use HPU graphs. Defaults to False. Only set when device is hpu.
        assistant_model (str, optional): The assistant model name. Defaults to None.

    Returns:
        None

    Raises:
        ValueError
    """
    print("Loading model {}".format(model_name))
    if use_vllm:
        return load_model_vllm(model=model_name, vllm_engine_params=vllm_engine_params)

    # Validate input parameters
    if device not in [option.name.lower() for option in DeviceOptions]:
        set_latest_error(ErrorCodes.ERROR_DEVICE_NOT_SUPPORTED)
        return

    if device == "cuda":
        if not torch.cuda.is_available():
            set_latest_error(ErrorCodes.ERROR_DEVICE_NOT_FOUND)
            return
    elif device == "xpu":
        if not torch.xpu.is_available():
            set_latest_error(ErrorCodes.ERROR_DEVICE_NOT_FOUND)
            return

    if device == "hpu":
        if use_deepspeed:
            import_deepspeed()
        # Tweak generation so that it runs faster on Gaudi
        # pylint: disable=E0401
        # pylint: disable=E0611
        from optimum.habana.transformers.modeling_utils import (
            adapt_transformers_to_gaudi,
        )

        adapt_transformers_to_gaudi()

    if isinstance(optimization_config, MixedPrecisionConfig):
        dtype = optimization_config.dtype
    else:
        dtype = "float32"

    bitsandbytes_quant_config = None
    if isinstance(optimization_config, BitsAndBytesConfig):
        if device == "cuda" and is_bitsandbytes_available() and torch.cuda.is_available():
            bitsandbytes_quant_config = optimization_config
        else:
            logging.warning(
                "CUDA device or bitsandbytes is not available, please make sure CUDA device and bitsandbytes" \
                + " library is available, ignoring bitsandbytes config now."
            )

    if dtype == "bfloat16":
        torch_dtype = torch.bfloat16
    elif dtype == "float16":
        torch_dtype = torch.float16
    elif dtype == "float32":
        torch_dtype = torch.float32
    else:
        logging.warning(f"Unsupported dtype {dtype}, using float32 now.")
        torch_dtype = torch.float32

    MODELS[model_name] = {}

    # load assistant model
    if assistant_model:
        print("Loading assistant model...")
        assistant_model_class = AutoModelForCausalLM
        print(f"Loading assistant model via {assistant_model_class}")
        assis_model = assistant_model_class.from_pretrained(
            assistant_model,
            low_cpu_mem_usage=True,
            torch_dtype=torch_dtype)
        assis_model = assis_model.eval().to(device)
        assis_model = assis_model.to(memory_format=torch.channels_last)
        MODELS[model_name]["assistant_model"] = assis_model
    else:
        MODELS[model_name]["assistant_model"] = None

    try:
        config = AutoConfig.from_pretrained(model_name, use_auth_token=hf_access_token, trust_remote_code=True \
                                            if (re.search("chatglm", model_name, re.IGNORECASE) or \
                                               re.search("qwen", model_name, re.IGNORECASE)) else False)
    except ValueError as e:
        logging.error(f"Exception: {e}")
        if "Unrecognized model in" in str(e):
            set_latest_error(ErrorCodes.ERROR_MODEL_CONFIG_NOT_FOUND)
        else:
            set_latest_error(ErrorCodes.ERROR_GENERIC)
        return
    except EnvironmentError as e:
        logging.error(f"Exception: {e}")
        if "not a local folder and is not a valid model identifier" in str(e):
            set_latest_error(ErrorCodes.ERROR_MODEL_NOT_FOUND)
        else:
            set_latest_error(ErrorCodes.ERROR_GENERIC)
        return
    except Exception as e:
        logging.error(f"Exception: {e}")
        set_latest_error(ErrorCodes.ERROR_GENERIC)
        return

    MODELS[model_name]["model_type"] = config.model_type

    try:
        tokenizer = AutoTokenizer.from_pretrained(
            tokenizer_name,
            use_fast=False if (re.search("llama", model_name, re.IGNORECASE)
                or re.search("neural-chat-7b-v2", model_name, re.IGNORECASE)) else True,
            use_auth_token=hf_access_token,
            trust_remote_code=True if (re.search("qwen", model_name, re.IGNORECASE) or \
                re.search("chatglm", model_name, re.IGNORECASE)) else False,
        )
    except EnvironmentError as e:
        logging.error(f"Exception: {e}")
        if "not a local folder and is not a valid model identifier" in str(e):
            set_latest_error(ErrorCodes.ERROR_TOKENIZER_NOT_FOUND)
        else:
            set_latest_error(ErrorCodes.ERROR_GENERIC)
        return
    except Exception as e:
        logging.error(f"Exception: {e}")
        set_latest_error(ErrorCodes.ERROR_GENERIC)
        return

    load_to_meta = model_on_meta(config)

    if isinstance(optimization_config, WeightOnlyQuantConfig):
        from intel_extension_for_transformers.neural_chat.chatbot import optimize_model
        if use_llm_runtime:
            optimization_config.post_init_runtime()
        else:
            optimization_config.post_init()
        model = optimize_model(model_name, optimization_config, use_llm_runtime)
        if hasattr(model, 'config'):
            if model.config.is_encoder_decoder:
                tokenizer.padding_side = "left"
        if tokenizer.pad_token is None and tokenizer.pad_token_id is None:
            tokenizer.pad_token = tokenizer.eos_token
        MODELS[model_name]["model"] = model
        MODELS[model_name]["tokenizer"] = tokenizer
        logging.info("Optimized Model loaded.")
        return

    try:
        if device == "hpu" and use_deepspeed and load_to_meta:
            with deepspeed.OnDevice(dtype=torch.bfloat16, device="meta"):
                model = AutoModelForCausalLM.from_config(config, torch_dtype=torch.bfloat16)
        elif re.search("flan-t5", model_name, re.IGNORECASE) and not ipex_int8:
            with smart_context_manager(use_deepspeed=use_deepspeed):
                model = AutoModelForSeq2SeqLM.from_pretrained(
                    model_name,
                    torch_dtype=torch_dtype,
                    low_cpu_mem_usage=True,
                    use_auth_token=hf_access_token,
                    quantization_config=bitsandbytes_quant_config,
                )
        elif re.search("chatglm", model_name, re.IGNORECASE) and not ipex_int8:
            with smart_context_manager(use_deepspeed=use_deepspeed):
                model = AutoModel.from_pretrained(
                    model_name,
                    torch_dtype=torch_dtype,
                    low_cpu_mem_usage=True,
                    use_auth_token=hf_access_token,
                    trust_remote_code=True)
        elif ((
            re.search("gpt", model_name, re.IGNORECASE)
            or config.model_type == "bloom"
            or config.model_type == "qwen"
            or config.model_type == "gpt_bigcode"
            or config.model_type == "mpt"
            or config.model_type == "llama"
            or config.model_type == "mistral"
            or config.model_type == "mixtral"
            or config.model_type == "phi"
        ) and not ipex_int8) or config.model_type == "opt":
            with smart_context_manager(use_deepspeed=use_deepspeed):
                model = AutoModelForCausalLM.from_pretrained(
                    model_name,
                    use_auth_token=hf_access_token,
                    torch_dtype=torch_dtype,
                    low_cpu_mem_usage=True,
                    quantization_config=bitsandbytes_quant_config,
                    trust_remote_code=True if (config.model_type == "qwen" or config.model_type == "phi" or \
                        re.search("codegen", model_name, re.IGNORECASE)) else False
                )
        elif (
                (config.model_type == "gpt_bigcode"
                 or config.model_type == "llama"
                ) and ipex_int8
            ):
            with smart_context_manager(use_deepspeed=use_deepspeed):
                try:
                    import intel_extension_for_pytorch as ipex
                except ImportError:
                    warnings.warn(
                        "Please install Intel Extension for PyTorch to accelerate the model inference."
                    )
                assert ipex.__version__ >= "2.1.0+cpu", "Please use Intel Extension for PyTorch >=2.1.0+cpu."
                from optimum.intel.generation.modeling import TSModelForCausalLM
                model = TSModelForCausalLM.from_pretrained(
                        model_name,
                        file_name="best_model.pt",
                    )
        elif (
                (config.model_type == "llama"
                or config.model_type == "opt"
                or config.model_type == "gpt_neox"
                or config.model_type == "gptj"
                or config.model_type == "falcon"
                ) and ipex_int8
        ):
            with smart_context_manager(use_deepspeed=use_deepspeed):
                try:
                    import intel_extension_for_pytorch as ipex
                except ImportError:
                    warnings.warn(
                        "Please install Intel Extension for PyTorch to accelerate the model inference."
                    )
                assert ipex.__version__ >= "2.1.0+cpu", "Please use Intel Extension for PyTorch >=2.1.0+cpu."
                if re.search("falcon", model_name, re.IGNORECASE):
                    assert transformers.__version__ <= "4.33.3", "Please pip install transformers==4.33.3"
                from intel_extension_for_transformers.llm.evaluation.models import TSModelCausalLMForITREX
                model = TSModelCausalLMForITREX.from_pretrained(
                    model_name,
                    file_name="best_model.pt"
                )
        else:
            logging.error(f"unsupported model name or path {model_name}, \
                only supports t5/llama/mpt/gptj/bloom/opt/qwen/chatglm/mistral/mixtral/gpt_bigcode/phi model type now.")
            set_latest_error(ErrorCodes.ERROR_MODEL_NOT_SUPPORTED)
            return
    except EnvironmentError as e:
        logging.error(f"Exception: {e}")
        if "not a local folder and is not a valid model identifier" in str(e):
            set_latest_error(ErrorCodes.ERROR_MODEL_NOT_FOUND)
        else:
            set_latest_error(ErrorCodes.ERROR_GENERIC)
        return
    except Exception as e:
        logging.error(f"Exception: {e}")
        if "No space left on device" in str(e):
            set_latest_error(ErrorCodes.ERROR_OUT_OF_STORAGE)
        elif "out of memory" in str(e):
            set_latest_error(ErrorCodes.ERROR_OUT_OF_MEMORY)
        elif "Permission denied" in str(e):
            set_latest_error(ErrorCodes.ERROR_CACHE_DIR_NO_WRITE_PERMISSION)
        else:
            set_latest_error(ErrorCodes.ERROR_GENERIC)
        return

    if re.search("llama", model.config.architectures[0], re.IGNORECASE) and \
       (not re.search("magicoder", model_name, re.IGNORECASE) and
       not re.search("deepseek-coder", model_name, re.IGNORECASE)):
        # unwind broken decapoda-research config
        model.generation_config.pad_token_id = 0
        model.generation_config.bos_token_id = 1
        model.generation_config.eos_token_id = 2

    if (
        hasattr(model.generation_config, "pad_token_id")
        and model.generation_config.pad_token_id is not None
        and not "chatglm" in model_name
    ):
        tokenizer.pad_token_id = model.generation_config.pad_token_id
    if (
        hasattr(model.generation_config, "eos_token_id")
        and model.generation_config.eos_token_id is not None
        and not "chatglm" in model_name
    ):
        tokenizer.eos_token_id = model.generation_config.eos_token_id
    if (
        hasattr(model.generation_config, "bos_token_id")
        and model.generation_config.bos_token_id is not None
    ):
        tokenizer.bos_token_id = model.generation_config.bos_token_id

    if tokenizer.pad_token_id is None:
        model.generation_config.pad_token_id = (
            tokenizer.pad_token_id
        ) = tokenizer.eos_token_id

    if tokenizer.pad_token_id and not model.generation_config.pad_token_id:
        model.generation_config.pad_token_id = tokenizer.pad_token_id

    if model.generation_config.eos_token_id is None:
        model.generation_config.eos_token_id = tokenizer.eos_token_id

    if device == "hpu":
        if peft_path and not (use_deepspeed and load_to_meta):
            from peft import PeftModel
            model = PeftModel.from_pretrained(model, peft_path)
            try:
                model = model.to(torch.bfloat16)
            except RuntimeError as e:
                logging.error(f"Exception: {e}")
                if "out of memory" in str(e):
                    set_latest_error(ErrorCodes.ERROR_OUT_OF_MEMORY)
                elif "devices are busy or unavailable" in str(e):
                    set_latest_error(ErrorCodes.ERROR_DEVICE_BUSY)
                elif "tensor does not have a device" in str(e):
                    set_latest_error(ErrorCodes.ERROR_DEVICE_NOT_FOUND)
                else:
                    set_latest_error(ErrorCodes.ERROR_GENERIC)
                return
            except Exception as e:
                logging.error(f"Exception: {e}")
                set_latest_error(ErrorCodes.ERROR_GENERIC)
                return
            model = model.merge_and_unload()

        if not use_deepspeed:
            model = model.eval().to("hpu")
            if use_hpu_graphs:
                from habana_frameworks.torch.hpu import wrap_in_hpu_graph # pylint: disable=E0401
                model = wrap_in_hpu_graph(model)

        if use_deepspeed:
            model = init_deepspeed_inference(
                model=model,
                model_name_or_path=model_name,
                peft_path=peft_path,
                use_hpu_graphs=use_hpu_graphs,
                is_meta=load_to_meta,
                token=hf_access_token,
            )
    else:
        if peft_path:
            from peft import PeftModel

            model = PeftModel.from_pretrained(model, peft_path)
            try:
                model = model.to(dtype=torch_dtype)
            except RuntimeError as e:
                logging.error(f"Exception: {e}")
                if "out of memory" in str(e):
                    set_latest_error(ErrorCodes.ERROR_OUT_OF_MEMORY)
                elif "devices are busy or unavailable" in str(e):
                    set_latest_error(ErrorCodes.ERROR_DEVICE_BUSY)
                elif "tensor does not have a device" in str(e):
                    set_latest_error(ErrorCodes.ERROR_DEVICE_NOT_FOUND)
                else:
                    set_latest_error(ErrorCodes.ERROR_GENERIC)
                return
            except Exception as e:
                logging.error(f"Exception: {e}")
                set_latest_error(ErrorCodes.ERROR_GENERIC)
                return

        if device == "cpu":
            if torch_dtype == torch.bfloat16 and not ipex_int8:
                import intel_extension_for_pytorch as intel_ipex

                model = intel_ipex.optimize(
                    model.eval(),
                    dtype=torch_dtype,
                    inplace=True,
                    level="O1",
                    auto_kernel_selection=True,
                )
                if cpu_jit and (re.search("mpt-7b", model_name, re.IGNORECASE)
                                or re.search("neural-chat-7b-v1", model_name, re.IGNORECASE)):
                    from intel_extension_for_transformers.llm.utils.mpt_trace import \
                        jit_trace_mpt_7b, MPTTSModelForCausalLM

                    model.config.use_cache = use_cache
                    model = jit_trace_mpt_7b(model)
                    config = AutoConfig.from_pretrained(
                        model_name, use_auth_token=hf_access_token
                    )
                    model = MPTTSModelForCausalLM(
                        model, config, use_cache=use_cache, model_dtype=torch.bfloat16
                    )
        elif device in ["cuda", "xpu"]:
            if hasattr(model, "device") and model.device.type != device:
                try:
                    model = model.eval().to(device)
                except RuntimeError as e:
                    logging.error(f"Exception: {e}")
                    if "out of memory" in str(e):
                        set_latest_error(ErrorCodes.ERROR_OUT_OF_MEMORY)
                    elif "devices are busy or unavailable" in str(e):
                        set_latest_error(ErrorCodes.ERROR_DEVICE_BUSY)
                    elif "tensor does not have a device" in str(e):
                        set_latest_error(ErrorCodes.ERROR_DEVICE_NOT_FOUND)
                    else:
                        set_latest_error(ErrorCodes.ERROR_GENERIC)
                    return
                except Exception as e:
                    logging.error(f"Exception: {e}")
                    set_latest_error(ErrorCodes.ERROR_GENERIC)
                    return
        else:
            logging.error(
                f"unsupported device {device}, only supports cpu, xpu, cuda and hpu now."
            )
            set_latest_error(ErrorCodes.ERROR_DEVICE_NOT_SUPPORTED)
            return

    if not model.config.is_encoder_decoder:
        tokenizer.padding_side = "left"

    if tokenizer.pad_token is None and tokenizer.pad_token_id is None:
        tokenizer.pad_token = tokenizer.eos_token
        model.generation_config.pad_token_id = model.generation_config.eos_token_id
    # warmup for int8 model
    if ipex_int8:
        input_ids = tokenizer("A chat between a curious human and an artificial intelligence assistant.\n"
                              " Human: Tell me about Intel.\n Assistant:", return_tensors="pt").input_ids.to('cpu')
        with torch.inference_mode(), torch.no_grad():
            for i in range(2):
                model.generate(input_ids, max_new_tokens=32, do_sample=False, temperature=0.9)
    MODELS[model_name]["model"] = model
    MODELS[model_name]["tokenizer"] = tokenizer
    logging.info("Model loaded.")

def prepare_inputs(inputs, device):
    return {k:v.to(device=device) for k,v in inputs.items() if torch.is_tensor(v)}

def get_stop_token_ids(model, tokenizer):
    if hasattr(model, 'generation_config') and hasattr(model.generation_config, 'eos_token_id'):
        eos_token_id = model.generation_config.eos_token_id
    else:
        eos_token_id = tokenizer.eos_token_id

    if isinstance(eos_token_id, list):
        stop_token_ids = copy.deepcopy(eos_token_id)
    else:
        stop_token_ids = [eos_token_id]
    end_token_id = torch.flatten(tokenizer("go.", return_tensors="pt").input_ids)[-1]
    stop_token_ids.append(end_token_id)
    return stop_token_ids

def tokenization(prompt, tokenizer, device):
    if device == "hpu":
        input_tokens_no_pad = tokenizer([prompt], return_tensors="pt")
        input_token_len = input_tokens_no_pad.input_ids.shape[-1]
        input_tokens = tokenizer.batch_encode_plus(
            [prompt],
            return_tensors="pt",
            padding="max_length",
            max_length=max_input_len(input_token_len),
        )
    else:
        input_tokens = tokenizer.batch_encode_plus(
            [prompt], return_tensors="pt", padding=True
        )
        input_token_len = input_tokens.input_ids.shape[-1]
    return input_tokens, input_token_len

def get_generate_kwargs(
        max_new_tokens, input_token_len, stop_token_id, assistant_model=None):
    generate_kwargs = {
        "stopping_criteria": StoppingCriteriaList(
            [
                StopOnTokens(
                    min_length=max(max_new_tokens - 20, 0),
                    start_length=input_token_len,
                    stop_token_id=stop_token_id,
                )
            ]
        )
    }
    if assistant_model:
        generate_kwargs["assistant_model"] = assistant_model
        generate_kwargs["use_cache"] = True
    return generate_kwargs

def is_llm_runtime_model(model):
    from neural_speed import Model
    if isinstance(model, Model):
        return True
    else:
        return False

def remove_prompt_history(model_name, prompt):
    result = prompt
    if re.search("llama", model_name, re.IGNORECASE):
        matches = re.findall(r'\[INST\](.*?)\[/INST\]', prompt)
        if matches:
            result = "[INST]" + matches[-1] + "[/INST]"
    elif re.search("chatglm", model_name, re.IGNORECASE):
        pattern = re.compile(r'问：.*?\n答：', re.DOTALL)
        matches = pattern.findall(prompt)
        if matches:
            result = matches[-1].replace("问：", "").replace("\n答：", "").strip()
    elif re.search("neuralchat", model_name, re.IGNORECASE):
        matches = re.findall(r'### User:.*?### Assistant:', prompt, re.DOTALL)
        if matches:
            result = '''
### System:
    - You are a helpful assistant chatbot trained by Intel.
    - You answer questions.
    - You are excited to be able to help the user, \
but will refuse to do anything that could be considered harmful to the user.
    - You are more than just an information source, you are also able to write poetry,\
short stories, and make jokes.</s>
''' + matches[-1]

    return result

SEQUENCE_LENGTH_KEYS = [
    "max_sequence_length",
    "seq_length",
    "max_position_embeddings",
    "max_seq_len",
    "model_max_length",
]

def get_context_length(config):
    """Get the context length of a model from a huggingface model config."""
    rope_scaling = getattr(config, "rope_scaling", None)
    if rope_scaling:
        rope_scaling_factor = config.rope_scaling["factor"]
    else:
        rope_scaling_factor = 1

    for key in SEQUENCE_LENGTH_KEYS:
        val = getattr(config, key, None)
        if val is not None:
            return int(rope_scaling_factor * val)
    return 2048

output_token_len = 0
def predict_stream(**params):
    """
    Generates streaming text based on the given parameters and prompt.

    Args:
        params (dict): A dictionary containing the parameters for text generation.
        `device` (string): Specifies the device type for text generation. It can be either "cpu", "cuda" or "hpu".
        `prompt` (string): Represents the initial input or context provided to the text generation model.
        `temperature` (float): Controls the randomness of the generated text.
                               Higher values result in more diverse outputs.
        `top_p` (float): Specifies the cumulative probability threshold for using in the top-p sampling strategy.
                         Smaller values make the output more focused.
        `top_k` (int): Specifies the number of highest probability tokens to consider in the top-k sampling strategy.
        `repetition_penalty` (float): Controls the penalty applied to repeated tokens in the generated text.
                                      Higher values discourage repetition.
        `max_new_tokens` (int): Limits the maximum number of tokens to be generated.
        `do_sample` (bool): Determines whether to use sampling-based text generation.
                            If set to True, the output will be sampled; otherwise,
                            it will be determined by the model's top-k or top-p strategy.
        `num_beams` (int): Controls the number of beams used in beam search.
                           Higher values increase the diversity but also the computation time.
        `model_name` (string): Specifies the name of the pre-trained model to use for text generation.
                               If not provided, the default model is "Intel/neural-chat-7b-v3-1".
        `num_return_sequences` (int): Specifies the number of alternative sequences to generate.
        `bad_words_ids` (list or None): Contains a list of token IDs that should not appear in the generated text.
        `force_words_ids` (list or None): Contains a list of token IDs that must be included in the generated text.
        `use_hpu_graphs` (bool):
                    Determines whether to utilize Habana Processing Units (HPUs) for accelerated generation.
        `use_cache` (bool): Determines whether to utilize kv cache for accelerated generation.
        `ipex_int8` (bool): Whether to use IPEX int8 model to inference.
        `format_version` (string): the format version of return stats.

    Returns:
        generator: A generator that yields the generated streaming text.
    """
    start_time = datetime.now()
    device = params["device"] if "device" in params else "cpu"
    temperature = float(params["temperature"]) if "temperature" in params else 0.9
    top_p = float(params["top_p"]) if "top_p" in params else 0.75
    top_k = int(params["top_k"]) if "top_k" in params else 1
    repetition_penalty = (
        float(params["repetition_penalty"]) if "repetition_penalty" in params else 1.1
    )
    max_new_tokens = (
        int(params["max_new_tokens"]) if "max_new_tokens" in params else 256
    )
    do_sample = params["do_sample"] if "do_sample" in params else True
    num_beams = int(params["num_beams"]) if "num_beams" in params else 1
    model_name = (
        params["model_name"] if "model_name" in params else "Intel/neural-chat-7b-v3-1"
    )
    num_return_sequences = (
        params["num_return_sequences"] if "num_return_sequences" in params else 1
    )
    bad_words_ids = params["bad_words_ids"] if "bad_words_ids" in params else None
    force_words_ids = params["force_words_ids"] if "force_words_ids" in params else None
    use_hpu_graphs = params["use_hpu_graphs"] if "use_hpu_graphs" in params else False
    use_cache = params["use_cache"] if "use_cache" in params else True
    return_stats = params["return_stats"] if "return_stats" in params else False
    format_version = params["format_version"] if "format_version" in params else "v2"
    prompt = params["prompt"]
    ipex_int8 = params["ipex_int8"] if "ipex_int8" in params else False
    model = MODELS[model_name]["model"]
    tokenizer = MODELS[model_name]["tokenizer"]
    assistant_model = MODELS[model_name]["assistant_model"]
    errors_queue = Queue()
    if hasattr(model, 'device') and model.device.type != device:
        device = model.device.type

    if is_llm_runtime_model(model):
        prompt = remove_prompt_history(model_name, prompt)
        max_new_tokens = max_new_tokens if (max_new_tokens > 1024 or \
                                            "codellama" in model_name.lower() or \
                                            "starcoder" in model_name.lower() or \
                                            "codegen" in model_name.lower()) else 1024

    if is_llm_runtime_model(model):
        if "chatglm" in model_name.lower():
            prompt = tokenizer.build_prompt(prompt)
            input_tokens = tokenizer([prompt], return_tensors="pt").input_ids
            input_token_len = input_tokens.shape[-1]
            streamer = TextIteratorStreamer(tokenizer, skip_special_tokens=True)
        else:
            input_tokens, input_token_len = tokenization(prompt, tokenizer, device)
            streamer = TextIteratorStreamer(tokenizer, skip_special_tokens=True)
    else:
        input_tokens, input_token_len = tokenization(prompt, tokenizer, device)
        streamer = TextIteratorStreamer(
            tokenizer, skip_prompt=True, skip_special_tokens=True
        )

    context_len = get_context_length(model.config)
    length = min(max_new_tokens, context_len - input_token_len)
    if length <= 0:
        logging.error(f"This model's maximum context length is {context_len} tokens. \
            However, your messages resulted in {input_token_len} tokens. Please reduce the length of the messages.",
        )
        set_latest_error(ErrorCodes.WARNING_INPUT_EXCEED_MAX_SEQ_LENGTH)
        return

    generate_kwargs = get_generate_kwargs(
        max_new_tokens, input_token_len,
        get_stop_token_ids(model, tokenizer),
        assistant_model=assistant_model
    )

    if device in ["cpu", "cuda", "xpu"]:
        if device in ["cuda", "xpu"]:
            input_tokens = prepare_inputs(
                input_tokens, model.device if hasattr(model, 'device') else torch.device(device)
            )
        generation_config = GenerationConfig(
            temperature=temperature,
            top_p=top_p,
            top_k=top_k,
            repetition_penalty=repetition_penalty,
            max_new_tokens=max_new_tokens,
            do_sample=do_sample,
            num_beams=num_beams,
            use_cache=use_cache,
            num_return_sequences=num_return_sequences,
        )

        def generate_output():
            dtype = model.dtype if hasattr(model, 'dtype') else torch.bfloat16
            try:
                with torch.no_grad():
                    if device == "cpu":
                        context = torch.cpu.amp.autocast(enabled=True, dtype=dtype, cache_enabled=True)
                    elif device == "cuda":
                        context = torch.cuda.amp.autocast(enabled=True, dtype=dtype, cache_enabled=True)
                    elif device == "xpu":
                        context = torch.xpu.amp.autocast(enabled=True, dtype=dtype, cache_enabled=True)
                    if ipex_int8:
                        global output_token_len
                        output_token=model.generate(
                                **input_tokens,
                                **generate_kwargs,
                                streamer=streamer,
                                generation_config=generation_config,
                                return_dict_in_generate=True,
                            )

                    else:
                        global output_token_len
                        if is_llm_runtime_model(model):  # optimized model generate
                            output_token=model.generate(
                                input_tokens if "chatglm" in model_name.lower() else input_tokens['input_ids'],
                                streamer=streamer,
                                temperature=temperature,
                                top_p=top_p,
                                top_k=top_k,
                                repetition_penalty=repetition_penalty,
                                max_new_tokens=max_new_tokens,
                                ctx_size=max_new_tokens,
                                ignore_prompt=True,
                                interactive=False if "magicoder" in model_name.lower() else True,
                                do_sample=do_sample,
                                num_beams=num_beams,
                                n_keep=2 if "chatglm" in model_name.lower() else 1
                            )
                        else:
                            with context:
                                output_token=model.generate(
                                    **input_tokens,
                                    **generate_kwargs,
                                    streamer=streamer,
                                    generation_config=generation_config,
                                    return_dict_in_generate=True,
                                )
                    output_token_len= len(output_token[0]) if is_llm_runtime_model(model) else \
                                      output_token.sequences[0].shape[-1]
                    return output_token
            except Exception as e:
                errors_queue.put(e)
                logging.error(f"model.generate exception: {e}")
                set_latest_error(ErrorCodes.ERROR_MODEL_INFERENCE_FAIL)
                return

        generation_thread = Thread(target=generate_output)
        generation_thread.start()
    elif device == "hpu":
        # Move inputs to target device(s)
        input_tokens = prepare_inputs(input_tokens, model.device)

        # Generation configuration
        generation_config = copy.deepcopy(model.generation_config)
        generation_config.max_new_tokens = max_new_tokens
        generation_config.use_cache = use_cache
        generation_config.do_sample = do_sample
        generation_config.num_beams = num_beams
        generation_config.bad_words_ids = bad_words_ids
        generation_config.force_words_ids = force_words_ids
        generation_config.num_return_sequences = num_return_sequences
        generation_config.static_shapes = model_is_optimized(model.config)
        generation_config.top_k = top_k
        # TODO there is an issue when top_p is used in Habana
        # generation_config.top_p = top_p
        generation_config.temperature = temperature
        generation_config.repetition_penalty = repetition_penalty
        def generate_output():
            try:
                with torch.no_grad():
                    output_token=model.generate(
                        **input_tokens,
                        **generate_kwargs,
                        streamer=streamer,
                        generation_config=generation_config,
                        return_dict_in_generate=True,
                        output_scores=True,
                        max_new_tokens=max_new_tokens,
                        lazy_mode=True,
                        hpu_graphs=use_hpu_graphs,
                        ignore_eos=False,
                    )
                    global output_token_len
                    output_token_len=output_token.sequences[0].shape[-1]
                    return output_token
            except Exception as e:
                errors_queue.put(e)
                logging.error(f"model.generate exception: {e}")
                set_latest_error(ErrorCodes.ERROR_MODEL_INFERENCE_FAIL)
                return

        generation_thread = Thread(target=generate_output)
        generation_thread.start()
    else:
        logging.error(
            f"unsupported device {device}, only supports cpu, xpu, cuda and hpu now."
        )
        set_latest_error(ErrorCodes.ERROR_DEVICE_NOT_SUPPORTED)
        return
    output_word_len = 0

    generation_thread.join(0.1)
    if generation_thread.is_alive():
        pass
    else:
        thread_exception = errors_queue.get()
        raise thread_exception
    # prevent crash if no words are coming out
    first_word_output_time = datetime.now()
    for new_text in streamer:
        if len(new_text) == 0:
            continue
        if output_word_len == 0:
            first_word_output_time = datetime.now()
        output_word_len += 1
        yield new_text

    end_time = datetime.now()

    time.sleep(0.1)
    duration = int((end_time - start_time).total_seconds() * 1000)
    first_token_latency = int(
        (first_word_output_time - start_time).total_seconds() * 1000 * 3/4
    )
    if is_llm_runtime_model(model):
        msecond_per_token = (
            duration  / output_token_len
            if output_token_len != 1
            else
            0
        )
    else:
        msecond_per_token = (
            duration  / (output_token_len - input_token_len)
            if output_token_len != 1
            else
            0
        )
    if return_stats:
        if format_version == "v1":
            stats = {
                "input_token_len": input_token_len,
                "output_token_len": output_token_len,
                "duration": duration,
                "first_token_latency": first_token_latency,
                "msecond_per_token": msecond_per_token,
            }
            yield "END_OF_STREAM_STATS={}".format(stats)
        else:
            stats = {
                "input_token_len": str(input_token_len),
                "output_token_len": str(output_token_len),
                "duration": str(duration) + " ms",
                "first_token_latency": str(first_token_latency) + " ms",
                "msecond_per_token": str(msecond_per_token) + " ms",
            }
            yield "\n| {:<22} | {:<27} |\n".format("Key", "Value")
            yield "| " + "-"*22 + " | " + "-"*27 + " |" + "\n"
            for key, value in stats.items():
                yield "| {:<22} | {:<27} |\n".format(key, value)


def predict(**params):
    """
    Generates streaming text based on the given parameters and prompt.

    Args:
        params (dict): A dictionary containing the parameters for text generation.
        `device` (string): Specifies the device type for text generation. It can be either "cpu", "cuda" or "hpu".
        `prompt` (string): Represents the initial input or context provided to the text generation model.
        `temperature` (float): Controls the randomness of the generated text.
                               Higher values result in more diverse outputs.
        `top_p` (float): Specifies the cumulative probability threshold for using in the top-p sampling strategy.
                         Smaller values make the output more focused.
        `top_k` (int): Specifies the number of highest probability tokens to consider in the top-k sampling strategy.
        `repetition_penalty` (float): Controls the penalty applied to repeated tokens in the generated text.
                                      Higher values discourage repetition.
        `max_new_tokens` (int): Limits the maximum number of tokens to be generated.
        `do_sample` (bool): Determines whether to use sampling-based text generation.
                            If set to True, the output will be sampled; otherwise,
                            it will be determined by the model's top-k or top-p strategy.
        `num_beams` (int): Controls the number of beams used in beam search.
                           Higher values increase the diversity but also the computation time.
        `model_name` (string): Specifies the name of the pre-trained model to use for text generation.
                               If not provided, the default model is "mosaicml/mpt-7b-chat".
        `num_return_sequences` (int): Specifies the number of alternative sequences to generate.
        `bad_words_ids` (list or None): Contains a list of token IDs that should not appear in the generated text.
        `force_words_ids` (list or None): Contains a list of token IDs that must be included in the generated text.
        `use_hpu_graphs` (bool):
                 Determines whether to utilize Habana Processing Units (HPUs) for accelerated generation.
        `use_cache` (bool): Determines whether to utilize kv cache for accelerated generation.
        `ipex_int8` (bool): Whether to use IPEX int8 model to inference.

    Returns:
        generator: A generator that yields the generated streaming text.
    """
    device = params["device"] if "device" in params else "cpu"
    temperature = float(params["temperature"]) if "temperature" in params else 0.9
    top_p = float(params["top_p"]) if "top_p" in params else 0.75
    top_k = int(params["top_k"]) if "top_k" in params else 1
    repetition_penalty = (
        float(params["repetition_penalty"]) if "repetition_penalty" in params else 1.1
    )
    max_new_tokens = (
        int(params["max_new_tokens"]) if "max_new_tokens" in params else 256
    )
    do_sample = params["do_sample"] if "do_sample" in params else True
    num_beams = int(params["num_beams"]) if "num_beams" in params else 1
    model_name = (
        params["model_name"] if "model_name" in params else "mosaicml/mpt-7b-chat"
    )
    num_return_sequences = (
        params["num_return_sequences"] if "num_return_sequences" in params else 1
    )
    bad_words_ids = params["bad_words_ids"] if "bad_words_ids" in params else None
    force_words_ids = params["force_words_ids"] if "force_words_ids" in params else None
    use_hpu_graphs = params["use_hpu_graphs"] if "use_hpu_graphs" in params else False
    use_cache = params["use_cache"] if "use_cache" in params else False
    ipex_int8 = params["ipex_int8"] if "ipex_int8" in params else False
    prompt = params["prompt"]
    model = MODELS[model_name]["model"]
    if 'vllm' in str(MODELS[model_name]['model']):
        from vllm import SamplingParams
        sampling_params = SamplingParams(
            temperature=temperature,
            top_p=top_p,
            max_tokens=max_new_tokens
        )
        # vllm may return a AsyncIterator[RequestOutput] with async engine
        # or a List[RequestOutput] with offline sync engine
        if "vllm_async" in MODELS[model_name]:
            request_id = str(uuid.uuid4().hex)
            output_list_or_generator = model.generate(prompt, sampling_params, request_id)
            # directly return the async iterator
            return output_list_or_generator
        else:
            output = model.generate(prompt, sampling_params)
            output = output[0].outputs[0].text
        return output
    tokenizer = MODELS[model_name]["tokenizer"]
    assistant_model=MODELS[model_name]["assistant_model"]
    if hasattr(model, "device") and model.device.type != device:
        device = model.device.type

    if is_llm_runtime_model(model):
        prompt = remove_prompt_history(model_name, prompt)
        max_new_tokens = max_new_tokens if (max_new_tokens > 1024 or \
                                            "codellama" in model_name.lower() or \
                                            "starcoder" in model_name.lower() or \
                                            "codegen" in model_name.lower()) else 1024

    input_tokens, input_token_len = tokenization(prompt, tokenizer, device)
    generate_kwargs = get_generate_kwargs(
        max_new_tokens, input_token_len,
        get_stop_token_ids(model, tokenizer),
        assistant_model=assistant_model
    )

    context_len = get_context_length(model.config)
    length = min(max_new_tokens, context_len - input_token_len)
    if length <= 0:
        logging.error(f"This model's maximum context length is {context_len} tokens. \
            However, your messages resulted in {input_token_len} tokens. Please reduce the length of the messages.",
        )
        set_latest_error(ErrorCodes.WARNING_INPUT_EXCEED_MAX_SEQ_LENGTH)
        return

    if device in ["cpu", "cuda", "xpu"]:
        if device in ["cuda", "xpu"]:
            input_tokens = prepare_inputs(
                input_tokens, model.device if hasattr(model, 'device') else torch.device(device)
            )
        generation_config = GenerationConfig(
            temperature=temperature,
            top_p=top_p,
            top_k=top_k,
            repetition_penalty=repetition_penalty,
            max_new_tokens=max_new_tokens,
            do_sample=do_sample,
            num_beams=num_beams,
            use_cache=use_cache,
            num_return_sequences=num_return_sequences,
        )
        dtype = model.dtype if hasattr(model, 'dtype') else torch.bfloat16
        try:
            with torch.no_grad():
                if device == "cpu":
                    context = torch.cpu.amp.autocast(enabled=True, dtype=dtype, cache_enabled=True)
                elif device == "cuda":
                    context = torch.cuda.amp.autocast(enabled=True, dtype=dtype, cache_enabled=True)
                elif device == "xpu":
                    context = torch.xpu.amp.autocast(enabled=True, dtype=dtype, cache_enabled=True)
                if ipex_int8:
                    generation_output = model.generate(
                            **input_tokens,
                            **generate_kwargs,
                            generation_config=generation_config,
                            return_dict_in_generate=True
                            )
                else:
                    with context:
                        if is_llm_runtime_model(model):  # optimized model generate
                            generation_output = model.generate(
                                input_tokens['input_ids'],
                                temperature=temperature,
                                top_p=top_p,
                                top_k=top_k,
                                repetition_penalty=repetition_penalty,
                                max_new_tokens=max_new_tokens,
                                ctx_size=max_new_tokens,
                                ignore_prompt=True,
                                interactive=True,
                                do_sample=do_sample,
                                num_beams=num_beams,
                                seed=1
                            )
                        else:
                            generation_output = model.generate(
                                **input_tokens,
                                **generate_kwargs,
                                generation_config=generation_config,
                                return_dict_in_generate=True
                            )
        except Exception as e:
            logging.error(f"model.generate exception: {e}")
            set_latest_error(ErrorCodes.ERROR_MODEL_INFERENCE_FAIL)
            return
    elif device == "hpu":
        # Move inputs to target device(s)
        input_tokens = prepare_inputs(input_tokens, model.device)

        # Generation configuration
        generation_config = copy.deepcopy(model.generation_config)
        generation_config.max_new_tokens = max_new_tokens
        generation_config.use_cache = use_cache
        generation_config.do_sample = do_sample
        generation_config.num_beams = num_beams
        generation_config.bad_words_ids = bad_words_ids
        generation_config.force_words_ids = force_words_ids
        generation_config.num_return_sequences = num_return_sequences
        generation_config.static_shapes = model_is_optimized(model.config)
        generation_config.top_k = top_k
        # TODO there is an issue when top_p is used in Habana
        # generation_config.top_p = top_p
        generation_config.temperature = temperature
        generation_config.repetition_penalty = repetition_penalty

        try:
            with torch.no_grad():
                generation_output = model.generate(
                    **input_tokens,
                    **generate_kwargs,
                    generation_config=generation_config,
                    return_dict_in_generate=True,
                    output_scores=True,
                    max_new_tokens=max_new_tokens,
                    lazy_mode=True,
                    hpu_graphs=use_hpu_graphs,
                    ignore_eos=False,
                )
        except Exception as e:
            logging.error(f"model.generate exception: {e}")
            set_latest_error(ErrorCodes.ERROR_MODEL_INFERENCE_FAIL)
            return
    if is_llm_runtime_model(model):  # optimized model generate
        output = tokenizer.decode(generation_output[0], skip_special_tokens=True)
    else:
        output = tokenizer.decode(generation_output.sequences[0], skip_special_tokens=True)

    identifier_flag = -1
    if "### Response:" in output:
<<<<<<< HEAD
        return output.split("### Response:")[identifier_flag].strip()
    if "@@ Response" in output:
        return output.split("@@ Response")[identifier_flag].strip()
    if "### Assistant" in output:
        return output.split("### Assistant:")[identifier_flag].strip()
    if "\nassistant\n" in output:
        return output.split("\nassistant\n")[identifier_flag].strip()
    if "[/INST]" in output:
        return output.split("[/INST]")[identifier_flag].strip()
    if "答：" in output:
        return output.split("答：")[identifier_flag].strip()
=======
        return output.split("### Response:")[-1].strip()
    if "@@ Response" in output:
        return output.split("@@ Response")[-1].strip()
    if "### Assistant" in output:
        return output.split("### Assistant:")[-1].strip()
    if "\nassistant\n" in output:
        return output.split("\nassistant\n")[-1].strip()
    if "[/INST]" in output:
        return output.split("[/INST]")[-1].strip()
    if "答：" in output:
        return output.split("答：")[-1].strip()
    if "Answer:" in output:
        return output.split("Answer:")[-1].strip()
>>>>>>> 71f5e84e
    return output<|MERGE_RESOLUTION|>--- conflicted
+++ resolved
@@ -1444,7 +1444,6 @@
 
     identifier_flag = -1
     if "### Response:" in output:
-<<<<<<< HEAD
         return output.split("### Response:")[identifier_flag].strip()
     if "@@ Response" in output:
         return output.split("@@ Response")[identifier_flag].strip()
@@ -1456,19 +1455,7 @@
         return output.split("[/INST]")[identifier_flag].strip()
     if "答：" in output:
         return output.split("答：")[identifier_flag].strip()
-=======
-        return output.split("### Response:")[-1].strip()
-    if "@@ Response" in output:
-        return output.split("@@ Response")[-1].strip()
-    if "### Assistant" in output:
-        return output.split("### Assistant:")[-1].strip()
-    if "\nassistant\n" in output:
-        return output.split("\nassistant\n")[-1].strip()
-    if "[/INST]" in output:
-        return output.split("[/INST]")[-1].strip()
-    if "答：" in output:
-        return output.split("答：")[-1].strip()
     if "Answer:" in output:
-        return output.split("Answer:")[-1].strip()
->>>>>>> 71f5e84e
+        return output.split("Answer:")[identifier_flag].strip()
+
     return output