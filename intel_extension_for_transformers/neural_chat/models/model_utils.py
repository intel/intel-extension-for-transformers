--- conflicted
+++ resolved
@@ -329,11 +329,7 @@
         trust_remote_code=True if (re.search("qwen", model_name, re.IGNORECASE) or \
             re.search("chatglm", model_name, re.IGNORECASE)) else False,
     )
-<<<<<<< HEAD
-    config = AutoConfig.from_pretrained(model_name, use_auth_token=hf_access_token,trust_remote_code=True \
-=======
     config = AutoConfig.from_pretrained(model_name, use_auth_token=hf_access_token, trust_remote_code=True \
->>>>>>> 0cff05a5
                                         if re.search("chatglm", model_name, re.IGNORECASE) else False)
     load_to_meta = model_on_meta(config)
     if peft_path and device == "hpu" and use_deepspeed and load_to_meta:
