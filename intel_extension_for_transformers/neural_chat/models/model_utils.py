--- conflicted
+++ resolved
@@ -489,11 +489,8 @@
             or re.search("starcoder", model_name, re.IGNORECASE)
             or re.search("codellama", model_name, re.IGNORECASE)
             or re.search("mistral", model_name, re.IGNORECASE)
-<<<<<<< HEAD
             or re.search("mixtral", model_name, re.IGNORECASE)
-=======
             or re.search("codegen", model_name, re.IGNORECASE)
->>>>>>> 1fb739fe
         ) and not ipex_int8) or re.search("opt", model_name, re.IGNORECASE):
             with smart_context_manager(use_deepspeed=use_deepspeed):
                 model = AutoModelForCausalLM.from_pretrained(
@@ -549,11 +546,7 @@
                 )
         else:
             raise ValueError(f"unsupported model name or path {model_name}, \
-<<<<<<< HEAD
-            only supports FLAN-T5/LLAMA/MPT/GPT/BLOOM/OPT/QWEN/NEURAL-CHAT/MISTRAL/MIXSTRAL/CODELLAMA/STARCODER now.")
-=======
-            only supports FLAN-T5/LLAMA/MPT/GPT/BLOOM/OPT/QWEN/NEURAL-CHAT/MISTRAL/CODELLAMA/STARCODER/CODEGEN now.")
->>>>>>> 1fb739fe
+            only supports FLAN-T5/LLAMA/MPT/GPT/BLOOM/OPT/QWEN/NEURAL-CHAT/MISTRAL/MIXSTRAL/CODELLAMA/STARCODER/CODEGEN now.")
     except EnvironmentError as e:
         if "not a local folder and is not a valid model identifier" in str(e):
             raise ValueError("load_model: model name or path is not found")
