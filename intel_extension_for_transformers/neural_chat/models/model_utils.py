#!/usr/bin/env python
# -*- coding: utf-8 -*-
#
# Copyright (c) 2023 Intel Corporation
#
# Licensed under the Apache License, Version 2.0 (the "License");
# you may not use this file except in compliance with the License.
# You may obtain a copy of the License at
#
#   http://www.apache.org/licenses/LICENSE-2.0
#
# Unless required by applicable law or agreed to in writing, software
# distributed under the License is distributed on an "AS IS" BASIS,
# WITHOUT WARRANTIES OR CONDITIONS OF ANY KIND, either express or implied.
# See the License for the specific language governing permissions and
# limitations under the License.

import json
from pathlib import Path
import copy, time
from datetime import datetime
import torch
import transformers
import warnings
from queue import Queue
import re, os
from threading import Thread
import contextlib
from huggingface_hub import snapshot_download
from typing import List
from transformers import (
    GenerationConfig,
    AutoModel,
    AutoModelForCausalLM,
    AutoModelForSeq2SeqLM,
    AutoTokenizer,
    AutoConfig,
    TextIteratorStreamer,
    StoppingCriteriaList,
    StoppingCriteria,
    LlamaForCausalLM
)
from transformers.deepspeed import is_deepspeed_available
from transformers.utils import is_bitsandbytes_available, is_offline_mode
from intel_extension_for_transformers.transformers import (
    MixedPrecisionConfig,
    WeightOnlyQuantConfig,
    BitsAndBytesConfig
)

if is_deepspeed_available():
    import deepspeed # pylint: disable=E0401

class StopOnTokens(StoppingCriteria):
    def __init__(self, min_length: int, start_length: int, stop_token_id: List[int]):
        self.min_length = min_length
        self.start_length = start_length
        self.stop_token_id = stop_token_id

    def __call__(
        self, input_ids: torch.LongTensor, scores: torch.FloatTensor, **kwargs
    ) -> bool:
        if scores is not None:
            if len(scores) > self.min_length:
                for stop_id in self.stop_token_id:
                    if input_ids[0][self.start_length - 1 + len(scores)] == stop_id:
                        return True
        elif input_ids.shape[-1] - self.start_length > self.min_length:
            for stop_id in self.stop_token_id:
                if input_ids[0][input_ids.shape[-1] - 1] == stop_id:
                    return True
        return False

def get_repo_root(model_name_or_path, local_rank=-1, token=None):
    """
    Downloads the specified model checkpoint and returns the repository where it was downloaded.
    """
    if Path(model_name_or_path).is_dir():
        # If it is a local model, no need to download anything
        return model_name_or_path
    else:
        # Checks if online or not
        if is_offline_mode():
            if local_rank == 0:
                print("Offline mode: forcing local_files_only=True")

        # Only download PyTorch weights by default
        allow_patterns = ["*.bin"]

        # Download only on first process
        if local_rank in [-1, 0]:
            cache_dir = snapshot_download(
                model_name_or_path,
                local_files_only=is_offline_mode(),
                cache_dir=os.getenv("TRANSFORMERS_CACHE", None),
                allow_patterns=allow_patterns,
                max_workers=16,
                token=token,
            )
            if local_rank == -1:
                # If there is only one process, then the method is finished
                return cache_dir

        # Make all processes wait so that other processes can get the checkpoint directly from cache
        torch.distributed.barrier()

        return snapshot_download(
            model_name_or_path,
            local_files_only=is_offline_mode(),
            cache_dir=os.getenv("TRANSFORMERS_CACHE", None),
            allow_patterns=allow_patterns,
            token=token,
        )


def get_checkpoint_files(model_name_or_path, local_rank, token=None):
    """
    Gets the list of files for the specified model checkpoint.
    """
    cached_repo_dir = get_repo_root(model_name_or_path, local_rank, token)

    # Extensions: .bin | .pt
    # Creates a list of paths from all downloaded files in cache dir
    file_list = [str(entry) for entry in Path(cached_repo_dir).rglob("*.[bp][it][n]") if entry.is_file()]
    return file_list


def write_checkpoints_json(model_name_or_path, local_rank, checkpoints_json, token=None):
    """
    Dumps metadata into a JSON file for DeepSpeed-inference.
    """
    checkpoint_files = get_checkpoint_files(model_name_or_path, local_rank, token)
    if local_rank == 0:
        data = {"type": "ds_model", "checkpoints": checkpoint_files, "version": 1.0}
        with open(checkpoints_json, "w") as fp:
            json.dump(data, fp)


def model_on_meta(config):
    """
    Checks if load the model to meta.
    """
    return config.model_type in ["bloom", "llama"]


def get_optimized_model_name(config):
    # pylint: disable=E0401
    # pylint: disable=E0611
    from optimum.habana.transformers.generation import MODELS_OPTIMIZED_WITH_STATIC_SHAPES

    for model_type in MODELS_OPTIMIZED_WITH_STATIC_SHAPES:
        if model_type == config.model_type:
            return model_type

    return None


def model_is_optimized(config):
    """
    Checks if the given config belongs to a model in optimum/habana/transformers/models, which has a
    new input token_idx.
    """
    return get_optimized_model_name(config) is not None


def get_ds_injection_policy(config):
    model_type = get_optimized_model_name(config)
    policy = {}
    if model_type:
        if model_type == "bloom":
            from transformers.models.bloom.modeling_bloom import BloomBlock

            policy = {BloomBlock: ("self_attention.dense", "mlp.dense_4h_to_h")}

        if model_type == "opt":
            from transformers.models.opt.modeling_opt import OPTDecoderLayer

            policy = {OPTDecoderLayer: ("self_attn.out_proj", ".fc2")}

        if model_type == "gpt2":
            from transformers.models.gpt2.modeling_gpt2 import GPT2MLP

            policy = {GPT2MLP: ("attn.c_proj", "mlp.c_proj")}

        if model_type == "gptj":
            from transformers.models.gptj.modeling_gptj import GPTJBlock

            policy = {GPTJBlock: ("attn.out_proj", "mlp.fc_out")}

        if model_type == "gpt_neox":
            from transformers.models.gpt_neox.modeling_gpt_neox import GPTNeoXLayer

            policy = {GPTNeoXLayer: ("attention.dense", "mlp.dense_4h_to_h")}

        if model_type == "llama":
            from transformers.models.llama.modeling_llama import LlamaDecoderLayer

            policy = {LlamaDecoderLayer: ("self_attn.o_proj", "mlp.down_proj")}

    return policy

def max_input_len(input_text_length):
    if input_text_length <= 128:
        return 128
    elif input_text_length <= 512:
        return 512
    elif input_text_length <= 2048:
        return 2048
    else:
        print("Max support length is 4096")
        return 4096


MODELS = {}


def smart_context_manager(use_deepspeed=False, model_dtype=torch.bfloat16):
    if use_deepspeed:
        ctx_manager = deepspeed.OnDevice(dtype=model_dtype, device="cpu")
    else:
        ctx_manager = contextlib.nullcontext()
    return ctx_manager


def import_deepspeed():
    if not is_deepspeed_available():
        raise ImportError(
            "This script requires deepspeed: `pip install"
            " git+https://github.com/HabanaAI/DeepSpeed.git@1.11.0`."
        )
    # Initialize process(es) for DeepSpeed
    deepspeed.init_distributed(dist_backend="hccl")
    print("DeepSpeed is enabled.")


def init_deepspeed_inference(model, model_name_or_path, use_hpu_graphs, is_meta, token=None):
    # Initialize the model
    from habana_frameworks.torch.distributed.hccl import initialize_distributed_hpu # pylint: disable=E0401

    world_size, rank, local_rank = initialize_distributed_hpu()

    model = model.eval()
    ds_inference_kwargs = {"dtype": torch.bfloat16}
    ds_inference_kwargs["tensor_parallel"] = {"tp_size": world_size}
    ds_inference_kwargs["enable_cuda_graph"] = use_hpu_graphs
    # Make sure all devices/nodes have access to the model checkpoints
    if is_meta:
        checkpoints_json = "checkpoints.json"
        write_checkpoints_json(model_name_or_path, local_rank, checkpoints_json, token)

    torch.distributed.barrier()

    if is_meta:
        ds_inference_kwargs["checkpoint"] = checkpoints_json

    ds_inference_kwargs["injection_policy"] = get_ds_injection_policy(model.config)
    model = deepspeed.init_inference(model, **ds_inference_kwargs)
    return model.module

def load_model(
    model_name,
    tokenizer_name,
    device="cpu",
    use_hpu_graphs=False,
    cpu_jit=False,
    ipex_int8=False,
    use_cache=True,
    peft_path=None,
    use_deepspeed=False,
    optimization_config=None,
    hf_access_token=None,
    use_llm_runtime=False,
    assistant_model=None
):
    """
    Load the model and initialize the tokenizer.

    Args:
        model_name (str): The name of the model.
        device (str, optional): The device for the model. Defaults to 'cpu'. The valid value is 'cpu', 'cuda' or 'hpu'.
        use_hpu_graphs (bool, optional): Whether to use HPU graphs. Defaults to False. Only set when device is hpu.
        assistant_model (str, optional): The assistant model name. Defaults to None.

    Raises:
        ValueError
    """
    print("Loading model {}".format(model_name))
    if device == "hpu":
        if use_deepspeed:
            import_deepspeed()
        # Tweak generation so that it runs faster on Gaudi
        # pylint: disable=E0401
        # pylint: disable=E0611
        from optimum.habana.transformers.modeling_utils import (
            adapt_transformers_to_gaudi,
        )

        adapt_transformers_to_gaudi()

    if isinstance(optimization_config, MixedPrecisionConfig):
        dtype = optimization_config.dtype
    else:
        dtype = "float32"

    bitsandbytes_quant_config = None
    if isinstance(optimization_config, BitsAndBytesConfig):
        if device == "cuda" and is_bitsandbytes_available() and torch.cuda.is_available():
            bitsandbytes_quant_config = optimization_config
        else:
            print(
                "CUDA device or bitsandbytes is not available, please make sure CUDA device and bitsandbytes" \
                + " library is available, ignoring bitsandbytes config now."
            )

    if dtype == "bfloat16":
        torch_dtype = torch.bfloat16
    elif dtype == "float16":
        torch_dtype = torch.float16
    elif dtype == "float32":
        torch_dtype = torch.float32
    else:
        print(f"Unsupported dtype {dtype}, using float32 now.")
        torch_dtype = torch.float32

    MODELS[model_name] = {}
<<<<<<< HEAD
    try:
        tokenizer = AutoTokenizer.from_pretrained(
            tokenizer_name,
            use_fast=False if (re.search("llama", model_name, re.IGNORECASE)
                or re.search("neural-chat-7b-v2", model_name, re.IGNORECASE)) else True,
            use_auth_token=hf_access_token,
            trust_remote_code=True if (re.search("qwen", model_name, re.IGNORECASE) or \
                re.search("chatglm", model_name, re.IGNORECASE)) else False,
        )
    except EnvironmentError as e:
        if "not a local folder and is not a valid model identifier" in str(e):
            raise ValueError("load_model: tokenizer is not found")
        else:
            raise
    try:
        config = AutoConfig.from_pretrained(model_name, use_auth_token=hf_access_token, trust_remote_code=True \
                                            if re.search("chatglm", model_name, re.IGNORECASE) else False)
    except ValueError as e:
        if "Unrecognized model in" in str(e):
            raise ValueError("load_model: model config is not found")
        else:
            raise
=======

    # load assistant model
    if assistant_model:
        print("Loading assistant model...")
        if 'llama' in assistant_model.lower():
            assistant_model_class = LlamaForCausalLM
        else:
            assistant_model_class = AutoModelForCausalLM
        print(f"Loading assistant model via {assistant_model_class}")
        assis_model = assistant_model_class.from_pretrained(
            assistant_model, 
            low_cpu_mem_usage=True, 
            torch_dtype=torch_dtype)
        assis_model = assis_model.eval().to(device)
        assis_model = assis_model.to(memory_format=torch.channels_last)
        MODELS[model_name]["assistant_model"] = assis_model
    else:
        MODELS[model_name]["assistant_model"] = None

    tokenizer = AutoTokenizer.from_pretrained(
        tokenizer_name,
        use_fast=False if (re.search("llama", model_name, re.IGNORECASE)
            or re.search("neural-chat-7b-v2", model_name, re.IGNORECASE)) else True,
        use_auth_token=hf_access_token,
        trust_remote_code=True if (re.search("qwen", model_name, re.IGNORECASE) or \
            re.search("chatglm", model_name, re.IGNORECASE)) else False,
    )
    config = AutoConfig.from_pretrained(model_name, use_auth_token=hf_access_token, trust_remote_code=True \
                                        if re.search("chatglm", model_name, re.IGNORECASE) else False)
>>>>>>> 5ba79773
    load_to_meta = model_on_meta(config)
    if isinstance(optimization_config, WeightOnlyQuantConfig) and not re.search("llama", model_name, re.IGNORECASE):
        from intel_extension_for_transformers.neural_chat.chatbot import optimize_model
        model = optimize_model(model_name, optimization_config, use_llm_runtime)
        if not model.config.is_encoder_decoder:
            tokenizer.padding_side = "left"
        if tokenizer.pad_token is None and tokenizer.pad_token_id is None:
            tokenizer.pad_token = tokenizer.eos_token
        MODELS[model_name]["model"] = model
        MODELS[model_name]["tokenizer"] = tokenizer
        print("Optimized Model loaded.")
        return

    if peft_path and device == "hpu" and use_deepspeed and load_to_meta:
        print("PEFT could not work in deepspeed sharded checkpt loading mode, set load_to_meta to False")
        load_to_meta = False

    try:
        if device == "hpu" and use_deepspeed and load_to_meta:
            with deepspeed.OnDevice(dtype=torch.bfloat16, device="meta"):
                model = AutoModelForCausalLM.from_config(config, torch_dtype=torch.bfloat16)
        elif re.search("flan-t5", model_name, re.IGNORECASE) and not ipex_int8:
            with smart_context_manager(use_deepspeed=use_deepspeed):
                model = AutoModelForSeq2SeqLM.from_pretrained(
                    model_name,
                    torch_dtype=torch_dtype,
                    low_cpu_mem_usage=True,
                    use_auth_token=hf_access_token,
                    quantization_config=bitsandbytes_quant_config,
                )
        elif re.search("chatglm", model_name, re.IGNORECASE) and not ipex_int8:
            with smart_context_manager(use_deepspeed=use_deepspeed):
                model = AutoModel.from_pretrained(
                    model_name,
                    torch_dtype=torch_dtype,
                    low_cpu_mem_usage=True,
                    use_auth_token=hf_access_token,
                    trust_remote_code=True)
        elif ((
            re.search("gpt", model_name, re.IGNORECASE)
            or re.search("mpt", model_name, re.IGNORECASE)
            or re.search("bloom", model_name, re.IGNORECASE)
            or re.search("llama", model_name, re.IGNORECASE)
            or re.search("neural-chat-7b-v1", model_name, re.IGNORECASE)
            or re.search("neural-chat-7b-v2", model_name, re.IGNORECASE)
            or re.search("neural-chat-7b-v3", model_name, re.IGNORECASE)
            or re.search("qwen", model_name, re.IGNORECASE)
            or re.search("starcoder", model_name, re.IGNORECASE)
            or re.search("codellama", model_name, re.IGNORECASE)
            or re.search("mistral", model_name, re.IGNORECASE)
        ) and not ipex_int8) or re.search("opt", model_name, re.IGNORECASE):
            with smart_context_manager(use_deepspeed=use_deepspeed):
                model = AutoModelForCausalLM.from_pretrained(
                    model_name,
                    use_auth_token=hf_access_token,
                    torch_dtype=torch_dtype,
                    low_cpu_mem_usage=True,
                    quantization_config=bitsandbytes_quant_config,
                )
        elif (
                (re.search("starcoder", model_name, re.IGNORECASE)
                or re.search("codellama", model_name, re.IGNORECASE)
                ) and ipex_int8
            ):
            with smart_context_manager(use_deepspeed=use_deepspeed):
                try:
                    import intel_extension_for_pytorch as ipex
                except ImportError:
                    warnings.warn(
                        "Please install Intel Extension for PyTorch to accelerate the model inference."
                    )
                assert ipex.__version__ >= "2.1.0+cpu", "Please use Intel Extension for PyTorch >=2.1.0+cpu."
                from optimum.intel.generation.modeling import TSModelForCausalLM
                model = TSModelForCausalLM.from_pretrained(
                        model_name,
                        file_name="best_model.pt",
                    )
        elif(
                (re.search("llama", model_name, re.IGNORECASE)
                or re.search("opt", model_name, re.IGNORECASE)
                or re.search("gpt_neox", model_name, re.IGNORECASE)
                or re.search("gptj", model_name, re.IGNORECASE)
                or re.search("falcon", model_name, re.IGNORECASE)
                ) and ipex_int8
        ):
            with smart_context_manager(use_deepspeed=use_deepspeed):
                try:
                    import intel_extension_for_pytorch as ipex
                except ImportError:
                    warnings.warn(
                        "Please install Intel Extension for PyTorch to accelerate the model inference."
                    )
                assert ipex.__version__ >= "2.1.0+cpu", "Please use Intel Extension for PyTorch >=2.1.0+cpu."
                if re.search("falcon", model_name, re.IGNORECASE):
                    assert transformers.__version__ <= "4.33.3", "Please pip install transformers==4.33.3"
                from intel_extension_for_transformers.llm.evaluation.models import TSModelCausalLMForITREX
                model = TSModelCausalLMForITREX.from_pretrained(
                    model_name,
                    file_name="best_model.pt"
                )
        else:
            raise ValueError(f"unsupported model name or path {model_name}, \
            only supports FLAN-T5/LLAMA/MPT/GPT/BLOOM/OPT/QWEN/NEURAL-CHAT/MISTRAL/CODELLAMA/STARCODER now.")
    except EnvironmentError as e:
        if "not a local folder and is not a valid model identifier" in str(e):
            raise ValueError("load_model: model name or path is not found")
        else:
            raise

    if re.search("llama", model.config.architectures[0], re.IGNORECASE):
        # unwind broken decapoda-research config
        model.generation_config.pad_token_id = 0
        model.generation_config.bos_token_id = 1
        model.generation_config.eos_token_id = 2

    if (
        hasattr(model.generation_config, "pad_token_id")
        and model.generation_config.pad_token_id is not None
        and not "chatglm" in model_name
    ):
        tokenizer.pad_token_id = model.generation_config.pad_token_id
    if (
        hasattr(model.generation_config, "eos_token_id")
        and model.generation_config.eos_token_id is not None
        and not "chatglm" in model_name
    ):
        tokenizer.eos_token_id = model.generation_config.eos_token_id
    if (
        hasattr(model.generation_config, "bos_token_id")
        and model.generation_config.bos_token_id is not None
    ):
        tokenizer.bos_token_id = model.generation_config.bos_token_id

    if tokenizer.pad_token_id is None:
        model.generation_config.pad_token_id = (
            tokenizer.pad_token_id
        ) = tokenizer.eos_token_id

    if model.generation_config.eos_token_id is None:
        model.generation_config.eos_token_id = tokenizer.eos_token_id

    if device == "hpu":
        if peft_path:
            from peft import PeftModel
            model = PeftModel.from_pretrained(model, peft_path)
            model = model.to(torch.bfloat16)
            model = model.merge_and_unload()

        if not use_deepspeed:
            model = model.eval().to("hpu")
            if use_hpu_graphs:
                from habana_frameworks.torch.hpu import wrap_in_hpu_graph # pylint: disable=E0401
                model = wrap_in_hpu_graph(model)

        if use_deepspeed:
            model = init_deepspeed_inference(
                model=model,
                model_name_or_path=model_name,
                use_hpu_graphs=use_hpu_graphs,
                is_meta=load_to_meta,
                token=hf_access_token,
            )
    else:
        if peft_path:
            from peft import PeftModel

            model = PeftModel.from_pretrained(model, peft_path)
            model = model.to(dtype=torch_dtype)

        if device == "cpu":
            import intel_extension_for_pytorch as intel_ipex
            if re.search("llama", model_name, re.IGNORECASE):
                qconfig = None if ipex_int8 == False else intel_ipex.quantization.get_weight_only_quant_qconfig_mapping(
                    weight_dtype=torch.quint4x2, lowp_mode=intel_ipex.quantization.WoqLowpMode.BF16
                )
                model = intel_ipex.optimize_transformers(model.eval(),
                                                         dtype=torch_dtype,
                                                         inplace=True,
                                                         quantization_config=qconfig,
                                                         deployment_mode=cpu_jit
                                                        )
            elif torch_dtype == torch.bfloat16 and not ipex_int8:
                model = intel_ipex.optimize(
                    model.eval(),
                    dtype=torch_dtype,
                    inplace=True,
                    level="O1",
                    auto_kernel_selection=True,
                )
                if cpu_jit and (re.search("mpt-7b", model_name, re.IGNORECASE)
                                or re.search("neural-chat-7b-v1", model_name, re.IGNORECASE)):
                    from intel_extension_for_transformers.llm.utils.mpt_trace import \
                        jit_trace_mpt_7b, MPTTSModelForCausalLM

                    model.config.use_cache = use_cache
                    model = jit_trace_mpt_7b(model)
                    config = AutoConfig.from_pretrained(
                        model_name, use_auth_token=hf_access_token
                    )
                    model = MPTTSModelForCausalLM(
                        model, config, use_cache=use_cache, model_dtype=torch.bfloat16
                    )
        elif device in ["cuda", "xpu"]:
            if hasattr(model, "device") and model.device.type != device:
                model = model.eval().to(device)
        else:
            raise ValueError(
                f"unsupported device {device}, only supports cpu, xpu, cuda and hpu now."
            )

    if not model.config.is_encoder_decoder:
        tokenizer.padding_side = "left"

    if tokenizer.pad_token is None and tokenizer.pad_token_id is None:
        tokenizer.pad_token = tokenizer.eos_token
        model.generation_config.pad_token_id = model.generation_config.eos_token_id
    # warmup for int8 model
    if ipex_int8:
        input_ids = tokenizer("A chat between a curious human and an artificial intelligence assistant.\n"
                              " Human: Tell me about Intel.\n Assistant:", return_tensors="pt").input_ids.to('cpu')
        with torch.inference_mode(), torch.no_grad():
            for i in range(2):
                model.generate(input_ids, max_new_tokens=32, do_sample=False, temperature=0.9)
    MODELS[model_name]["model"] = model
    MODELS[model_name]["tokenizer"] = tokenizer
    print("Model loaded.")

def prepare_inputs(inputs, device):
    return {k:v.to(device=device) for k,v in inputs.items() if torch.is_tensor(v)}

def get_stop_token_ids(model, tokenizer):
    if hasattr(model, 'generation_config') and hasattr(model.generation_config, 'eos_token_id'):
        eos_token_id = model.generation_config.eos_token_id
    else:
        eos_token_id = tokenizer.eos_token_id

    if isinstance(eos_token_id, list):
        stop_token_ids = copy.deepcopy(eos_token_id)
    else:
        stop_token_ids = [eos_token_id]
    end_token_id = torch.flatten(tokenizer("go.", return_tensors="pt").input_ids)[-1]
    stop_token_ids.append(end_token_id)
    return stop_token_ids

def tokenization(prompt, tokenizer, device):
    if device == "hpu":
        input_tokens_no_pad = tokenizer([prompt], return_tensors="pt")
        input_token_len = input_tokens_no_pad.input_ids.shape[-1]
        input_tokens = tokenizer.batch_encode_plus(
            [prompt],
            return_tensors="pt",
            padding="max_length",
            max_length=max_input_len(input_token_len),
        )
    else:
        input_tokens = tokenizer.batch_encode_plus(
            [prompt], return_tensors="pt", padding=True
        )
        input_token_len = input_tokens.input_ids.shape[-1]
    return input_tokens, input_token_len

def get_generate_kwargs(
        max_new_tokens, input_token_len, stop_token_id, assistant_model=None):
    generate_kwargs = {
        "stopping_criteria": StoppingCriteriaList(
            [
                StopOnTokens(
                    min_length=max(max_new_tokens - 20, 0),
                    start_length=input_token_len,
                    stop_token_id=stop_token_id,
                )
            ]
        )
    }
    if assistant_model:
        generate_kwargs["assistant_model"] = assistant_model
        generate_kwargs["use_cache"] = True
    return generate_kwargs

def is_llm_runtime_model(model):
    from intel_extension_for_transformers.llm.runtime.graph import Model
    if isinstance(model, Model):
        return True
    else:
        return False

def remove_prompt_history(model_name, prompt):
    result = prompt
    if re.search("llama", model_name, re.IGNORECASE):
        matches = re.findall(r'\[INST\](.*?)\[/INST\]', prompt)
        if matches:
            result = "[INST]" + matches[-1] + "[/INST]"
    elif re.search("chatglm", model_name, re.IGNORECASE):
        matches = re.findall(r'\n\n(\[Round \d+\]\n\n问：.*?\n答：)', prompt, re.DOTALL)
        if matches:
            result = matches[-1]
    return result

output_token_len = 0
def predict_stream(**params):
    """
    Generates streaming text based on the given parameters and prompt.

    Args:
        params (dict): A dictionary containing the parameters for text generation.
        `device` (string): Specifies the device type for text generation. It can be either "cpu", "cuda" or "hpu".
        `prompt` (string): Represents the initial input or context provided to the text generation model.
        `temperature` (float): Controls the randomness of the generated text.
                               Higher values result in more diverse outputs.
        `top_p` (float): Specifies the cumulative probability threshold for using in the top-p sampling strategy.
                         Smaller values make the output more focused.
        `top_k` (int): Specifies the number of highest probability tokens to consider in the top-k sampling strategy.
        `repetition_penalty` (float): Controls the penalty applied to repeated tokens in the generated text.
                                      Higher values discourage repetition.
        `max_new_tokens` (int): Limits the maximum number of tokens to be generated.
        `do_sample` (bool): Determines whether to use sampling-based text generation.
                            If set to True, the output will be sampled; otherwise,
                            it will be determined by the model's top-k or top-p strategy.
        `num_beams` (int): Controls the number of beams used in beam search.
                           Higher values increase the diversity but also the computation time.
        `model_name` (string): Specifies the name of the pre-trained model to use for text generation.
                               If not provided, the default model is "mosaicml/mpt-7b-chat".
        `num_return_sequences` (int): Specifies the number of alternative sequences to generate.
        `bad_words_ids` (list or None): Contains a list of token IDs that should not appear in the generated text.
        `force_words_ids` (list or None): Contains a list of token IDs that must be included in the generated text.
        `use_hpu_graphs` (bool): 
                    Determines whether to utilize Habana Processing Units (HPUs) for accelerated generation.
        `use_cache` (bool): Determines whether to utilize kv cache for accelerated generation.
        `ipex_int8` (bool): Whether to use IPEX int8 model to inference.

    Returns:
        generator: A generator that yields the generated streaming text.
    """
    start_time = datetime.now()
    device = params["device"] if "device" in params else "cpu"
    temperature = float(params["temperature"]) if "temperature" in params else 0.9
    top_p = float(params["top_p"]) if "top_p" in params else 0.75
    top_k = int(params["top_k"]) if "top_k" in params else 1
    repetition_penalty = (
        float(params["repetition_penalty"]) if "repetition_penalty" in params else 1.1
    )
    max_new_tokens = (
        int(params["max_new_tokens"]) if "max_new_tokens" in params else 256
    )
    do_sample = params["do_sample"] if "do_sample" in params else True
    num_beams = int(params["num_beams"]) if "num_beams" in params else 0
    model_name = (
        params["model_name"] if "model_name" in params else "mosaicml/mpt-7b-chat"
    )
    num_return_sequences = (
        params["num_return_sequences"] if "num_return_sequences" in params else 1
    )
    bad_words_ids = params["bad_words_ids"] if "bad_words_ids" in params else None
    force_words_ids = params["force_words_ids"] if "force_words_ids" in params else None
    use_hpu_graphs = params["use_hpu_graphs"] if "use_hpu_graphs" in params else False
    use_cache = params["use_cache"] if "use_cache" in params else True
    return_stats = params["return_stats"] if "return_stats" in params else False
    prompt = params["prompt"]
    ipex_int8 = params["ipex_int8"] if "ipex_int8" in params else False
    model = MODELS[model_name]["model"]
    tokenizer = MODELS[model_name]["tokenizer"]
    assistant_model = MODELS[model_name]["assistant_model"]
    errors_queue = Queue()
    if hasattr(model, 'device') and model.device.type != device:
        device = model.device.type

    if is_llm_runtime_model(model):
        prompt = remove_prompt_history(model_name, prompt)
        max_new_tokens = max_new_tokens if max_new_tokens > 1024 else 1024

    streamer = TextIteratorStreamer(
        tokenizer, skip_prompt=True, skip_special_tokens=True
    )
    if num_beams == 0:
        num_beams = 1
        do_sample = True

    input_tokens, input_token_len = tokenization(prompt, tokenizer, device)
    generate_kwargs = get_generate_kwargs(
        max_new_tokens, input_token_len, 
        get_stop_token_ids(model, tokenizer),
        assistant_model=assistant_model
    )

    if device in ["cpu", "cuda", "xpu"]:
        if device in ["cuda", "xpu"]:
            input_tokens = prepare_inputs(
                input_tokens, model.device if hasattr(model, 'device') else torch.device(device)
            )
        generation_config = GenerationConfig(
            temperature=temperature,
            top_p=top_p,
            top_k=top_k,
            repetition_penalty=repetition_penalty,
            max_new_tokens=max_new_tokens,
            do_sample=do_sample,
            num_beams=num_beams,
            use_cache=use_cache,
            num_return_sequences=num_return_sequences,
        )

        def generate_output():
            dtype = model.dtype if hasattr(model, 'dtype') else torch.bfloat16
            try:
                with torch.no_grad():
                    if device == "cpu":
                        context = torch.cpu.amp.autocast(enabled=True, dtype=dtype, cache_enabled=True)
                    elif device == "cuda":
                        context = torch.cuda.amp.autocast(enabled=True, dtype=dtype, cache_enabled=True)
                    elif device == "xpu":
                        context = torch.xpu.amp.autocast(enabled=True, dtype=dtype, cache_enabled=True)
                    if ipex_int8:
                        global output_token_len
                        output_token=model.generate(
                                **input_tokens,
                                **generate_kwargs,
                                streamer=streamer,
                                generation_config=generation_config,
                                return_dict_in_generate=True,
                            )

                    else:
                        with context:
                            global output_token_len
                            if is_llm_runtime_model(model):  # optimized model gerenate
                                output_token=model.generate(
                                    input_tokens['input_ids'],
                                    streamer=streamer,
                                    temperature=temperature,
                                    top_p=top_p,
                                    top_k=top_k,
                                    repetition_penalty=repetition_penalty,
                                    max_new_tokens=max_new_tokens,
                                    ctx_size=max_new_tokens,
                                    ignore_prompt=True,
                                    interactive=True,
                                    do_sample=do_sample,
                                    num_beams=num_beams,
                                    seed=1
                                )
                            else:
                                output_token=model.generate(
                                    **input_tokens,
                                    **generate_kwargs,
                                    streamer=streamer,
                                    generation_config=generation_config,
                                    return_dict_in_generate=True,
                                )
                    output_token_len = len(output_token[0]) if is_llm_runtime_model(model) else \
                                      output_token.sequences[0].shape[-1]
                    return output_token
            except Exception as e:
                errors_queue.put(e)

        generation_thread = Thread(target=generate_output)
        generation_thread.start()
    elif device == "hpu":
        # Move inputs to target device(s)
        input_tokens = prepare_inputs(input_tokens, model.device)

        # Generation configuration
        generation_config = copy.deepcopy(model.generation_config)
        generation_config.max_new_tokens = max_new_tokens
        generation_config.use_cache = use_cache
        generation_config.do_sample = do_sample
        generation_config.num_beams = num_beams
        generation_config.bad_words_ids = bad_words_ids
        generation_config.force_words_ids = force_words_ids
        generation_config.num_return_sequences = num_return_sequences
        generation_config.static_shapes = model_is_optimized(model.config)
        generation_config.top_k = top_k
        # TODO there is an issue when top_p is used in Habana
        # generation_config.top_p = top_p
        generation_config.temperature = temperature
        generation_config.repetition_penalty = repetition_penalty
        def generate_output():
            try:
                with torch.no_grad():
                    output_token=model.generate(
                        **input_tokens,
                        **generate_kwargs,
                        streamer=streamer,
                        generation_config=generation_config,
                        return_dict_in_generate=True,
                        output_scores=True,
                        max_new_tokens=max_new_tokens,
                        lazy_mode=True,
                        hpu_graphs=use_hpu_graphs,
                        ignore_eos=False,
                    )
                    global output_token_len
                    output_token_len=output_token.sequences[0].shape[-1]
                    return output_token
            except Exception as e:
                errors_queue.put(e)

        generation_thread = Thread(target=generate_output)
        generation_thread.start()
    else:
        raise ValueError(
            f"unsupported device type {device}, only supports cpu, xpu, cuda and hpu now."
        )
    output_word_len = 0

    generation_thread.join(0.1)
    if generation_thread.is_alive():
        pass
    else:
        thread_exception = errors_queue.get()
        raise thread_exception
    # prevent crash if no words are coming out
    first_word_output_time = datetime.now()
    for new_text in streamer:
        if len(new_text) == 0:
            continue
        if output_word_len == 0:
            first_word_output_time = datetime.now()
        output_word_len += 1
        yield new_text

    end_time = datetime.now()

    time.sleep(0.1)
    duration = int((end_time - start_time).total_seconds() * 1000)
    first_token_latency = int(
        (first_word_output_time - start_time).total_seconds() * 1000 * 3/4
    )
    msecond_per_token = (
        duration  / (output_token_len - input_token_len)
        if output_token_len != 1
        else 0
    )
    if return_stats:
        stats = {
            "input_token_len": str(input_token_len),
            "output_token_len": str(output_token_len),
            "duration": str(duration) + " ms",
            "first_token_latency": str(first_token_latency) + " ms",
            "msecond_per_token": str(msecond_per_token) + " ms",
        }
        yield "\n| {:<22} | {:<27} |\n".format("Key", "Value")
        yield "| " + "-"*22 + " | " + "-"*27 + " |" + "\n"
        for key, value in stats.items():
            yield "| {:<22} | {:<27} |\n".format(key, value)


def predict(**params):
    """
    Generates streaming text based on the given parameters and prompt.

    Args:
        params (dict): A dictionary containing the parameters for text generation.
        `device` (string): Specifies the device type for text generation. It can be either "cpu", "cuda" or "hpu".
        `prompt` (string): Represents the initial input or context provided to the text generation model.
        `temperature` (float): Controls the randomness of the generated text.
                               Higher values result in more diverse outputs.
        `top_p` (float): Specifies the cumulative probability threshold for using in the top-p sampling strategy.
                         Smaller values make the output more focused.
        `top_k` (int): Specifies the number of highest probability tokens to consider in the top-k sampling strategy.
        `repetition_penalty` (float): Controls the penalty applied to repeated tokens in the generated text.
                                      Higher values discourage repetition.
        `max_new_tokens` (int): Limits the maximum number of tokens to be generated.
        `do_sample` (bool): Determines whether to use sampling-based text generation.
                            If set to True, the output will be sampled; otherwise,
                            it will be determined by the model's top-k or top-p strategy.
        `num_beams` (int): Controls the number of beams used in beam search.
                           Higher values increase the diversity but also the computation time.
        `model_name` (string): Specifies the name of the pre-trained model to use for text generation.
                               If not provided, the default model is "mosaicml/mpt-7b-chat".
        `num_return_sequences` (int): Specifies the number of alternative sequences to generate.
        `bad_words_ids` (list or None): Contains a list of token IDs that should not appear in the generated text.
        `force_words_ids` (list or None): Contains a list of token IDs that must be included in the generated text.
        `use_hpu_graphs` (bool): 
                 Determines whether to utilize Habana Processing Units (HPUs) for accelerated generation.
        `use_cache` (bool): Determines whether to utilize kv cache for accelerated generation.
        `ipex_int8` (bool): Whether to use IPEX int8 model to inference.

    Returns:
        generator: A generator that yields the generated streaming text.
    """
    device = params["device"] if "device" in params else "cpu"
    temperature = float(params["temperature"]) if "temperature" in params else 0.9
    top_p = float(params["top_p"]) if "top_p" in params else 0.75
    top_k = int(params["top_k"]) if "top_k" in params else 1
    repetition_penalty = (
        float(params["repetition_penalty"]) if "repetition_penalty" in params else 1.1
    )
    max_new_tokens = (
        int(params["max_new_tokens"]) if "max_new_tokens" in params else 256
    )
    do_sample = params["do_sample"] if "do_sample" in params else True
    num_beams = int(params["num_beams"]) if "num_beams" in params else 0
    model_name = (
        params["model_name"] if "model_name" in params else "mosaicml/mpt-7b-chat"
    )
    num_return_sequences = (
        params["num_return_sequences"] if "num_return_sequences" in params else 1
    )
    bad_words_ids = params["bad_words_ids"] if "bad_words_ids" in params else None
    force_words_ids = params["force_words_ids"] if "force_words_ids" in params else None
    use_hpu_graphs = params["use_hpu_graphs"] if "use_hpu_graphs" in params else False
    use_cache = params["use_cache"] if "use_cache" in params else False
    ipex_int8 = params["ipex_int8"] if "ipex_int8" in params else False
    prompt = params["prompt"]
    model = MODELS[model_name]["model"]
    tokenizer = MODELS[model_name]["tokenizer"]
    assistant_model=MODELS[model_name]["assistant_model"]
    if hasattr(model, "device") and model.device.type != device:
        device = model.device.type

    if is_llm_runtime_model(model):
        prompt = remove_prompt_history(model_name, prompt)
        max_new_tokens = max_new_tokens if max_new_tokens > 1024 else 1024

    if num_beams == 0:
        num_beams = 1
        do_sample = True

    input_tokens, input_token_len = tokenization(prompt, tokenizer, device)
    generate_kwargs = get_generate_kwargs(
        max_new_tokens, input_token_len, 
        get_stop_token_ids(model, tokenizer), 
        assistant_model=assistant_model
    )

    if device in ["cpu", "cuda", "xpu"]:
        if device in ["cuda", "xpu"]:
            input_tokens = prepare_inputs(
                input_tokens, model.device if hasattr(model, 'device') else torch.device(device)
            )
        generation_config = GenerationConfig(
            temperature=temperature,
            top_p=top_p,
            top_k=top_k,
            repetition_penalty=repetition_penalty,
            max_new_tokens=max_new_tokens,
            do_sample=do_sample,
            num_beams=num_beams,
            use_cache=use_cache,
            num_return_sequences=num_return_sequences,
        )
        dtype = model.dtype if hasattr(model, 'dtype') else torch.bfloat16
        with torch.no_grad():
            if device == "cpu":
                context = torch.cpu.amp.autocast(enabled=True, dtype=dtype, cache_enabled=True)
            elif device == "cuda":
                context = torch.cuda.amp.autocast(enabled=True, dtype=dtype, cache_enabled=True)
            elif device == "xpu":
                context = torch.xpu.amp.autocast(enabled=True, dtype=dtype, cache_enabled=True)
            if ipex_int8:
                generation_output = model.generate(
                        **input_tokens,
                        **generate_kwargs,
                        generation_config=generation_config,
                        return_dict_in_generate=True
                        )
            else:
                with context:
                    if is_llm_runtime_model(model):  # optimized model gerenate
                        generation_output = model.generate(
                            input_tokens['input_ids'],
                            temperature=temperature,
                            top_p=top_p,
                            top_k=top_k,
                            repetition_penalty=repetition_penalty,
                            max_new_tokens=max_new_tokens,
                            ctx_size=max_new_tokens,
                            ignore_prompt=True,
                            interactive=True,
                            do_sample=do_sample,
                            num_beams=num_beams,
                            seed=1
                        )
                    else:
                        generation_output = model.generate(
                            **input_tokens,
                            **generate_kwargs,
                            generation_config=generation_config,
                            return_dict_in_generate=True
                        )
    elif device == "hpu":
        # Move inputs to target device(s)
        input_tokens = prepare_inputs(input_tokens, model.device)

        # Generation configuration
        generation_config = copy.deepcopy(model.generation_config)
        generation_config.max_new_tokens = max_new_tokens
        generation_config.use_cache = use_cache
        generation_config.do_sample = do_sample
        generation_config.num_beams = num_beams
        generation_config.bad_words_ids = bad_words_ids
        generation_config.force_words_ids = force_words_ids
        generation_config.num_return_sequences = num_return_sequences
        generation_config.static_shapes = model_is_optimized(model.config)
        generation_config.top_k = top_k
        # TODO there is an issue when top_p is used in Habana
        # generation_config.top_p = top_p
        generation_config.temperature = temperature
        generation_config.repetition_penalty = repetition_penalty

        with torch.no_grad():
            generation_output = model.generate(
                **input_tokens,
                **generate_kwargs,
                generation_config=generation_config,
                return_dict_in_generate=True,
                output_scores=True,
                max_new_tokens=max_new_tokens,
                lazy_mode=True,
                hpu_graphs=use_hpu_graphs,
                ignore_eos=False,
            )
    if is_llm_runtime_model(model):  # optimized model gerenate
        output = tokenizer.decode(generation_output[0], skip_special_tokens=True)
    else:
        output = tokenizer.decode(generation_output.sequences[0], skip_special_tokens=True)
    if "### Response:" in output:
        return output.split("### Response:")[1].strip()
    if "### Assistant" in output:
        return output.split("### Assistant:")[1].strip()
    if "\nassistant\n" in output:
        return output.split("\nassistant\n")[1].strip()
    if "[/INST]" in output:
        return output.split("[/INST]")[1].strip()
    if "答：" in output:
        return output.split("答：")[1].strip()
    return output<|MERGE_RESOLUTION|>--- conflicted
+++ resolved
@@ -323,30 +323,6 @@
         torch_dtype = torch.float32
 
     MODELS[model_name] = {}
-<<<<<<< HEAD
-    try:
-        tokenizer = AutoTokenizer.from_pretrained(
-            tokenizer_name,
-            use_fast=False if (re.search("llama", model_name, re.IGNORECASE)
-                or re.search("neural-chat-7b-v2", model_name, re.IGNORECASE)) else True,
-            use_auth_token=hf_access_token,
-            trust_remote_code=True if (re.search("qwen", model_name, re.IGNORECASE) or \
-                re.search("chatglm", model_name, re.IGNORECASE)) else False,
-        )
-    except EnvironmentError as e:
-        if "not a local folder and is not a valid model identifier" in str(e):
-            raise ValueError("load_model: tokenizer is not found")
-        else:
-            raise
-    try:
-        config = AutoConfig.from_pretrained(model_name, use_auth_token=hf_access_token, trust_remote_code=True \
-                                            if re.search("chatglm", model_name, re.IGNORECASE) else False)
-    except ValueError as e:
-        if "Unrecognized model in" in str(e):
-            raise ValueError("load_model: model config is not found")
-        else:
-            raise
-=======
 
     # load assistant model
     if assistant_model:
@@ -366,17 +342,30 @@
     else:
         MODELS[model_name]["assistant_model"] = None
 
-    tokenizer = AutoTokenizer.from_pretrained(
-        tokenizer_name,
-        use_fast=False if (re.search("llama", model_name, re.IGNORECASE)
-            or re.search("neural-chat-7b-v2", model_name, re.IGNORECASE)) else True,
-        use_auth_token=hf_access_token,
-        trust_remote_code=True if (re.search("qwen", model_name, re.IGNORECASE) or \
-            re.search("chatglm", model_name, re.IGNORECASE)) else False,
-    )
-    config = AutoConfig.from_pretrained(model_name, use_auth_token=hf_access_token, trust_remote_code=True \
-                                        if re.search("chatglm", model_name, re.IGNORECASE) else False)
->>>>>>> 5ba79773
+    try:
+        tokenizer = AutoTokenizer.from_pretrained(
+            tokenizer_name,
+            use_fast=False if (re.search("llama", model_name, re.IGNORECASE)
+                or re.search("neural-chat-7b-v2", model_name, re.IGNORECASE)) else True,
+            use_auth_token=hf_access_token,
+            trust_remote_code=True if (re.search("qwen", model_name, re.IGNORECASE) or \
+                re.search("chatglm", model_name, re.IGNORECASE)) else False,
+        )
+    except EnvironmentError as e:
+        if "not a local folder and is not a valid model identifier" in str(e):
+            raise ValueError("load_model: tokenizer is not found")
+        else:
+            raise
+
+    try:
+        config = AutoConfig.from_pretrained(model_name, use_auth_token=hf_access_token, trust_remote_code=True \
+                                            if re.search("chatglm", model_name, re.IGNORECASE) else False)
+    except ValueError as e:
+        if "Unrecognized model in" in str(e):
+            raise ValueError("load_model: model config is not found")
+        else:
+            raise
+
     load_to_meta = model_on_meta(config)
     if isinstance(optimization_config, WeightOnlyQuantConfig) and not re.search("llama", model_name, re.IGNORECASE):
         from intel_extension_for_transformers.neural_chat.chatbot import optimize_model
