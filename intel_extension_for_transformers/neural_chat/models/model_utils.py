--- conflicted
+++ resolved
@@ -1441,13 +1441,8 @@
         output = tokenizer.decode(generation_output[0], skip_special_tokens=True)
     else:
         output = tokenizer.decode(generation_output.sequences[0], skip_special_tokens=True)
-<<<<<<< HEAD
-    
+
     identifier_index = -1
-=======
-
-    identifier_flag = -1
->>>>>>> 2e0bde87
     if "### Response:" in output:
         return output.split("### Response:")[identifier_index].strip()
     if "@@ Response" in output:
@@ -1459,12 +1454,8 @@
     if "[/INST]" in output:
         return output.split("[/INST]")[identifier_index].strip()
     if "答：" in output:
-<<<<<<< HEAD
         return output.split("答：")[identifier_index].strip()
-=======
-        return output.split("答：")[identifier_flag].strip()
     if "Answer:" in output:
-        return output.split("Answer:")[identifier_flag].strip()
-
->>>>>>> 2e0bde87
+        return output.split("Answer:")[identifier_index].strip()
+
     return output