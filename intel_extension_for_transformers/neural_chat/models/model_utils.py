--- conflicted
+++ resolved
@@ -55,11 +55,9 @@
     WeightOnlyQuantConfig,
     BitsAndBytesConfig
 )
-<<<<<<< HEAD
+
 import shutil
 
-=======
->>>>>>> 0b18d064
 if is_deepspeed_available():
     import deepspeed # pylint: disable=E0401
 
@@ -434,12 +432,6 @@
         logging.info("Optimized Model loaded.")
         return
 
-<<<<<<< HEAD
-=======
-    if peft_path and device == "hpu" and use_deepspeed and load_to_meta:
-        logging.warning("PEFT could not work in deepspeed sharded checkpt loading mode, set load_to_meta to False")
-        load_to_meta = False
->>>>>>> 0b18d064
     if device == "hpu" and use_deepspeed and load_to_meta:
         with deepspeed.OnDevice(dtype=torch.bfloat16, device="meta"):
             model = AutoModelForCausalLM.from_config(config, torch_dtype=torch.bfloat16)
