--- conflicted
+++ resolved
@@ -390,7 +390,6 @@
     if peft_path and device == "hpu" and use_deepspeed and load_to_meta:
         logging.warning("PEFT could not work in deepspeed sharded checkpt loading mode, set load_to_meta to False")
         load_to_meta = False
-<<<<<<< HEAD
 
     try:
         if device == "hpu" and use_deepspeed and load_to_meta:
@@ -404,60 +403,6 @@
                     low_cpu_mem_usage=True,
                     use_auth_token=hf_access_token,
                     quantization_config=bitsandbytes_quant_config,
-=======
-    if device == "hpu" and use_deepspeed and load_to_meta:
-        with deepspeed.OnDevice(dtype=torch.bfloat16, device="meta"):
-            model = AutoModelForCausalLM.from_config(config, torch_dtype=torch.bfloat16)
-    elif re.search("flan-t5", model_name, re.IGNORECASE) and not ipex_int8:
-        with smart_context_manager(use_deepspeed=use_deepspeed):
-            model = AutoModelForSeq2SeqLM.from_pretrained(
-                model_name,
-                torch_dtype=torch_dtype,
-                low_cpu_mem_usage=True,
-                use_auth_token=hf_access_token,
-                quantization_config=bitsandbytes_quant_config,
-            )
-    elif re.search("chatglm", model_name, re.IGNORECASE) and not ipex_int8:
-        with smart_context_manager(use_deepspeed=use_deepspeed):
-            model = AutoModel.from_pretrained(
-                model_name,
-                torch_dtype=torch_dtype,
-                low_cpu_mem_usage=True,
-                use_auth_token=hf_access_token,
-                trust_remote_code=True)
-    elif ((
-        re.search("gpt", model_name, re.IGNORECASE)
-        or re.search("mpt", model_name, re.IGNORECASE)
-        or re.search("bloom", model_name, re.IGNORECASE)
-        or re.search("llama", model_name, re.IGNORECASE)
-        or re.search("neural-chat-7b-v1", model_name, re.IGNORECASE)
-        or re.search("neural-chat-7b-v2", model_name, re.IGNORECASE)
-        or re.search("neural-chat-7b-v3", model_name, re.IGNORECASE)
-        or re.search("qwen", model_name, re.IGNORECASE)
-        or re.search("starcoder", model_name, re.IGNORECASE)
-        or re.search("codellama", model_name, re.IGNORECASE)
-        or re.search("mistral", model_name, re.IGNORECASE)
-    ) and not ipex_int8) or re.search("opt", model_name, re.IGNORECASE):
-        with smart_context_manager(use_deepspeed=use_deepspeed):
-            model = AutoModelForCausalLM.from_pretrained(
-                model_name,
-                use_auth_token=hf_access_token,
-                torch_dtype=torch_dtype,
-                low_cpu_mem_usage=True,
-                quantization_config=bitsandbytes_quant_config,
-            )
-    elif (
-            (re.search("starcoder", model_name, re.IGNORECASE)
-             or re.search("codellama", model_name, re.IGNORECASE)
-            ) and ipex_int8
-        ):
-        with smart_context_manager(use_deepspeed=use_deepspeed):
-            try:
-                import intel_extension_for_pytorch as ipex
-            except ImportError:
-                warnings.warn(
-                    "Please install Intel Extension for PyTorch to accelerate the model inference."
->>>>>>> 0b18d064
                 )
         elif re.search("chatglm", model_name, re.IGNORECASE) and not ipex_int8:
             with smart_context_manager(use_deepspeed=use_deepspeed):
