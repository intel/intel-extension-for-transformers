// Copyright (c) 2024 Intel Corporation
//
// Licensed under the Apache License, Version 2.0 (the "License");
// you may not use this file except in compliance with the License.
// You may obtain a copy of the License at
//
//    http://www.apache.org/licenses/LICENSE-2.0
//
// Unless required by applicable law or agreed to in writing, software
// distributed under the License is distributed on an "AS IS" BASIS,
// WITHOUT WARRANTIES OR CONDITIONS OF ANY KIND, either express or implied.
// See the License for the specific language governing permissions and
// limitations under the License.

// commonVariables.ts
interface CommonVariables {
  cardClass: string;
  titleClass: string;
  subtitleClass: string;
  borderBClass: string;
  latencyContainerClass: string;
  latencyValueClass: string;
  latencySubtitleClass: string;
  reductionClass: string;
  reductionValueClass: string;
  reductionSubtitleClass: string;
  borderClass: string;
  latencySubContentClass: string;
}

export const generateCommonVariables = (borderColor: string, bgColor:  string): CommonVariables => ({
  cardClass: `w-full border-[0.1rem] border-solid ${borderColor} p-[0.8rem] text-white`,
<<<<<<< HEAD
  titleClass: "text-[1.4rem] leading-5 py-[0.2rem]",
=======
  titleClass: "text-[1.4rem] font-intel-medium leading-5 py-[0.2rem]",
>>>>>>> d2efff6e
  subtitleClass: "text-[0.9rem] pt-[0.3rem]",
  borderBClass: `border-b-[0.1rem] ${borderColor} pb-[0.8rem] text-[1.4rem]  leading-tight `,
  latencyContainerClass: `relative w-full border-[0.1rem]  border-solid ${borderColor}`,
  latencyValueClass: `text-[1.1rem] ${bgColor}  h-[3rem]`,
  latencySubtitleClass: "pt-[0.5rem] pb-[1rem] text-[1.5rem] text-white ",
  reductionClass: `${bgColor} p-[1rem] `,
  reductionValueClass: "text-[2rem]",
  reductionSubtitleClass: "text-[0.8rem] leading-tight ",
  borderClass: `border-[0.1rem] ${borderColor} mr-[0.4rem] py-[0.1rem] px-[0.7rem] text-[1.3rem] font-normal`,
  latencySubContentClass: "text-[0.9rem] text-white block",
});

// export const generateCommonVariables = (borderColor: string, bgColor:  string): CommonVariables => ({
//   cardClass: `w-full border-[0.1rem] border-solid ${borderColor} p-[0.5rem] text-white xl:p-[1rem] xl:border-[0.2rem]`,
//   titleClass: "text-[1.1rem] xl:text-xl",
//   subtitleClass: "text-[0.8rem] xl:text-sm",
//   borderBClass: `border-b-[0.1rem] ${borderColor} pb-2 text-[1.1rem] xl:text-xl leading-tight xl:border-b-[0.2rem] `,
//   latencyContainerClass: `w-full border-[0.1rem]  border-solid ${borderColor}`,
//   latencyValueClass: `text-[1.1rem] xl:text-xl ${bgColor} p-2`,
//   latencySubtitleClass: "py-1 text-[1.1rem] xl:text-xl text-white ",
//   reductionClass: `${bgColor} p-2 `,
//   reductionValueClass: "text-[1.5rem] xl:text-2xl",
//   reductionSubtitleClass: "text-[0.7rem] xl:text-xs leading-tight ",
//   borderClass: `border-[0.1rem] ${borderColor} px-2 text-xl font-normal xl:border-[0.2rem] `,
//   latencySubContentClass: "text-xs text-white pt-2",
// });


// Intel® Xeon® 6
// export const commonVariables = generateCommonVariables("border-[#00c7fd]", "bg-[#00c7fd]");
// export const cardContents = {
// 	title1: "Intel® Xeon® 6",
// 	subtitle1: "with Performance Cores",
// 	title2: "Llama 2 70b",
// 	bit: 4,
// 	latency: "158",
// 	lantencyContent: "Latency",
// 	latencySubtitle: "ms",
// 	reduction: "6.4X",
// 	reductionSubtitle: "Next-Token Latency Versus 4ᵗʰ Gen Xeon® using 16 bit",
//   	lantencySubContent: "",
// };

// 5ᵗʰ Gen Intel® Xeon® Processor
// export const commonVariables = generateCommonVariables("border-[#6ddcff]", "bg-[#6ddcff]");
// export const cardContents = {
// 	title1: "5ᵗʰ Gen Intel® Xeon® Processor",
// 	subtitle1: "",
// 	title2: "Llama 2 70b",
// 	bit: 4,
// 	latency: "159",
// 	lantencyContent: "Latency",
// 	latencySubtitle: "ms",
// 	reduction: "3.6X",
// 	reductionSubtitle: "Next-Token Latency Versus 4ᵗʰ Gen Xeon® using 16 bit",
// 	lantencySubContent: "",
// };

// 4ᵗʰ Gen Intel® Xeon® Processor
// export const commonVariables =  generateCommonVariables("border-[#8bae46]", "bg-[#8bae46]");
// export const cardContents = {
// 	title1: "4ᵗʰ Gen Intel® Xeon® Processor",
// 	subtitle1: "",
// 	title2: "Llama 2 70b",
// 	bit: 4,
// 	latency: "192",
// 	lantencyContent: "Latency",
// 	latencySubtitle: "ms",
// 	reduction: "3X",
// 	reductionSubtitle: "Next-Token Latency Versus 16 bit format",
// 	lantencySubContent: "",
// };

// 4ᵗʰ Gen Intel® Xeon® Processor
export const commonVariables =  generateCommonVariables("border-[#b1d272]", "bg-[#b1d272]");

export const cardContents = {
	title1: "4ᵗʰ Gen Intel® Xeon® Processor",
	subtitle1: "",
	title2: "Llama 2 70b",
	bit: 16,
	latency: "566",
	lantencySubContent: "Next-Token",
	lantencyContent: "Latency",
	latencySubtitle: "ms",
	reduction: "",
	reductionSubtitle: "",
};<|MERGE_RESOLUTION|>--- conflicted
+++ resolved
@@ -30,11 +30,7 @@
 
 export const generateCommonVariables = (borderColor: string, bgColor:  string): CommonVariables => ({
   cardClass: `w-full border-[0.1rem] border-solid ${borderColor} p-[0.8rem] text-white`,
-<<<<<<< HEAD
   titleClass: "text-[1.4rem] leading-5 py-[0.2rem]",
-=======
-  titleClass: "text-[1.4rem] font-intel-medium leading-5 py-[0.2rem]",
->>>>>>> d2efff6e
   subtitleClass: "text-[0.9rem] pt-[0.3rem]",
   borderBClass: `border-b-[0.1rem] ${borderColor} pb-[0.8rem] text-[1.4rem]  leading-tight `,
   latencyContainerClass: `relative w-full border-[0.1rem]  border-solid ${borderColor}`,
