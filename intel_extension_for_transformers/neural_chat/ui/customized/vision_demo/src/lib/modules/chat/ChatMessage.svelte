<!--
  Copyright (c) 2024 Intel Corporation
 
  Licensed under the Apache License, Version 2.0 (the "License");
  you may not use this file except in compliance with the License.
  You may obtain a copy of the License at
 
     http://www.apache.org/licenses/LICENSE-2.0
 
  Unless required by applicable law or agreed to in writing, software
  distributed under the License is distributed on an "AS IS" BASIS,
  WITHOUT WARRANTIES OR CONDITIONS OF ANY KIND, either express or implied.
  See the License for the specific language governing permissions and
  limitations under the License.
-->

<script lang="ts">
	import MessageAvatar from "$lib/modules/chat/MessageAvatar.svelte";
	import type { Message } from "$lib/shared/constant/Interface";
	import { createEventDispatcher } from "svelte";

	let dispatch = createEventDispatcher();

	export let msg: Message;
	export let time: string = "";
</script>

<div
	class={msg.role === 0
		? "flex w-full gap-3"
		: "flex w-full items-center gap-3"}
>
	<div
		class={msg.role === 0
			? "flex aspect-square w-[0.16rem]   items-center justify-center rounded bg-[#10748f] max-sm:hidden"
			: "flex aspect-square h-10 w-[0.28rem]  items-center justify-center rounded bg-[#00c7fd] max-sm:hidden"}
	>
		<MessageAvatar role={msg.role} />
	</div>
	<div class="group relative items-center text-white">
		<div>
			<p
				class={msg.role === 0
					? "max-w-[60vw]  items-center  whitespace-pre-line break-keep text-[1rem] font-light leading-5 leading-relaxed sm:max-w-[50rem]"
<<<<<<< HEAD
					: "max-w-[60vw]  items-center whitespace-pre-line break-keep text-[1rem] leading-5 leading-relaxed sm:max-w-[50rem]"}
=======
					: "font-intel-medium max-w-[60vw]  items-center whitespace-pre-line break-keep text-[1rem] leading-5 leading-relaxed sm:max-w-[50rem]"}
>>>>>>> d2efff6e
			>
				{@html msg.content}
			</p>
		</div>
	</div>
</div>


<style>
	.wrap-style {
		word-wrap: break-word;
		word-break: break-all;
	}
</style><|MERGE_RESOLUTION|>--- conflicted
+++ resolved
@@ -42,11 +42,7 @@
 			<p
 				class={msg.role === 0
 					? "max-w-[60vw]  items-center  whitespace-pre-line break-keep text-[1rem] font-light leading-5 leading-relaxed sm:max-w-[50rem]"
-<<<<<<< HEAD
 					: "max-w-[60vw]  items-center whitespace-pre-line break-keep text-[1rem] leading-5 leading-relaxed sm:max-w-[50rem]"}
-=======
-					: "font-intel-medium max-w-[60vw]  items-center whitespace-pre-line break-keep text-[1rem] leading-5 leading-relaxed sm:max-w-[50rem]"}
->>>>>>> d2efff6e
 			>
 				{@html msg.content}
 			</p>
