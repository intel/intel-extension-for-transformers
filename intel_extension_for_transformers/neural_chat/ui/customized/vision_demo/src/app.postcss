/* Write your global styles here, in PostCSS syntax */
@tailwind base;
@tailwind components;
@tailwind utilities;

/* app.postcss */

html {
  font-size: 16px;
}


@media screen and (min-width: 576px) and (max-width: 1440px) {
  html {
    font-size: 16px;
  }
}

@media screen and (min-width: 1441px) {
  html {
    font-size: 23px;
  }
}


html, body {
    height: 100%;
}

    :global(.svlr-contents) {
        height: 100%;
    }

    .row::-webkit-scrollbar {
		display: none;
	}

.row {
  scrollbar-width: none; /* Firefox */
  -ms-overflow-style: none; /* IE/Edge */
}

.row::-webkit-scrollbar {
  display: none; /* WebKit browsers */
}

.btn {
	@apply flex-nowrap;
}
a.btn {
	@apply no-underline;
}
.input {
	@apply text-base;
}

.bg-dark-blue {
	background-color: #004a86;
}

.bg-light-blue {
	background-color: #0068b5;
}

.bg-turquoise {
	background-color: #00a3f6;
}

.bg-header {
	background-color: #ffffff;
}

.bg-button {
	background-color: #0068b5;
}

.bg-title {
	background-color: #f7f7f7;
}

.text-header {
	color: #0068b5;
}

.text-button {
	color: #252e47;
}

.text-title-color {
	color: rgb(38,38,38);
}

<<<<<<< HEAD
=======
@font-face {
    font-family: 'Intel One Light';
    src: url('lib/assets/fonts/intelone-display-font-family-webfonts-woff/intelone-display-light.woff') format('truetype');
    /* 可以根据实际情况调整字体文件路径和格式 */
}

.font-intel-light {
    font-family: 'Intel One Light', sans-serif;
    /* Intel One Light font */
}

@font-face {
    font-family: 'Intel One Medium';
    src: url('lib/assets/fonts/intelone-display-font-family-webfonts-woff/intelone-display-medium.woff') format('truetype');
    /* 可以根据实际情况调整字体文件路径和格式 */
}

.font-intel-medium {
    font-family: 'Intel One Medium', sans-serif;
    /* Intel One Medium font */
}


>>>>>>> d2efff6e

.font-intel {
	font-family: "intel-clear","tahoma",Helvetica,"helvetica",Arial,sans-serif;
}

.font-title-intel {
	font-family: "intel-one","intel-clear",Helvetica,Arial,sans-serif;
}

.bg-footer {
	background-color: #e7e7e7;
}

.bg-light-green {
	background-color: #d7f3a1;
}

.bg-purple {
	background-color: #653171;
}

.bg-dark-blue {
	background-color: #224678;
}

.border-input-color {
	border-color: #605e5c;
}

.w-12\/12 {
	width: 100%
}<|MERGE_RESOLUTION|>--- conflicted
+++ resolved
@@ -90,33 +90,6 @@
 	color: rgb(38,38,38);
 }
 
-<<<<<<< HEAD
-=======
-@font-face {
-    font-family: 'Intel One Light';
-    src: url('lib/assets/fonts/intelone-display-font-family-webfonts-woff/intelone-display-light.woff') format('truetype');
-    /* 可以根据实际情况调整字体文件路径和格式 */
-}
-
-.font-intel-light {
-    font-family: 'Intel One Light', sans-serif;
-    /* Intel One Light font */
-}
-
-@font-face {
-    font-family: 'Intel One Medium';
-    src: url('lib/assets/fonts/intelone-display-font-family-webfonts-woff/intelone-display-medium.woff') format('truetype');
-    /* 可以根据实际情况调整字体文件路径和格式 */
-}
-
-.font-intel-medium {
-    font-family: 'Intel One Medium', sans-serif;
-    /* Intel One Medium font */
-}
-
-
->>>>>>> d2efff6e
-
 .font-intel {
 	font-family: "intel-clear","tahoma",Helvetica,"helvetica",Arial,sans-serif;
 }
