#!/usr/bin/env python
# -*- coding: utf-8 -*-
#
# Copyright (c) 2023 Intel Corporation
#
# Licensed under the Apache License, Version 2.0 (the "License");
# you may not use this file except in compliance with the License.
# You may obtain a copy of the License at
#
#   http://www.apache.org/licenses/LICENSE-2.0
#
# Unless required by applicable law or agreed to in writing, software
# distributed under the License is distributed on an "AS IS" BASIS,
# WITHOUT WARRANTIES OR CONDITIONS OF ANY KIND, either express or implied.
# See the License for the specific language governing permissions and
# limitations under the License.

# This is the parameter configuration file for NeuralChat Serving.

#################################################################################
#                             SERVER SETTING                                    #
#################################################################################
host: 0.0.0.0
port: 7000

<<<<<<< HEAD
model_name_or_path: "/home/tme/Llama-2-7b-chat-hf"
device: "cpu"

optimization:
    use_llm_runtime: true
    optimization_type: "weight_only"
    compute_dtype: "int8"
    weight_dtype: "int4"
=======
model_name_or_path: "./Llama-2-7b-chat-hf"
device: "cpu"
>>>>>>> 381331c5

asr:
    enable: true
    args:
        device: "cpu"
        model_name_or_path: "openai/whisper-small"
        bf16: false

tts:
    enable: true
    args:
        device: "cpu"
        voice: "default"
        stream_mode: true
        output_audio_path: "/home/tme/itrex_photoai_backend/intel_extension_for_transformers/neural_chat/examples/deployment/photo_ai/backend/output_audio/tmp_audio"

ner:
    enable: true
    args:
        device: "cpu"
        model_path: "/home/tme/Llama-2-7b-chat-hf"
        spacy_model: "en_core_web_lg"
        bf16: true

retrieval:
    enable: true
    args:
<<<<<<< HEAD
        input_path: "/home/tme/photoai_retrieval_docs/default/input_path"
        persist_dir: "/home/tme/photoai_retrieval_docs/default/persist_dir"
        response_template: "We cannot find suitable content to answer your query, please contact AskGM to find help. Mail: ask.gm.zizhu@intel.com."
=======
        input_path: "./photoai_retrieval_docs/default/input_path"
        persist_dir: "./photoai_retrieval_docs/default/persist_dir"
        response_template: "We cannot find suitable content to answer your query."
>>>>>>> 381331c5
        append: False

tasks_list: ['textchat', 'voicechat', 'retrieval', 'photoai']<|MERGE_RESOLUTION|>--- conflicted
+++ resolved
@@ -23,19 +23,14 @@
 host: 0.0.0.0
 port: 7000
 
-<<<<<<< HEAD
-model_name_or_path: "/home/tme/Llama-2-7b-chat-hf"
-device: "cpu"
+model_name_or_path: "./Llama-2-7b-chat-hf"
+device: "audo"
 
-optimization:
-    use_llm_runtime: true
-    optimization_type: "weight_only"
-    compute_dtype: "int8"
-    weight_dtype: "int4"
-=======
-model_name_or_path: "./Llama-2-7b-chat-hf"
-device: "cpu"
->>>>>>> 381331c5
+# optimization:
+#     use_llm_runtime: true
+#     optimization_type: "weight_only"
+#     compute_dtype: "int8"
+#     weight_dtype: "int4"
 
 asr:
     enable: true
@@ -63,15 +58,9 @@
 retrieval:
     enable: true
     args:
-<<<<<<< HEAD
-        input_path: "/home/tme/photoai_retrieval_docs/default/input_path"
-        persist_dir: "/home/tme/photoai_retrieval_docs/default/persist_dir"
-        response_template: "We cannot find suitable content to answer your query, please contact AskGM to find help. Mail: ask.gm.zizhu@intel.com."
-=======
         input_path: "./photoai_retrieval_docs/default/input_path"
         persist_dir: "./photoai_retrieval_docs/default/persist_dir"
         response_template: "We cannot find suitable content to answer your query."
->>>>>>> 381331c5
         append: False
 
-tasks_list: ['textchat', 'voicechat', 'retrieval', 'photoai']+tasks_list: ['voicechat', 'retrieval', 'photoai']