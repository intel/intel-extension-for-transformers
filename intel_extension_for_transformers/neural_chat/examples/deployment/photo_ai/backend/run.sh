--- conflicted
+++ resolved
@@ -41,8 +41,4 @@
 export RETRIEVAL_FILE_PATH="/home/tme/photoai_retrieval_docs"
 export GOOGLE_API_KEY="AIzaSyD4m9izGcZnv55l27ZvlymdmNsGK7ri_Gg"
 
-<<<<<<< HEAD
 nohup numactl -l -C 0-51 python -m photoai 2>&1 &
-=======
-nohup numactl -l -C 0-55 python -m photoai 2>&1 &
->>>>>>> 381331c5
