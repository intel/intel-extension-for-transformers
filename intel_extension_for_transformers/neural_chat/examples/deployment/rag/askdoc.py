--- conflicted
+++ resolved
@@ -21,13 +21,8 @@
 def main():
     server_executor = NeuralChatServerExecutor()
     server_executor(
-<<<<<<< HEAD
-        config_file="/home/sdp/letong/itrex_askgm_backend/intel_extension_for_transformers/neural_chat/examples/deployment/rag/askdoc.yaml",
-        log_file="/home/sdp/letong/itrex_askgm_backend/intel_extension_for_transformers/neural_chat/examples/deployment/rag/askdoc.log")
-=======
         config_file="./askdoc.yaml",
         log_file="./askdoc.log")
->>>>>>> 9f716b40
 
 
 if __name__ == "__main__":
