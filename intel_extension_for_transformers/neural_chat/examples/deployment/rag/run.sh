--- conflicted
+++ resolved
@@ -35,8 +35,5 @@
 export MYSQL_HOST="127.0.0.1"
 export MYSQL_DB="fastrag"
 
-<<<<<<< HEAD
-nohup numactl -l -C 0-55 python -m askdoc 2>&1 &
-=======
-nohup numactl -l -C 0-51 python -m askdoc 2>&1 &
->>>>>>> 9f716b40
+
+nohup numactl -l -C 0-51 python -m askdoc 2>&1 &