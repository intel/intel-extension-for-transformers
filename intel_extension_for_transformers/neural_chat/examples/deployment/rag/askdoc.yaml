#!/usr/bin/env python
# -*- coding: utf-8 -*-
#
# Copyright (c) 2023 Intel Corporation
#
# Licensed under the Apache License, Version 2.0 (the "License");
# you may not use this file except in compliance with the License.
# You may obtain a copy of the License at
#
#   http://www.apache.org/licenses/LICENSE-2.0
#
# Unless required by applicable law or agreed to in writing, software
# distributed under the License is distributed on an "AS IS" BASIS,
# WITHOUT WARRANTIES OR CONDITIONS OF ANY KIND, either express or implied.
# See the License for the specific language governing permissions and
# limitations under the License.

# This is the parameter configuration file for NeuralChat Serving.

#################################################################################
#                             SERVER SETTING                                    #
#################################################################################
host: 0.0.0.0
port: 8000

model_name_or_path: "/home/sdp/yuxiang/askgm_compile/Llama-2-7b-chat-hf"
device: "cpu"

retrieval:
    enable: true
    args:
        input_path: "./enterprise_docs"
        persist_dir: "./local_db"
        response_template: "We cannot find suitable content to answer your query, please contact us to find help. Mail: itrex.maintainers@intel.com."
        append: True
        search_kwargs: {"score_threshold": 0.7, "k": 1}

<<<<<<< HEAD
tasks_list: ['textchat', 'retrieval']
=======
safety_checker:
    enable: true

tasks_list: ['textchat', 'retrieval']
>>>>>>> 573e321b
<|MERGE_RESOLUTION|>--- conflicted
+++ resolved
@@ -35,11 +35,7 @@
         append: True
         search_kwargs: {"score_threshold": 0.7, "k": 1}
 
-<<<<<<< HEAD
-tasks_list: ['textchat', 'retrieval']
-=======
 safety_checker:
     enable: true
 
-tasks_list: ['textchat', 'retrieval']
->>>>>>> 573e321b
+tasks_list: ['textchat', 'retrieval']