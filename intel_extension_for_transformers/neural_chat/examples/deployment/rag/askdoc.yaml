--- conflicted
+++ resolved
@@ -23,30 +23,18 @@
 host: 0.0.0.0
 port: 8000
 
-<<<<<<< HEAD
-model_name_or_path: "/home/sdp/Llama-2-7b-chat-hf"
-device: "cpu"
-=======
 model_name_or_path: "Intel/neural-chat-7b-v3-1"
 device: "auto"
->>>>>>> 9f716b40
 
 retrieval:
     enable: true
     args:
-<<<<<<< HEAD
-        input_path: "/home/sdp/xuhui_doc"
-        persist_dir: "/home/sdp/askgm_persist"
-        response_template: "We cannot find suitable content to answer your query, please contact AskGM to find help. Mail: ask.gm.zizhu@intel.com."
-        append: True
-
-safety_checker:
-    enable: true
-=======
         input_path: "./askdoc_docs"
         persist_directory: "./askdoc_persist"
         response_template: "We cannot find suitable content to answer your query, please contact AskGM to find help. Mail: ask.gm.zizhu@intel.com."
         append: False
->>>>>>> 9f716b40
+
+safety_checker:
+    enable: true
 
 tasks_list: ['textchat', 'retrieval']
