--- conflicted
+++ resolved
@@ -47,7 +47,6 @@
 
 You can customize the configuration file 'audio_service.yaml' to match your environment setup. Here's a table to help you understand the configurable options:
 
-<<<<<<< HEAD
 |  Item                                  | Value                                  |
 | ---------------------------------------| ---------------------------------------|
 | host                                   | 127.0.0.1                              |
@@ -68,24 +67,7 @@
 | tts_multilang.args.output_audio_path   | "./output_audio.wav"                   |
 | tts_multilang.args.precision           | "bf16"                                 |
 | tasks_list                             | ['plugin_audio']                       |
-=======
-|  Item                             | Value                                  |
-| --------------------------------- | ---------------------------------------|
-| host                              | 127.0.0.1                              |
-| port                              | 7777                                   |
-| device                            | "auto"                                 |
-| asr.enable                        | true                                   |
-| asr.args.device                   | "cpu"                                  |
-| asr.args.model_name_or_path       | "openai/whisper-small"                 |
-| asr.args.bf16                     | false                                  |
-| tts.enable                        | true                                   |
-| tts.args.device                   | "cpu"                                  |
-| tts.args.voice                    | "default"                              |
-| tts.args.stream_mode              | false                                  |
-| tts.args.output_audio_path        | "./output_audio.wav"                   |
-| tts.args.speedup                  | 1.0                                    |
-| tasks_list                        | ['plugin_audio']              |
->>>>>>> 74e8d3bf
+
 
 
 # Run the audio service server
@@ -100,4 +82,4 @@
 1. http://127.0.0.1:7777/plugin/audio/asr , upload an audio file and return the text contents.
 2. http://127.0.0.1:7777/plugin/audio/tts , input text string and return the binary content of the audio.
 3. http://127.0.0.1:7777/plugin/audio/create_embedding, upload an audio file and create an embedding of your voice.
-2. http://127.0.0.1:7777/plugin/audio/tts_multilang , input text string and return the binary content of the audio.+4. http://127.0.0.1:7777/plugin/audio/tts_multilang , input text string and return the binary content of the audio.