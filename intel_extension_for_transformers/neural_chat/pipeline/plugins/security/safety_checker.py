#!/usr/bin/env python
# -*- coding: utf-8 -*-
#
# Copyright (c) 2023 Intel Corporation
#
# Licensed under the Apache License, Version 2.0 (the "License");
# you may not use this file except in compliance with the License.
# You may obtain a copy of the License at
#
#   http://www.apache.org/licenses/LICENSE-2.0
#
# Unless required by applicable law or agreed to in writing, software
# distributed under the License is distributed on an "AS IS" BASIS,
# WITHOUT WARRANTIES OR CONDITIONS OF ANY KIND, either express or implied.
# See the License for the specific language governing permissions and
# limitations under the License.

"""Function to check the intent of the input user query with LLM."""
from __future__ import division
from .dict import defaultSensitiveWordSet
from .stopword import defaultStopwords
import os
import logging
logging.basicConfig(
    format="%(asctime)s %(name)s:%(levelname)s:%(message)s",
    datefmt="%d-%M-%Y %H:%M:%S",
    level=logging.INFO
)

doc_path = "/intel-extension-for-transformers/intel_extension_for_transformers/neural_chat/pipeline/plugins/security/"
def convert_fullwidth_to_halfwidth(query):
    """Converting Full-width Characters to Half-width Characters."""
    content = ""
    for uchar in query:
        mid_char = ord(uchar)
        if mid_char == 12288:
            mid_char = 32
        elif (mid_char > 65280 and mid_char < 65375):
            mid_char -= 65248
        content += chr(mid_char)
    return content

class SafetyChecker:
    def __init__(self, dict_path=None, matchType=2):
        if dict_path == None or (not os.path.exists(dict_path)):
            self.Stopwords = defaultStopwords
            self.sensitiveWordSet = defaultSensitiveWordSet
        else:
<<<<<<< HEAD
            logging.info("Can't find stopword.txt")
        self.Stopwords = [i.split('\n')[0] for i in f.readlines()]
        if os.path.exists(os.path.join(dict_path, "dict.txt")):
            f1 = open(os.path.join(dict_path, "dict.txt"), encoding="utf8")
        elif os.path.exists(os.path.join(doc_path, "dict.txt")):
            f1 = open(os.path.join(doc_path, "dict.txt"), encoding="utf8")
        else:
            logging.info("Can't find dict.txt")
        lst = f1.readlines()
        self.sensitiveWordSet = [i.split("\n")[0].split("\t") for i in lst]
=======
            if os.path.exists(os.path.join(dict_path, "stopword.txt")):
                f = open(os.path.join(dict_path, "stopword.txt"), encoding="utf8")
            elif os.path.exists(os.path.join(doc_path, "stopword.txt")):
                f = open(os.path.join(doc_path, "stopword.txt"), encoding="utf8")
            else:
                print("Can't find stopword.txt")
            self.Stopwords = [i.split('\n')[0] for i in f.readlines()]
            if os.path.exists(os.path.join(dict_path, "dict.txt")):
                f1 = open(os.path.join(dict_path, "dict.txt"), encoding="utf8")
            elif os.path.exists(os.path.join(doc_path, "dict.txt")):
                f1 = open(os.path.join(doc_path, "dict.txt"), encoding="utf8")
            else:
                print("Can't find dict.txt")
            lst = f1.readlines()
            self.sensitiveWordSet = [i.split("\n")[0].split("\t") for i in lst]
>>>>>>> 5ba79773
        self.sensitiveWordMap = self._initSensitiveWordMap()
        self.matchType = matchType

    def _initSensitiveWordMap(self):
        """Initialize the sensitive word dictory."""
        sensitiveWordTree = dict()
        for category, key in self.sensitiveWordSet:
            if type(key) == 'unicode' and type(category) == 'unicode':
                pass
            else:
                key = str(key)
                category = str(category)

            nowNode = sensitiveWordTree
            word_count = len(key)
            for i in range(word_count):
                subChar = key[i]
                wordNode = nowNode.get(subChar)
                if wordNode != None:
                    nowNode = wordNode
                else:
                    newNode = dict()
                    newNode["isEnd"] = False
                    nowNode[subChar] = newNode
                    nowNode = newNode
                if i == word_count - 1:
                    nowNode["isEnd"] = True
                    nowNode["category"] = category
        return sensitiveWordTree

    def _contains(self, txt):
        """Check if the input text contain the sensitive words."""
        flag = False
        for i in range(len(txt)):
            matchFlag = self._checkSensitiveWord(txt, i)[0]
            if matchFlag > 0:
                flag = True
        return flag


    def _checkSensitiveWord(self, txt, beginIndex):
        """Check if the input token contains sensitive word."""
        flag = False
        category = ""
        matchFlag = 0
        nowMap = self.sensitiveWordMap
        tmpFlag = 0
        for i in range(beginIndex, len(txt)):
            word = txt[i]
            if word in self.Stopwords and len(nowMap) < 100:
                tmpFlag += 1
                continue
            nowMap = nowMap.get(word)
            if nowMap:
                matchFlag += 1
                tmpFlag += 1
                if nowMap.get("isEnd") == True:
                    flag = True
                    category = nowMap.get("category")
                    if self.matchType == 1:
                        break
            else:
                break
        if matchFlag < 2 or not flag:
            tmpFlag = 0
        return tmpFlag, category

    def _get_sensitive_word(self, context):
        """get the sensitive word."""
        sensitiveWordList = list()
        for i in range(len(context)):
            length = self._checkSensitiveWord(context, i)[0]
            category = self._checkSensitiveWord(context, i)[1]
            if length > 0:
                word = context[i:i + length]
                sensitiveWordList.append(category + ":" + word)
                i = i + length - 1
        return sensitiveWordList

    def sensitive_check(self, context):
        txt_convert = convert_fullwidth_to_halfwidth(context)
        contain = self._contains(txt=txt_convert)
        return contain

    def sensitive_filter(self, context, replaceChar="*"):
        """Replace the sensitive word."""
        tupleSet = self._get_sensitive_word(context)
        wordSet = [i.split(":")[1] for i in tupleSet]
        resultTxt = ""
        if len(wordSet) > 0:
            for word in wordSet:
                replaceString = len(word) * replaceChar
                context = context.replace(word, replaceString)
                resultTxt = context
        else:
            resultTxt = context
        return resultTxt

    def pre_llm_inference_actions(self, query):
        return self.sensitive_check(query)

    def post_llm_inference_actions(self, response):
        if self.sensitive_check(response):
            return self.sensitive_filter(response)
        else:
            return response
<|MERGE_RESOLUTION|>--- conflicted
+++ resolved
@@ -1,182 +1,169 @@
-#!/usr/bin/env python
-# -*- coding: utf-8 -*-
-#
-# Copyright (c) 2023 Intel Corporation
-#
-# Licensed under the Apache License, Version 2.0 (the "License");
-# you may not use this file except in compliance with the License.
-# You may obtain a copy of the License at
-#
-#   http://www.apache.org/licenses/LICENSE-2.0
-#
-# Unless required by applicable law or agreed to in writing, software
-# distributed under the License is distributed on an "AS IS" BASIS,
-# WITHOUT WARRANTIES OR CONDITIONS OF ANY KIND, either express or implied.
-# See the License for the specific language governing permissions and
-# limitations under the License.
-
-"""Function to check the intent of the input user query with LLM."""
-from __future__ import division
-from .dict import defaultSensitiveWordSet
-from .stopword import defaultStopwords
-import os
-import logging
-logging.basicConfig(
-    format="%(asctime)s %(name)s:%(levelname)s:%(message)s",
-    datefmt="%d-%M-%Y %H:%M:%S",
-    level=logging.INFO
-)
-
-doc_path = "/intel-extension-for-transformers/intel_extension_for_transformers/neural_chat/pipeline/plugins/security/"
-def convert_fullwidth_to_halfwidth(query):
-    """Converting Full-width Characters to Half-width Characters."""
-    content = ""
-    for uchar in query:
-        mid_char = ord(uchar)
-        if mid_char == 12288:
-            mid_char = 32
-        elif (mid_char > 65280 and mid_char < 65375):
-            mid_char -= 65248
-        content += chr(mid_char)
-    return content
-
-class SafetyChecker:
-    def __init__(self, dict_path=None, matchType=2):
-        if dict_path == None or (not os.path.exists(dict_path)):
-            self.Stopwords = defaultStopwords
-            self.sensitiveWordSet = defaultSensitiveWordSet
-        else:
-<<<<<<< HEAD
-            logging.info("Can't find stopword.txt")
-        self.Stopwords = [i.split('\n')[0] for i in f.readlines()]
-        if os.path.exists(os.path.join(dict_path, "dict.txt")):
-            f1 = open(os.path.join(dict_path, "dict.txt"), encoding="utf8")
-        elif os.path.exists(os.path.join(doc_path, "dict.txt")):
-            f1 = open(os.path.join(doc_path, "dict.txt"), encoding="utf8")
-        else:
-            logging.info("Can't find dict.txt")
-        lst = f1.readlines()
-        self.sensitiveWordSet = [i.split("\n")[0].split("\t") for i in lst]
-=======
-            if os.path.exists(os.path.join(dict_path, "stopword.txt")):
-                f = open(os.path.join(dict_path, "stopword.txt"), encoding="utf8")
-            elif os.path.exists(os.path.join(doc_path, "stopword.txt")):
-                f = open(os.path.join(doc_path, "stopword.txt"), encoding="utf8")
-            else:
-                print("Can't find stopword.txt")
-            self.Stopwords = [i.split('\n')[0] for i in f.readlines()]
-            if os.path.exists(os.path.join(dict_path, "dict.txt")):
-                f1 = open(os.path.join(dict_path, "dict.txt"), encoding="utf8")
-            elif os.path.exists(os.path.join(doc_path, "dict.txt")):
-                f1 = open(os.path.join(doc_path, "dict.txt"), encoding="utf8")
-            else:
-                print("Can't find dict.txt")
-            lst = f1.readlines()
-            self.sensitiveWordSet = [i.split("\n")[0].split("\t") for i in lst]
->>>>>>> 5ba79773
-        self.sensitiveWordMap = self._initSensitiveWordMap()
-        self.matchType = matchType
-
-    def _initSensitiveWordMap(self):
-        """Initialize the sensitive word dictory."""
-        sensitiveWordTree = dict()
-        for category, key in self.sensitiveWordSet:
-            if type(key) == 'unicode' and type(category) == 'unicode':
-                pass
-            else:
-                key = str(key)
-                category = str(category)
-
-            nowNode = sensitiveWordTree
-            word_count = len(key)
-            for i in range(word_count):
-                subChar = key[i]
-                wordNode = nowNode.get(subChar)
-                if wordNode != None:
-                    nowNode = wordNode
-                else:
-                    newNode = dict()
-                    newNode["isEnd"] = False
-                    nowNode[subChar] = newNode
-                    nowNode = newNode
-                if i == word_count - 1:
-                    nowNode["isEnd"] = True
-                    nowNode["category"] = category
-        return sensitiveWordTree
-
-    def _contains(self, txt):
-        """Check if the input text contain the sensitive words."""
-        flag = False
-        for i in range(len(txt)):
-            matchFlag = self._checkSensitiveWord(txt, i)[0]
-            if matchFlag > 0:
-                flag = True
-        return flag
-
-
-    def _checkSensitiveWord(self, txt, beginIndex):
-        """Check if the input token contains sensitive word."""
-        flag = False
-        category = ""
-        matchFlag = 0
-        nowMap = self.sensitiveWordMap
-        tmpFlag = 0
-        for i in range(beginIndex, len(txt)):
-            word = txt[i]
-            if word in self.Stopwords and len(nowMap) < 100:
-                tmpFlag += 1
-                continue
-            nowMap = nowMap.get(word)
-            if nowMap:
-                matchFlag += 1
-                tmpFlag += 1
-                if nowMap.get("isEnd") == True:
-                    flag = True
-                    category = nowMap.get("category")
-                    if self.matchType == 1:
-                        break
-            else:
-                break
-        if matchFlag < 2 or not flag:
-            tmpFlag = 0
-        return tmpFlag, category
-
-    def _get_sensitive_word(self, context):
-        """get the sensitive word."""
-        sensitiveWordList = list()
-        for i in range(len(context)):
-            length = self._checkSensitiveWord(context, i)[0]
-            category = self._checkSensitiveWord(context, i)[1]
-            if length > 0:
-                word = context[i:i + length]
-                sensitiveWordList.append(category + ":" + word)
-                i = i + length - 1
-        return sensitiveWordList
-
-    def sensitive_check(self, context):
-        txt_convert = convert_fullwidth_to_halfwidth(context)
-        contain = self._contains(txt=txt_convert)
-        return contain
-
-    def sensitive_filter(self, context, replaceChar="*"):
-        """Replace the sensitive word."""
-        tupleSet = self._get_sensitive_word(context)
-        wordSet = [i.split(":")[1] for i in tupleSet]
-        resultTxt = ""
-        if len(wordSet) > 0:
-            for word in wordSet:
-                replaceString = len(word) * replaceChar
-                context = context.replace(word, replaceString)
-                resultTxt = context
-        else:
-            resultTxt = context
-        return resultTxt
-
-    def pre_llm_inference_actions(self, query):
-        return self.sensitive_check(query)
-
-    def post_llm_inference_actions(self, response):
-        if self.sensitive_check(response):
-            return self.sensitive_filter(response)
-        else:
-            return response
+#!/usr/bin/env python
+# -*- coding: utf-8 -*-
+#
+# Copyright (c) 2023 Intel Corporation
+#
+# Licensed under the Apache License, Version 2.0 (the "License");
+# you may not use this file except in compliance with the License.
+# You may obtain a copy of the License at
+#
+#   http://www.apache.org/licenses/LICENSE-2.0
+#
+# Unless required by applicable law or agreed to in writing, software
+# distributed under the License is distributed on an "AS IS" BASIS,
+# WITHOUT WARRANTIES OR CONDITIONS OF ANY KIND, either express or implied.
+# See the License for the specific language governing permissions and
+# limitations under the License.
+
+"""Function to check the intent of the input user query with LLM."""
+from __future__ import division
+from .dict import defaultSensitiveWordSet
+from .stopword import defaultStopwords
+import os
+import logging
+logging.basicConfig(
+    format="%(asctime)s %(name)s:%(levelname)s:%(message)s",
+    datefmt="%d-%M-%Y %H:%M:%S",
+    level=logging.INFO
+)
+
+doc_path = "/intel-extension-for-transformers/intel_extension_for_transformers/neural_chat/pipeline/plugins/security/"
+def convert_fullwidth_to_halfwidth(query):
+    """Converting Full-width Characters to Half-width Characters."""
+    content = ""
+    for uchar in query:
+        mid_char = ord(uchar)
+        if mid_char == 12288:
+            mid_char = 32
+        elif (mid_char > 65280 and mid_char < 65375):
+            mid_char -= 65248
+        content += chr(mid_char)
+    return content
+
+class SafetyChecker:
+    def __init__(self, dict_path=None, matchType=2):
+        if dict_path == None or (not os.path.exists(dict_path)):
+            self.Stopwords = defaultStopwords
+            self.sensitiveWordSet = defaultSensitiveWordSet
+        else:
+            if os.path.exists(os.path.join(dict_path, "stopword.txt")):
+                f = open(os.path.join(dict_path, "stopword.txt"), encoding="utf8")
+            elif os.path.exists(os.path.join(doc_path, "stopword.txt")):
+                f = open(os.path.join(doc_path, "stopword.txt"), encoding="utf8")
+            else:
+                logging.info("Can't find stopword.txt")
+            self.Stopwords = [i.split('\n')[0] for i in f.readlines()]
+            if os.path.exists(os.path.join(dict_path, "dict.txt")):
+                f1 = open(os.path.join(dict_path, "dict.txt"), encoding="utf8")
+            elif os.path.exists(os.path.join(doc_path, "dict.txt")):
+                f1 = open(os.path.join(doc_path, "dict.txt"), encoding="utf8")
+            else:
+                logging.info("Can't find dict.txt")
+            lst = f1.readlines()
+            self.sensitiveWordSet = [i.split("\n")[0].split("\t") for i in lst]
+        self.sensitiveWordMap = self._initSensitiveWordMap()
+        self.matchType = matchType
+
+    def _initSensitiveWordMap(self):
+        """Initialize the sensitive word dictory."""
+        sensitiveWordTree = dict()
+        for category, key in self.sensitiveWordSet:
+            if type(key) == 'unicode' and type(category) == 'unicode':
+                pass
+            else:
+                key = str(key)
+                category = str(category)
+
+            nowNode = sensitiveWordTree
+            word_count = len(key)
+            for i in range(word_count):
+                subChar = key[i]
+                wordNode = nowNode.get(subChar)
+                if wordNode != None:
+                    nowNode = wordNode
+                else:
+                    newNode = dict()
+                    newNode["isEnd"] = False
+                    nowNode[subChar] = newNode
+                    nowNode = newNode
+                if i == word_count - 1:
+                    nowNode["isEnd"] = True
+                    nowNode["category"] = category
+        return sensitiveWordTree
+
+    def _contains(self, txt):
+        """Check if the input text contain the sensitive words."""
+        flag = False
+        for i in range(len(txt)):
+            matchFlag = self._checkSensitiveWord(txt, i)[0]
+            if matchFlag > 0:
+                flag = True
+        return flag
+
+
+    def _checkSensitiveWord(self, txt, beginIndex):
+        """Check if the input token contains sensitive word."""
+        flag = False
+        category = ""
+        matchFlag = 0
+        nowMap = self.sensitiveWordMap
+        tmpFlag = 0
+        for i in range(beginIndex, len(txt)):
+            word = txt[i]
+            if word in self.Stopwords and len(nowMap) < 100:
+                tmpFlag += 1
+                continue
+            nowMap = nowMap.get(word)
+            if nowMap:
+                matchFlag += 1
+                tmpFlag += 1
+                if nowMap.get("isEnd") == True:
+                    flag = True
+                    category = nowMap.get("category")
+                    if self.matchType == 1:
+                        break
+            else:
+                break
+        if matchFlag < 2 or not flag:
+            tmpFlag = 0
+        return tmpFlag, category
+
+    def _get_sensitive_word(self, context):
+        """get the sensitive word."""
+        sensitiveWordList = list()
+        for i in range(len(context)):
+            length = self._checkSensitiveWord(context, i)[0]
+            category = self._checkSensitiveWord(context, i)[1]
+            if length > 0:
+                word = context[i:i + length]
+                sensitiveWordList.append(category + ":" + word)
+                i = i + length - 1
+        return sensitiveWordList
+
+    def sensitive_check(self, context):
+        txt_convert = convert_fullwidth_to_halfwidth(context)
+        contain = self._contains(txt=txt_convert)
+        return contain
+
+    def sensitive_filter(self, context, replaceChar="*"):
+        """Replace the sensitive word."""
+        tupleSet = self._get_sensitive_word(context)
+        wordSet = [i.split(":")[1] for i in tupleSet]
+        resultTxt = ""
+        if len(wordSet) > 0:
+            for word in wordSet:
+                replaceString = len(word) * replaceChar
+                context = context.replace(word, replaceString)
+                resultTxt = context
+        else:
+            resultTxt = context
+        return resultTxt
+
+    def pre_llm_inference_actions(self, query):
+        return self.sensitive_check(query)
+
+    def post_llm_inference_actions(self, response):
+        if self.sensitive_check(response):
+            return self.sensitive_filter(response)
+        else:
+            return response