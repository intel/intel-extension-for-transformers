# !/usr/bin/env python
# -*- coding: utf-8 -*-
#
# Copyright (c) 2023 Intel Corporation
#
# Licensed under the Apache License, Version 2.0 (the "License");
# you may not use this file except in compliance with the License.
# You may obtain a copy of the License at
#
#   http://www.apache.org/licenses/LICENSE-2.0
#
# Unless required by applicable law or agreed to in writing, software
# distributed under the License is distributed on an "AS IS" BASIS,
# WITHOUT WARRANTIES OR CONDITIONS OF ANY KIND, either express or implied.
# See the License for the specific language governing permissions and
# limitations under the License.

import unicodedata
import pandas as pd
import re, json
from langchain_community.document_loaders import UnstructuredMarkdownLoader
from docx import Document as DDocument
from bs4 import BeautifulSoup
import fitz
import easyocr
from PIL import Image
import numpy as np
import io

def uni_pro(text):
    """Check if the character is ASCII or falls in the category of non-spacing marks."""
    normalized_text = unicodedata.normalize('NFKD', text)
    filtered_text = ''
    for char in normalized_text:
        if ord(char) < 128 or unicodedata.category(char) == 'Mn':
            filtered_text += char
        elif '\u4E00' <= char <= '\u9FFF':
            filtered_text += char
        elif ('\u3400' <= char <= '\u4DBF'  # CJK Unified Ideographs Extension A
          or '\u20000' <= char <= '\u2A6DF'  # CJK Unified Ideographs Extension B
          or '\u2A700' <= char <= '\u2B73F'  # CJK Unified Ideographs Extension C
          or '\u2B740' <= char <= '\u2B81F'  # CJK Unified Ideographs Extension D
          or '\u2B820' <= char <= '\u2CEAF'  # CJK Unified Ideographs Extension E
          or '\uF900' <= char <= '\uFAFF'  # CJK Compatibility Ideographs
          or '\u2F800' <= char <= '\u2FA1F'):
            filtered_text += char

    return filtered_text


def read_pdf(pdf_path, table_strategy, table_summary_model_name_or_path):
    """Read the pdf file."""
    doc = fitz.open(pdf_path)
    reader = easyocr.Reader(['en'], gpu=False)
    result =''
    for i in range(doc.page_count):
        page = doc.load_page(i)
        pagetext = page.get_text().strip()
        if pagetext:
            if pagetext.endswith('!') or pagetext.endswith('?') or pagetext.endswith('.'):
                result=result+pagetext
            else:
                result=result+pagetext+'.'
        if len(doc.get_page_images(i)) > 0 :
            for img in doc.get_page_images(i):
                if img:
                    pageimg=''
                    xref = img[0]
                    img_data = doc.extract_image(xref)
                    img_bytes = img_data['image']
                    pil_image = Image.open(io.BytesIO(img_bytes))
                    img = np.array(pil_image)
                    img_result = reader.readtext(img, paragraph=True, detail=0)
                    pageimg=pageimg + ', '.join(img_result).strip()
                    if pageimg.endswith('!') or pageimg.endswith('?') or pageimg.endswith('.'):
                        pass
                    else:
                        pageimg=pageimg+'.'
                result=result+pageimg
    tables_result = get_tables_result(pdf_path, table_strategy, table_summary_model_name_or_path)
    return result, tables_result


def read_html(html_path):
    """Read the html file."""
    with open(html_path, 'r', encoding="utf-8") as file:
        html = file.read()
    soup = BeautifulSoup(html, 'html.parser')
    text = soup.get_text(strip=True)
    return text


def read_txt(txt_path):
    """Read txt file."""
    with open(txt_path, 'r') as file:
        text = file.read()
    return text


def read_docx(doc_path):
    """Read docx file."""
    doc = DDocument(doc_path)
    text = ''
    for paragraph in doc.paragraphs:
        text += paragraph.text
    return text


def read_md(md_path):
    """Read docx file."""
    loader = UnstructuredMarkdownLoader(md_path)
    text = loader.load()[0].page_content
    return text


def load_json(input, process, max_length, min_length):
    """Load and process json file."""
    data = []
    with open(input, 'r') as file:
        for line in file:
            json_obj = json.loads(line)
            data.append(json_obj)

    new_sens = []
    new_collect = []
    for sub in data:
        sub['content'].replace('#', " ")
        sub['content'] = re.sub(r'\s+', ' ', sub['content'])
        if not process:
            if len(sub['content']) < min_length:
                continue
            new_doc = [sub['content'], sub['link']]
            new_collect.append(new_doc)
        else:
            for sub in data:
                sub['content'].replace('#', " ")
                if len(sub['content'])<min_length:
                    continue
                split_sen = re.split(r'[.?!]', sub['content'])
                for num in range(len(split_sen)):
                    split_sen[num] = re.sub(r'\s+', ' ', split_sen[num])
                    if num +1 < len(split_sen):
                        if len(split_sen[num]) >max_length:
                            new_sens.append(split_sen[num].strip())
                        else:
                            split_sen[num +1] =split_sen[num] +split_sen[num+1]
                    else:
                        new_sens.append(split_sen[num])

            paragraphs = list(set(new_sens))
            for paragraph in paragraphs:
                new_doc = [paragraph, sub['link']]
                new_collect.append(new_doc)
    return new_collect


def load_xlsx(input):
    """Load and process xlsx file."""
    df = pd.read_excel(input)
    header = df.columns.tolist()
    all_data = []
    if 'Questions' in header and 'Answers' in header:
        for index, row in df.iterrows():
            sub = "User Query: " + row['Questions'] + "Answer: " + row["Answers"]
            sub=sub.replace('#', " ")
            sub = sub.replace(r'\t', " ")
            sub = sub.replace('\n', ' ')
            sub = sub.replace('\n\n', ' ')
            sub = re.sub(r'\s+', ' ', sub)
            new_doc = [sub, input]
            all_data.append(new_doc)
    elif 'question' in header and 'answer' in header and 'link' in header:
        for index, row in df.iterrows():
            sub = "Question: " + row['question'] + " Answer: " + row["answer"]
            sub = sub.replace('#', " ")
            sub = sub.replace(r'\t', " ")
            sub = sub.replace('\n', ' ')
            sub = sub.replace('\n\n', ' ')
            sub = re.sub(r'\s+', ' ', sub)
            all_data.append([sub, row['link']])
    elif 'context' in header and 'link' in header:
        for index, row in df.iterrows():
            sub = row['context']
            sub = sub.replace('#', " ")
            sub = sub.replace(r'\t', " ")
            sub = sub.replace('\n', ' ')
            sub = sub.replace('\n\n', ' ')
            sub = re.sub(r'\s+', ' ', sub)
            all_data.append([sub, row['link']])
    return all_data

def load_csv(input):
    """ Load the csv file."""
    df = pd.read_csv(input)
    all_data = []
    documents = []
    for index, row in df.iterrows():
        sub = "User Query: " + row['question'] + "Answer: " + row["correct_answer"]
        all_data.append(sub)

    for data in all_data:
        data.replace('#', " ")
        data = re.sub(r'\s+', ' ', data)
        new_doc = [data, input]
        documents.append(new_doc)
    return documents

def load_structured_data(input, process, max_length, min_length):
    """Load structured context."""
    if input.endswith("jsonl") or input.endswith("json"):
        content = load_json(input, process, max_length, min_length)
    elif input.endswith("xlsx"):
        content = load_xlsx(input)
    elif input.endswith("csv"):
        content = load_csv(input)
    return content

def load_unstructured_data(input, table_strategy, table_summary_model_name_or_path):
    """Load unstructured context."""
    tables = None
    if input.endswith("pdf"):
        text, tables = read_pdf(input, table_strategy, table_summary_model_name_or_path)
    elif input.endswith("docx"):
        text = read_docx(input)
    elif input.endswith("html"):
        text = read_html(input)
    elif input.endswith("txt"):
        text = read_txt(input)
    elif input.endswith("md"):
        text = read_md(input)

    text = text.replace('\n', ' ')
    text = text.replace('\n\n', ' ')
    text = uni_pro(text)
    text = re.sub(r'\s+', ' ', text)
    return text, tables

def get_chuck_data(content, max_length, min_length, input):
    """Process the context to make it maintain a suitable length for the generation."""
    sentences = re.split('(?<=[!.?])', content)

    paragraphs = []
    current_length = 0
    count = 0
    current_paragraph = ""
    for sub_sen in sentences:
        count +=1
        sentence_length = len(sub_sen)
        if current_length + sentence_length <= max_length:
            current_paragraph += sub_sen
            current_length += sentence_length
            if count == len(sentences) and len(current_paragraph.strip())>min_length:
                paragraphs.append([current_paragraph.strip() ,input])
        else:
            paragraphs.append([current_paragraph.strip() ,input])
            current_paragraph = sub_sen
            current_length = sentence_length

    return paragraphs


<<<<<<< HEAD
def get_tables_result(pdf_path, table_strategy, table_summary_model_name_or_path):
    """Extract tables information from pdf file."""
    if table_strategy == 'fast':
        return None
    
    from unstructured.partition.pdf import partition_pdf
    from unstructured.documents.elements import FigureCaption
    from intel_extension_for_transformers.neural_chat.models.model_utils import predict
    from intel_extension_for_transformers.neural_chat.prompts.prompt import TABLESUMMARY_PROMPT

    tables_result = []
    raw_pdf_elements = partition_pdf(
        filename=pdf_path,
        infer_table_structure=True,
    )
    tables = [el for el in raw_pdf_elements if el.category == "Table"]
    for table in tables:
        table_coords = table.metadata.coordinates.points
        content = table.metadata.text_as_html
        table_page_number = table.metadata.page_number
        min_distance = float('inf')
        table_summary = None
        if table_strategy == 'hq':
            for element in raw_pdf_elements:
                if isinstance(element, FigureCaption) or element.text.startswith('Tab'):
                    caption_page_number = element.metadata.page_number
                    caption_coords = element.metadata.coordinates.points
                    related, y_distance = get_relation(table_coords, caption_coords, \
                                                        table_page_number, caption_page_number)
                    if related:
                        if y_distance < min_distance:
                            min_distance = y_distance
                            table_summary = element.text
            if table_summary is None:
                parent_id = table.metadata.parent_id
                for element in raw_pdf_elements:
                    if element.id == parent_id:
                        table_summary = element.text
                        break
        elif table_strategy == 'llm':
            prompt = TABLESUMMARY_PROMPT.format(table_content=content)
            params = {}
            params["model_name"] = table_summary_model_name_or_path
            params["prompt"] = prompt
            params["temperature"] = 0.8
            params["top_p"] = 0.9
            params["top_k"] = 40
            params["max_new_tokens"] = 1000
            params["num_beams"] = 2
            params["num_return_sequences"] = 2
            params["use_cache"] = True
            table_summary = predict(**params)
            table_summary = table_summary[table_summary.find('### Generated Summary:\n'):]
            table_summary = re.sub('### Generated Summary:\n', '', table_summary)
        elif table_strategy == None:
            table_summary = None
        if table_summary is None:
            text = f'[Table: {content}]'
        else:
            text = f'|Table: [Summary: {table_summary}], [Content: {content}]|'
        tables_result.append([text, pdf_path])
    return tables_result


def get_relation(table_coords, caption_coords, table_page_number, caption_page_number, threshold=100):
    """Get the relation of a pair of table and caption"""
    same_page = table_page_number == caption_page_number
    x_overlap = (min(table_coords[2][0], caption_coords[2][0]) - max(table_coords[0][0], caption_coords[0][0])) > 0
    if table_coords[0][1] - caption_coords[1][1] >= 0:
        y_distance = table_coords[0][1] - caption_coords[1][1]
    elif caption_coords[0][1] - table_coords[1][1] >= 0:
        y_distance = caption_coords[0][1] - table_coords[1][1]
    else:
        y_distance = 0
    y_close = y_distance < threshold
    return same_page and x_overlap and y_close, y_distance
=======
def clean_filename(url):
    # Characters to be removed or replaced
    invalid_chars = {
        "/": "_",
        "\\": "_",
        ":": "_",
        "*": "_",
        "?": "_",
        "\"": "_",
        "<": "_",
        ">": "_",
        "|": "_",
        " ": "_",
        ".": "_",
        "=": "_",
    }
    for char, replacement in invalid_chars.items():
        url = url.replace(char, replacement)

    return url
>>>>>>> b7fc01de
<|MERGE_RESOLUTION|>--- conflicted
+++ resolved
@@ -259,7 +259,7 @@
     return paragraphs
 
 
-<<<<<<< HEAD
+
 def get_tables_result(pdf_path, table_strategy, table_summary_model_name_or_path):
     """Extract tables information from pdf file."""
     if table_strategy == 'fast':
@@ -336,7 +336,7 @@
         y_distance = 0
     y_close = y_distance < threshold
     return same_page and x_overlap and y_close, y_distance
-=======
+
 def clean_filename(url):
     # Characters to be removed or replaced
     invalid_chars = {
@@ -356,5 +356,4 @@
     for char, replacement in invalid_chars.items():
         url = url.replace(char, replacement)
 
-    return url
->>>>>>> b7fc01de
+    return url