# !/usr/bin/env python
# -*- coding: utf-8 -*-
#
# Copyright (c) 2023 Intel Corporation
#
# Licensed under the Apache License, Version 2.0 (the "License");
# you may not use this file except in compliance with the License.
# You may obtain a copy of the License at
#
#   http://www.apache.org/licenses/LICENSE-2.0
#
# Unless required by applicable law or agreed to in writing, software
# distributed under the License is distributed on an "AS IS" BASIS,
# WITHOUT WARRANTIES OR CONDITIONS OF ANY KIND, either express or implied.
# See the License for the specific language governing permissions and
# limitations under the License.

import os
from typing import List
from .retrieval_base import Retriever
from .detector.intent_detection import IntentDetector
from .indexing.indexing import DocumentIndexing
from intel_extension_for_transformers.neural_chat.pipeline.plugins.prompt.prompt_template \
    import generate_qa_prompt, generate_prompt, generate_qa_enterprise
import logging
logging.basicConfig(
    format="%(asctime)s %(name)s:%(levelname)s:%(message)s",
    datefmt="%d-%M-%Y %H:%M:%S",
    level=logging.INFO
)

class Agent_QA():
    def __init__(self, persist_dir="./output", process=True, input_path=None,
                 embedding_model="BAAI/bge-base-en-v1.5", max_length=2048, retrieval_type="dense",
                 document_store=None, top_k=1, search_type="mmr", search_kwargs={"k": 1, "fetch_k": 5},
                 append=True, index_name="elastic_index_1", append_path=None,
                 response_template = "Please reformat your query to regenerate the answer.",
                 asset_path="/intel-extension-for-transformers/intel_extension_for_transformers/neural_chat/assets",):
        self.model = None
        self.top_k = top_k
        self.index_name = index_name
        self.embedding_model = embedding_model
        self.max_length = max_length
        self.search_type = search_type
        self.search_kwargs = search_kwargs
        self.tokenizer = None
        self.retrieval_type = retrieval_type
        self.document_store = document_store
        self.process = process
        self.retriever = None
        self.append_path = append_path
        self.intent_detector = IntentDetector()
        script_dir = os.path.dirname(os.path.abspath(__file__))
        self.response_template = response_template
        self.search_type = search_type
        self.input_path = None

        if isinstance(input_path, str):
            if os.path.exists(input_path):
                self.input_path = input_path
            elif os.path.exists(os.path.split(os.path.split(os.path.split(script_dir)[0])[0])[0] \
                                + '/assets/docs/'):
                self.input_path = os.path.split(os.path.split(os.path.split(script_dir)[0])[0])[0] \
                                + '/assets/docs/'
            elif os.path.exists(os.path.join(asset_path, 'docs/')):
                self.input_path = os.path.join(asset_path, 'docs/')
<<<<<<< HEAD
            logging.info("The given file path is unavailable, please check and try again!")
=======
>>>>>>> 0487e000
        elif isinstance(input_path, List):
            self.input_path = input_path
        else:
            print("The given file path is unavailable, please check and try again!")

        assert self.input_path != None, "Should gave an input path!"
        
        if append:
            self.doc_parser = DocumentIndexing(retrieval_type=self.retrieval_type, document_store=document_store,
                                               persist_dir=persist_dir, process=process,
                                               embedding_model=embedding_model, max_length=max_length,
                                               index_name = index_name)
            self.db = self.doc_parser.KB_construct(self.input_path)
        else:
            logging.info("Make sure the current persist path is new!")
            if os.path.exists(persist_dir):
                if bool(os.listdir(persist_dir)):
                    self.doc_parser = DocumentIndexing(retrieval_type=self.retrieval_type,
                                                   document_store=document_store,
                                                   persist_dir=persist_dir, process=process,
                                                   embedding_model=embedding_model,
                                                   max_length=max_length,
                                                   index_name=index_name)
                    self.db = self.doc_parser.load(self.input_path)
                else:
                    self.doc_parser = DocumentIndexing(retrieval_type=self.retrieval_type,
                                                       document_store=document_store,
                                                       persist_dir=persist_dir, process=process,
                                                       embedding_model=embedding_model, max_length=max_length,
                                                       index_name = index_name)
                    self.db = self.doc_parser.KB_construct(self.input_path)
            else:
                    self.doc_parser = DocumentIndexing(retrieval_type=self.retrieval_type,
                                                       document_store=document_store,
                                                       persist_dir=persist_dir, process=process,
                                                       embedding_model=embedding_model, max_length=max_length,
                                                       index_name = index_name)
                    self.db = self.doc_parser.KB_construct(self.input_path)
        self.retriever = Retriever(retrieval_type=self.retrieval_type, document_store=self.db, top_k=top_k,
                                   search_type=search_type, search_kwargs=search_kwargs)


    # reload db from a specific path
    def reload_localdb(self, local_persist_dir):
        assert os.path.exists(local_persist_dir) and bool(os.listdir(local_persist_dir)), \
            "Please check the local knowledge base was built!"
        self.db = self.doc_parser.reload(local_persist_dir)
        self.retriever = Retriever(retrieval_type=self.retrieval_type, document_store=self.db, top_k=self.top_k,
                                   search_type=self.search_type, search_kwargs=self.search_kwargs)
    
    # create a new knowledge base
    def create(self, input_path, persist_dir):
        self.doc_parser = DocumentIndexing(retrieval_type=self.retrieval_type, document_store=self.document_store,
            persist_dir=persist_dir, process=self.process,
            embedding_model=self.embedding_model, max_length=self.max_length,
            index_name=self.index_name)
        self.db = self.doc_parser.KB_construct(input_path)
        self.retriever = Retriever(retrieval_type=self.retrieval_type, document_store=self.db, 
                                   top_k=self.top_k, search_type=self.search_type, search_kwargs=self.search_kwargs)


    def append_localdb(self, append_path, persist_path):
        self.db = self.doc_parser.KB_append(append_path, persist_path)
        self.retriever = Retriever(retrieval_type=self.retrieval_type, document_store=self.db, top_k=self.top_k,
                           search_type=self.search_type, search_kwargs=self.search_kwargs)


    def pre_llm_inference_actions(self, model_name, query):
        intent = self.intent_detector.intent_detection(model_name, query)
        links = []
        context = ''
        if self.retriever and self.search_type == "similarity_score_threshold":
            context, links = self.retriever.get_context(query)
        if 'qa' not in intent.lower() and context == '':
            logging.info("Chat with AI Agent.")
            prompt = generate_prompt(query)
        else:
            logging.info("Chat with QA agent.")
            if self.retriever:
                context, links = self.retriever.get_context(query)
                if len(context) == 0:
                    return "Response with template.", links
                if self.search_type == "similarity_score_threshold":
                    prompt = generate_qa_enterprise(query, context)
                else:
                    prompt = generate_qa_prompt(query, context)
            else:
                prompt = generate_prompt(query)
        return prompt, links<|MERGE_RESOLUTION|>--- conflicted
+++ resolved
@@ -64,10 +64,7 @@
                                 + '/assets/docs/'
             elif os.path.exists(os.path.join(asset_path, 'docs/')):
                 self.input_path = os.path.join(asset_path, 'docs/')
-<<<<<<< HEAD
             logging.info("The given file path is unavailable, please check and try again!")
-=======
->>>>>>> 0487e000
         elif isinstance(input_path, List):
             self.input_path = input_path
         else:
