# !/usr/bin/env python
# -*- coding: utf-8 -*-
#
# Copyright (c) 2023 Intel Corporation
#
# Licensed under the Apache License, Version 2.0 (the "License");
# you may not use this file except in compliance with the License.
# You may obtain a copy of the License at
#
#   http://www.apache.org/licenses/LICENSE-2.0
#
# Unless required by applicable law or agreed to in writing, software
# distributed under the License is distributed on an "AS IS" BASIS,
# WITHOUT WARRANTIES OR CONDITIONS OF ANY KIND, either express or implied.
# See the License for the specific language governing permissions and
# limitations under the License.

import os
from .retrieval_base import Retriever
from .detector.intent_detection import IntentDetector
from .indexing.indexing import DocumentIndexing
from intel_extension_for_transformers.neural_chat.pipeline.plugins.prompt.prompt_template \
    import generate_qa_prompt, generate_prompt, generate_qa_enterprise

class Agent_QA():
    def __init__(self, persist_dir="./output", process=True, input_path=None,
                 embedding_model="hkunlp/instructor-large", max_length=2048, retrieval_type="dense",
                 document_store=None, top_k=1, search_type="mmr", search_kwargs={"k": 1, "fetch_k": 5},
<<<<<<< HEAD
                 append=True, index_name="elastic_index_1",
=======
                 append=True, index_name="elastic_index_1", append_path=None,
>>>>>>> 1447e6fd
                 response_template = "Please reformat your query to regenerate the answer.",
                 asset_path="/intel-extension-for-transformers/intel_extension_for_transformers/neural_chat/assets",):
        self.model = None
        self.tokenizer = None
        self.retrieval_type = retrieval_type
        self.retriever = None
        self.append_path = append_path
        self.intent_detector = IntentDetector()
        script_dir = os.path.dirname(os.path.abspath(__file__))
        self.response_template = response_template
        self.search_type = search_type
        
        if os.path.exists(input_path):
            self.input_path = input_path
        elif os.path.exists(os.path.split(os.path.split(os.path.split(script_dir)[0])[0])[0] \
                            + '/assets/docs/'):
            self.input_path = os.path.split(os.path.split(os.path.split(script_dir)[0])[0])[0] \
                            + '/assets/docs/'
        elif os.path.exists(os.path.join(asset_path, 'docs/')):
            self.input_path = os.path.join(asset_path, 'docs/')
        else:
            print("The given file path is unavailable, please check and try again!")
        if append:
            self.doc_parser = DocumentIndexing(retrieval_type=self.retrieval_type, document_store=document_store,
                                               persist_dir=persist_dir, process=process,
                                               embedding_model=embedding_model, max_length=max_length,
                                               index_name = index_name)
            self.db = self.doc_parser.KB_construct(self.input_path)
        else:
            print("Make sure the current persist path is new!")
            if os.path.exists(persist_dir):
                if bool(os.listdir(persist_dir)):
                    self.doc_parser = DocumentIndexing(retrieval_type=self.retrieval_type,
                                                   document_store=document_store,
                                                   persist_dir=persist_dir, process=process,
                                                   embedding_model=embedding_model,
                                                   max_length=max_length,
                                                   index_name=index_name)
                    self.db = self.doc_parser.load(self.input_path)
                else:
                    self.doc_parser = DocumentIndexing(retrieval_type=self.retrieval_type,
                                                       document_store=document_store,
                                                       persist_dir=persist_dir, process=process,
                                                       embedding_model=embedding_model, max_length=max_length,
                                                       index_name = index_name)
                    self.db = self.doc_parser.KB_construct(self.input_path)
            else:
                    self.doc_parser = DocumentIndexing(retrieval_type=self.retrieval_type,
                                                       document_store=document_store,
                                                       persist_dir=persist_dir, process=process,
                                                       embedding_model=embedding_model, max_length=max_length,
                                                       index_name = index_name)
                    self.db = self.doc_parser.KB_construct(self.input_path)
        self.retriever = Retriever(retrieval_type=self.retrieval_type, document_store=self.db, top_k=top_k,
                                   search_type=search_type, search_kwargs=search_kwargs)


    def append_localdb(self, 
                       append_path, 
                       top_k=1, 
                       search_type="similarity_score_threshold", 
                       search_kwargs={"score_threshold": 0.9, "k": 1}):
        self.db = self.doc_parser.KB_append(append_path)
        self.retriever = Retriever(retrieval_type=self.retrieval_type, document_store=self.db, top_k=top_k,
                           search_type=search_type, search_kwargs=search_kwargs)


    def pre_llm_inference_actions(self, model_name, query):
        intent = self.intent_detector.intent_detection(model_name, query)
        links = []
<<<<<<< HEAD
        context = ""
        if self.search_type == "mmr":
            if 'qa' not in intent.lower():
                print("Chat with AI Agent.")
                prompt = generate_prompt(query)
=======
        docs = []
        if 'qa' not in intent.lower():
            print("Chat with AI Agent.")
            prompt = generate_prompt(query)
        else:
            print("Chat with QA agent.")
            if self.retriever:
                context, links = self.retriever.get_context(query)
                if len(context) == 0:
                    return "Response with template.", links
                if self.search_type == "similarity_score_threshold":
                    prompt = generate_qa_enterprise(query, context)
                else:
                    prompt = generate_qa_prompt(query, context)
>>>>>>> 1447e6fd
            else:
                print("Chat with QA agent.")
                if self.retriever:
                    context, links = self.retriever.get_context(query)
                    prompt = generate_qa_prompt(query, context)
                else:
                    prompt = generate_prompt(query)
        elif self.search_type == "similarity_score_threshold":
            context, links = self.retriever.get_context(query)
            if 'qa' not in intent.lower() and context == "":
                print("Chat with AI Agent.")
                prompt = generate_prompt(query)
<<<<<<< HEAD
            else:
                print("Chat with QA agent.")
                if self.retriever:
                    if len(context) == 0:
                        return "Response with template.", links
                    prompt = generate_qa_enterprise(query, context)
                else:
                    prompt = generate_prompt(query)
=======
>>>>>>> 1447e6fd
        return prompt, links<|MERGE_RESOLUTION|>--- conflicted
+++ resolved
@@ -26,11 +26,7 @@
     def __init__(self, persist_dir="./output", process=True, input_path=None,
                  embedding_model="hkunlp/instructor-large", max_length=2048, retrieval_type="dense",
                  document_store=None, top_k=1, search_type="mmr", search_kwargs={"k": 1, "fetch_k": 5},
-<<<<<<< HEAD
-                 append=True, index_name="elastic_index_1",
-=======
                  append=True, index_name="elastic_index_1", append_path=None,
->>>>>>> 1447e6fd
                  response_template = "Please reformat your query to regenerate the answer.",
                  asset_path="/intel-extension-for-transformers/intel_extension_for_transformers/neural_chat/assets",):
         self.model = None
@@ -101,28 +97,11 @@
     def pre_llm_inference_actions(self, model_name, query):
         intent = self.intent_detector.intent_detection(model_name, query)
         links = []
-<<<<<<< HEAD
         context = ""
         if self.search_type == "mmr":
             if 'qa' not in intent.lower():
                 print("Chat with AI Agent.")
                 prompt = generate_prompt(query)
-=======
-        docs = []
-        if 'qa' not in intent.lower():
-            print("Chat with AI Agent.")
-            prompt = generate_prompt(query)
-        else:
-            print("Chat with QA agent.")
-            if self.retriever:
-                context, links = self.retriever.get_context(query)
-                if len(context) == 0:
-                    return "Response with template.", links
-                if self.search_type == "similarity_score_threshold":
-                    prompt = generate_qa_enterprise(query, context)
-                else:
-                    prompt = generate_qa_prompt(query, context)
->>>>>>> 1447e6fd
             else:
                 print("Chat with QA agent.")
                 if self.retriever:
@@ -135,7 +114,6 @@
             if 'qa' not in intent.lower() and context == "":
                 print("Chat with AI Agent.")
                 prompt = generate_prompt(query)
-<<<<<<< HEAD
             else:
                 print("Chat with QA agent.")
                 if self.retriever:
@@ -144,6 +122,4 @@
                     prompt = generate_qa_enterprise(query, context)
                 else:
                     prompt = generate_prompt(query)
-=======
->>>>>>> 1447e6fd
         return prompt, links