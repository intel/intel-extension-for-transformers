--- conflicted
+++ resolved
@@ -97,31 +97,12 @@
     def pre_llm_inference_actions(self, model_name, query):
         intent = self.intent_detector.intent_detection(model_name, query)
         links = []
-<<<<<<< HEAD
         context = ""
         if self.search_type == "mmr":
             if 'qa' not in intent.lower():
                 print("Chat with AI Agent.")
                 prompt = generate_prompt(query)
                 links = [None]
-=======
-        context = ''
-        if self.retriever and self.search_type == "similarity_score_threshold":
-            context, links = self.retriever.get_context(query)
-        if 'qa' not in intent.lower() and context == '':
-            print("Chat with AI Agent.")
-            prompt = generate_prompt(query)
-        else:
-            print("Chat with QA agent.")
-            if self.retriever:
-                context, links = self.retriever.get_context(query)
-                if len(context) == 0:
-                    return "Response with template.", links
-                if self.search_type == "similarity_score_threshold":
-                    prompt = generate_qa_enterprise(query, context)
-                else:
-                    prompt = generate_qa_prompt(query, context)
->>>>>>> a8156c89
             else:
                 print("Chat with QA agent.")
                 if self.retriever:
