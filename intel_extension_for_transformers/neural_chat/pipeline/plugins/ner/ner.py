--- conflicted
+++ resolved
@@ -17,12 +17,6 @@
 
 import time
 import spacy
-<<<<<<< HEAD
-from transformers import (
-    TextIteratorStreamer,
-)
-=======
->>>>>>> cf5ff822
 from .utils.utils import (
     enforce_stop_tokens,
     get_current_time
