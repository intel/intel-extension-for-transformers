# !/usr/bin/env python
# -*- coding: utf-8 -*-
#
# Copyright (c) 2023 Intel Corporation
#
# Licensed under the Apache License, Version 2.0 (the "License");
# you may not use this file except in compliance with the License.
# You may obtain a copy of the License at
#
#   http://www.apache.org/licenses/LICENSE-2.0
#
# Unless required by applicable law or agreed to in writing, software
# distributed under the License is distributed on an "AS IS" BASIS,
# WITHOUT WARRANTIES OR CONDITIONS OF ANY KIND, either express or implied.
# See the License for the specific language governing permissions and
# limitations under the License.

from threading import Thread
import re
import time
import torch
import spacy
from transformers import (
    TextIteratorStreamer,
)
from .utils.utils import (
    enforce_stop_tokens,
    get_current_time
)
from .utils.process_text import process_time, process_entities
from intel_extension_for_transformers.neural_chat.prompts import PromptTemplate
import logging
logging.basicConfig(
    format="%(asctime)s %(name)s:%(levelname)s:%(message)s",
    datefmt="%d-%M-%Y %H:%M:%S",
    level=logging.INFO
)

class NamedEntityRecognition():
    """
        NER class to inference with fp32 or bf16 llm models
        Set bf16=True if you want to inference with bf16 model.
    """

    def __init__(self, spacy_model="en_core_web_lg") -> None:
        # initialize tokenizer and models
        self.nlp = spacy.load(spacy_model)
<<<<<<< HEAD
        config = AutoConfig.from_pretrained(model_path, trust_remote_code=True)
        config.init_device = 'cuda:0' if torch.cuda.is_available() else "cpu"
        self.device = device
        self.bf16 = False
        self.tokenizer = AutoTokenizer.from_pretrained(
            model_path,
            use_fast=False if (re.search("llama", model_path, re.IGNORECASE)
                or re.search("neural-chat-7b-v2", model_path, re.IGNORECASE)) else True,
            trust_remote_code=True
        )
        self.model = AutoModelForCausalLM.from_pretrained(
            model_path,
            torch_dtype=torch.bfloat16,
            config=config,
            device_map="auto",
            trust_remote_code=True
        )
        # make sure ipex is available on current server
        try:
            import intel_extension_for_pytorch as intel_ipex
            self.is_ipex_available = True
        except ImportError:
            self.is_ipex_available = False
        # optimize model with ipex if bf16
        if bf16 and self.is_ipex_available:
            self.bf16 = bf16
            self.model = intel_ipex.optimize(
                self.model.eval(),
                dtype=torch.bfloat16,
                inplace=True,
                level="O1",
                auto_kernel_selection=True,
            )
            for i in range(3):
                self.model.generation_config.pad_token_id = self.tokenizer.pad_token_id = i
        logging.info("[NER info] Spacy and LLM model initialized.")
=======
        print("[NER info] Spacy model initialized.")
>>>>>>> 26a75f2e


    def ner_inference(self, response):
        start_time = time.time()
        cur_time = get_current_time()
<<<<<<< HEAD
        logging.info("[NER info] Current time is: %s", cur_time)
        if not prompt:
            pt = PromptTemplate("ner")
            pt.append_message(pt.conv.roles[0], cur_time)
            pt.append_message(pt.conv.roles[1], query)
            prompt = pt.get_prompt()
        logging.info("[NER info] Prompt is: %s", prompt)
        inputs= self.tokenizer(prompt, return_token_type_ids=False, return_tensors="pt")
        streamer = TextIteratorStreamer(self.tokenizer, skip_prompt=True, skip_special_tokens=False)
        
        # define generate kwargs and construct inferencing thread
        if self.bf16:
            generate_kwargs = dict(
                max_new_tokens=max_new_tokens,
                temperature=temperature,
                top_k=top_k,
                repetition_penalty=repetition_penalty,
            )

            def generate_output():
                dtype = self.model.dtype if hasattr(self.model, 'dtype') else torch.bfloat16
                try:
                    with torch.no_grad():
                        context = torch.cpu.amp.autocast(enabled=True, dtype=dtype, cache_enabled=True)
                        with context:
                            output_token=self.model.generate(
                                **inputs,
                                **generate_kwargs,
                                streamer=streamer,
                                return_dict_in_generate=True,
                            )
                            return output_token
                except Exception as e:
                    raise Exception(e)

            thread = Thread(target=generate_output)

        else:
            generate_kwargs = dict(
                inputs,
                max_new_tokens=max_new_tokens,
                temperature=temperature,
                top_k=top_k,
                repetition_penalty=repetition_penalty,
                streamer=streamer,
            )
            thread = Thread(target=self.model.generate, kwargs=generate_kwargs)

        # inference with thread
        thread.start()
        text = ""
        for new_text in streamer:
            text += new_text
            
        # process inferenced tokens and texts
        text = enforce_stop_tokens(text)
        doc = self.nlp(text)
        mentioned_time = process_time(text, doc)

        new_doc = self.nlp(query)
        result = process_entities(query, new_doc, mentioned_time)
        logging.info("[NER info] Inference time consumption: %s", time.time() - start_time)
=======
        print("[NER inference] Current time is:{}".format(cur_time))
        text = enforce_stop_tokens(response)
        doc = self.nlp(text)
        mentioned_time = process_time(text, doc)

        new_doc = self.nlp(response)
        result = process_entities(response, new_doc, mentioned_time)
        print("[NER inference] Inference time consumption: ", time.time() - start_time)
>>>>>>> 26a75f2e

        return result
<|MERGE_RESOLUTION|>--- conflicted
+++ resolved
@@ -45,123 +45,19 @@
     def __init__(self, spacy_model="en_core_web_lg") -> None:
         # initialize tokenizer and models
         self.nlp = spacy.load(spacy_model)
-<<<<<<< HEAD
-        config = AutoConfig.from_pretrained(model_path, trust_remote_code=True)
-        config.init_device = 'cuda:0' if torch.cuda.is_available() else "cpu"
-        self.device = device
-        self.bf16 = False
-        self.tokenizer = AutoTokenizer.from_pretrained(
-            model_path,
-            use_fast=False if (re.search("llama", model_path, re.IGNORECASE)
-                or re.search("neural-chat-7b-v2", model_path, re.IGNORECASE)) else True,
-            trust_remote_code=True
-        )
-        self.model = AutoModelForCausalLM.from_pretrained(
-            model_path,
-            torch_dtype=torch.bfloat16,
-            config=config,
-            device_map="auto",
-            trust_remote_code=True
-        )
-        # make sure ipex is available on current server
-        try:
-            import intel_extension_for_pytorch as intel_ipex
-            self.is_ipex_available = True
-        except ImportError:
-            self.is_ipex_available = False
-        # optimize model with ipex if bf16
-        if bf16 and self.is_ipex_available:
-            self.bf16 = bf16
-            self.model = intel_ipex.optimize(
-                self.model.eval(),
-                dtype=torch.bfloat16,
-                inplace=True,
-                level="O1",
-                auto_kernel_selection=True,
-            )
-            for i in range(3):
-                self.model.generation_config.pad_token_id = self.tokenizer.pad_token_id = i
-        logging.info("[NER info] Spacy and LLM model initialized.")
-=======
-        print("[NER info] Spacy model initialized.")
->>>>>>> 26a75f2e
+        logging.info("[NER info] Spacy model initialized.")
 
 
     def ner_inference(self, response):
         start_time = time.time()
         cur_time = get_current_time()
-<<<<<<< HEAD
         logging.info("[NER info] Current time is: %s", cur_time)
-        if not prompt:
-            pt = PromptTemplate("ner")
-            pt.append_message(pt.conv.roles[0], cur_time)
-            pt.append_message(pt.conv.roles[1], query)
-            prompt = pt.get_prompt()
-        logging.info("[NER info] Prompt is: %s", prompt)
-        inputs= self.tokenizer(prompt, return_token_type_ids=False, return_tensors="pt")
-        streamer = TextIteratorStreamer(self.tokenizer, skip_prompt=True, skip_special_tokens=False)
-        
-        # define generate kwargs and construct inferencing thread
-        if self.bf16:
-            generate_kwargs = dict(
-                max_new_tokens=max_new_tokens,
-                temperature=temperature,
-                top_k=top_k,
-                repetition_penalty=repetition_penalty,
-            )
-
-            def generate_output():
-                dtype = self.model.dtype if hasattr(self.model, 'dtype') else torch.bfloat16
-                try:
-                    with torch.no_grad():
-                        context = torch.cpu.amp.autocast(enabled=True, dtype=dtype, cache_enabled=True)
-                        with context:
-                            output_token=self.model.generate(
-                                **inputs,
-                                **generate_kwargs,
-                                streamer=streamer,
-                                return_dict_in_generate=True,
-                            )
-                            return output_token
-                except Exception as e:
-                    raise Exception(e)
-
-            thread = Thread(target=generate_output)
-
-        else:
-            generate_kwargs = dict(
-                inputs,
-                max_new_tokens=max_new_tokens,
-                temperature=temperature,
-                top_k=top_k,
-                repetition_penalty=repetition_penalty,
-                streamer=streamer,
-            )
-            thread = Thread(target=self.model.generate, kwargs=generate_kwargs)
-
-        # inference with thread
-        thread.start()
-        text = ""
-        for new_text in streamer:
-            text += new_text
-            
-        # process inferenced tokens and texts
-        text = enforce_stop_tokens(text)
-        doc = self.nlp(text)
-        mentioned_time = process_time(text, doc)
-
-        new_doc = self.nlp(query)
-        result = process_entities(query, new_doc, mentioned_time)
-        logging.info("[NER info] Inference time consumption: %s", time.time() - start_time)
-=======
-        print("[NER inference] Current time is:{}".format(cur_time))
         text = enforce_stop_tokens(response)
         doc = self.nlp(text)
         mentioned_time = process_time(text, doc)
 
         new_doc = self.nlp(response)
-        result = process_entities(response, new_doc, mentioned_time)
-        print("[NER inference] Inference time consumption: ", time.time() - start_time)
->>>>>>> 26a75f2e
+        result = process_entities(query, new_doc, mentioned_time)
+        logging.info("[NER info] Inference time consumption: %s", time.time() - start_time)
 
         return result
