--- conflicted
+++ resolved
@@ -43,9 +43,7 @@
 
 # English Text-to-Speech (TTS)
 
-<<<<<<< HEAD
 We support English-only TTS based on [SpeechT5](https://arxiv.org/pdf/2110.07205.pdf) and its checkpoints are directly downloaded from [HuggingFace](https://huggingface.co/microsoft/speecht5_tts). It is a two-stage TTS model composed of an acoustic model and a vocoder, and it uses a speaker embedding to distinguish between different voices. In our early experiments and development, this model with the pretrained weights can output relatively good English-only audio results and do voice cloning with few-shot audios from new speakers.
-=======
 ## Dependencies Installation
 
 To use the English TTS module, you need to install the required dependencies. Run the following command:
@@ -53,7 +51,6 @@
 ```bash
 pip install transformers soundfile speechbrain==0.5.15
 ```
->>>>>>> 395bc548
 
 ## Usage
 
@@ -78,11 +75,7 @@
 The `MultilangTextToSpeech` class within your module provides functionality for TTS. Here's how to use it:
 
 ```python
-<<<<<<< HEAD
 from intel_extension_for_transformers.neural_chat.pipeline.plugins.audio.tts_multilang import MultilangTextToSpeech
-=======
-from intel_extension_for_transformers.neural_chat.pipeline.plugins.audio.tts_chinese import ChineseTextToSpeech
->>>>>>> 395bc548
 # Initialize the TTS module
 tts = MultilangTextToSpeech()
 # Define the text you want to convert to speech
