#!/usr/bin/env python
# -*- coding: utf-8 -*-
#
# Copyright (c) 2023 Intel Corporation
#
# Licensed under the Apache License, Version 2.0 (the "License");
# you may not use this file except in compliance with the License.
# You may obtain a copy of the License at
#
#   http://www.apache.org/licenses/LICENSE-2.0
#
# Unless required by applicable law or agreed to in writing, software
# distributed under the License is distributed on an "AS IS" BASIS,
# WITHOUT WARRANTIES OR CONDITIONS OF ANY KIND, either express or implied.
# See the License for the specific language governing permissions and
# limitations under the License.

import torch
from transformers import WhisperForConditionalGeneration, WhisperProcessor
from datasets import Audio, Dataset
import time
import contextlib
from pydub import AudioSegment
import numpy as np
<<<<<<< HEAD
import logging
logging.basicConfig(
    format="%(asctime)s %(name)s:%(levelname)s:%(message)s",
    datefmt="%d-%M-%Y %H:%M:%S",
    level=logging.INFO
)
=======
from intel_extension_for_transformers.neural_chat.utils.common import get_device_type
>>>>>>> 5ba79773

class AudioSpeechRecognition():
    """Convert audio to text."""
    def __init__(self, model_name_or_path="openai/whisper-small", bf16=False, language=None, device="cpu"):
        if device == "auto":
            device = get_device_type()
        self.device = device
        self.model = WhisperForConditionalGeneration.from_pretrained(model_name_or_path).to(self.device)
        self.processor = WhisperProcessor.from_pretrained(model_name_or_path)
        self.model.eval()
        self.bf16 = bf16
        if self.bf16:
            import intel_extension_for_pytorch as ipex
            self.model = ipex.optimize(self.model, dtype=torch.bfloat16)
        self.language = language

    def _audiosegment_to_librosawav(self, audiosegment):
        # https://github.com/jiaaro/pydub/blob/master/API.markdown#audiosegmentget_array_of_samples
        # This way is faster than librosa.load or HuggingFace Dataset wrapper
        channel_sounds = audiosegment.split_to_mono()[:1]   # only select the first channel
        samples = [s.get_array_of_samples() for s in channel_sounds]

        fp_arr = np.array(samples).T.astype(np.float32)
        fp_arr /= np.iinfo(samples[0].typecode).max
        fp_arr = fp_arr.reshape(-1)

        return fp_arr

    def _convert_audio_type(self, audio_path): # pragma: no cover
        logging.warning("[ASR WARNING] Recommend to use mp3 or wav input audio type!")
        audio_file_name = audio_path.split(".")[0]
        AudioSegment.from_file(audio_path).export(f"{audio_file_name}.mp3", format="mp3")
        return f"{audio_file_name}.mp3"

    def audio2text(self, audio_path):
        """Convert audio to text

        audio_path: the path to the input audio, e.g. ~/xxx.mp3
        """
        start = time.time()
        if audio_path.split(".")[-1] in ['flac', 'ogg', 'aac', 'm4a']:
            audio_path = self._convert_audio_type(audio_path)
        elif audio_path.split(".")[-1] not in ['mp3', 'wav']:
            raise Exception("[ASR ERROR] Audio format not supported!")

        try:
            waveform = AudioSegment.from_file(audio_path).set_frame_rate(16000)
            waveform = self._audiosegment_to_librosawav(waveform)
        except Exception as e:
            logging.error(f"[ASR] audiosegment to librosa wave fail: {e}")
            audio_dataset = Dataset.from_dict({"audio": [audio_path]}).cast_column("audio", Audio(sampling_rate=16000))
            waveform = audio_dataset[0]["audio"]['array']

        # pylint: disable=E1101
        inputs = self.processor.feature_extractor(waveform, return_tensors="pt",
                        sampling_rate=16_000).input_features.to(self.device)
        with torch.cpu.amp.autocast() if self.bf16 else contextlib.nullcontext():
            if self.language is None:
                predicted_ids = self.model.generate(inputs)
            elif self.language == "auto":
                self.model.config.forced_decoder_ids = None
                predicted_ids = self.model.generate(inputs)
            else:
                self.forced_decoder_ids = self.processor.get_decoder_prompt_ids(language=self.language,
                                                                                task="transcribe")
                predicted_ids = self.model.generate(inputs, forced_decoder_ids=self.forced_decoder_ids)
        # pylint: disable=E1101
        result = self.processor.tokenizer.batch_decode(
            predicted_ids, skip_special_tokens=True, normalize=True)[0]
        if self.language == "auto" or self.language == "cn":
            from zhconv import convert
            result = convert(result, 'zh-cn')
        logging.info(f"generated text in {time.time() - start} seconds, and the result is: {result}")
        return result

    def pre_llm_inference_actions(self, audio_path):
        return self.audio2text(audio_path)<|MERGE_RESOLUTION|>--- conflicted
+++ resolved
@@ -22,16 +22,13 @@
 import contextlib
 from pydub import AudioSegment
 import numpy as np
-<<<<<<< HEAD
 import logging
 logging.basicConfig(
     format="%(asctime)s %(name)s:%(levelname)s:%(message)s",
     datefmt="%d-%M-%Y %H:%M:%S",
     level=logging.INFO
 )
-=======
 from intel_extension_for_transformers.neural_chat.utils.common import get_device_type
->>>>>>> 5ba79773
 
 class AudioSpeechRecognition():
     """Convert audio to text."""
