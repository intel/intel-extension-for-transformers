#!/usr/bin/env python
# -*- coding: utf-8 -*-
#
# Copyright (c) 2021 Intel Corporation
#
# Licensed under the Apache License, Version 2.0 (the "License");
# you may not use this file except in compliance with the License.
# You may obtain a copy of the License at
#
#   http://www.apache.org/licenses/LICENSE-2.0
#
# Unless required by applicable law or agreed to in writing, software
# distributed under the License is distributed on an "AS IS" BASIS,
# WITHOUT WARRANTIES OR CONDITIONS OF ANY KIND, either express or implied.
# See the License for the specific language governing permissions and
# limitations under the License.

"""The neural engine version file."""

<<<<<<< HEAD
__version__ = "1.0"
=======
__version__ = "1.0.0"
>>>>>>> 755ba0e6
<|MERGE_RESOLUTION|>--- conflicted
+++ resolved
@@ -17,8 +17,4 @@
 
 """The neural engine version file."""
 
-<<<<<<< HEAD
-__version__ = "1.0"
-=======
-__version__ = "1.0.0"
->>>>>>> 755ba0e6
+__version__ = "1.0.0"