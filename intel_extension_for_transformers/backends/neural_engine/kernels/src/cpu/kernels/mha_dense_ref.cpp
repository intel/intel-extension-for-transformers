--- conflicted
+++ resolved
@@ -267,19 +267,12 @@
           exp_row_sum += exp_row[j];
           exp_row_max = std::max(exp_row_max, exp_row[j]);
         }
-<<<<<<< HEAD
-=======
 	const auto exp_sum_rcp = 1.f / exp_row_sum;
->>>>>>> 402bb90e
         const auto softmax_rescale = softmax_rescale_ > 0 ? softmax_rescale_ : 255.f / exp_row_max * exp_row_sum;
 #pragma omp simd
         for (int j = 0; j < curr_sl_n; ++j) {
           // round to nearest when not accurate
-<<<<<<< HEAD
-          auto&& a_val = exp_row[j] / exp_row_sum * softmax_rescale;
-=======
           auto&& a_val = exp_row[j] * exp_sum_rcp * softmax_rescale;
->>>>>>> 402bb90e
           exp_row[j] = ts_descs_[io::SRC_V].dtype() == data_type::s8 ? post_softmax<func_exp>(a_val) : a_val;
         }
 
