--- conflicted
+++ resolved
@@ -127,15 +127,11 @@
     'RemoveLastView',
 
     'MatMulWithTransposeScaleAdd',
-<<<<<<< HEAD
-    #'InsertQuantNode',
-    'StableDiffusion_InsertQuantNode',
-=======
     'NeoxReorderChange',
     'NeoxRoraryPosEmb',
 
-    'InsertQuantNode',
->>>>>>> 402bb90e
+    # 'InsertQuantNode',
+    'StableDiffusion_InsertQuantNode',
     'InsertBF16Node',
     'TorchInsertBF16Node',
     'QunatizeFusion',
