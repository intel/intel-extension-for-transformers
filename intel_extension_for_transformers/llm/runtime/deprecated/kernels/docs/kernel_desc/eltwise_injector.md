--- conflicted
+++ resolved
@@ -18,11 +18,7 @@
 ## Framework Features
 <a name="Bu07F"></a>
 ### param_types.hpp
-<<<<<<< HEAD
-Follow classes/structs will be introduced. The most important class is `postop_attr`, which indicate the postop's attribute developer wants to apply, including data_type(e.g. fp32/bf16), op_type(only support eltwise now), algo_type(e.g. Gelu/Relu), aplha(zero points for quantization), beta, scale for some operators such as linear&quantize.
-=======
-Follow classes/structs will be introduced. The most important class is `postop_attr`, which indicate the postop's attribute developer wants to apply, including data_type(e.g. fp32/bf16), op_type(only support eltwise now), algo_type(e.g. Gelu/Relu), alpha(zero points for quantization), beta, sacle for some operators such as linear&quantize.
->>>>>>> ae8c2dae
+Follow classes/structs will be introduced. The most important class is `postop_attr`, which indicate the postop's attribute developer wants to apply, including data_type(e.g. fp32/bf16), op_type(only support eltwise now), algo_type(e.g. Gelu/Relu), alpha(zero points for quantization), beta, scale for some operators such as linear&quantize.
 ```cpp
 enum class postop_alg : uint8_t { exp, gelu, tanh, gelu, relu, quantize, dequantize, linear, int8_lut };
 
