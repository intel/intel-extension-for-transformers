--- conflicted
+++ resolved
@@ -59,15 +59,9 @@
         {
           std::unique_lock<std::mutex> lock(this->tasks_lock);
           this->task_cond_var.wait(lock, [this, index] {
-<<<<<<< HEAD
-            return this->stoped[index] || !this->tasks.empty();
-          });  // wait until capature the task
-          if (this->stoped[index]) {
-=======
             return this->stopped[index] || !this->tasks.empty();
           });  // wait utill capature the task
           if (this->stopped[index]) {
->>>>>>> ae8c2dae
             idle_thread_num--;
             return;
           }
