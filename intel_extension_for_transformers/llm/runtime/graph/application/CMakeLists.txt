#  Copyright (c) 2023 Intel Corporation
#
#  Licensed under the Apache License, Version 2.0 (the "License");
#  you may not use this file except in compliance with the License.
#  You may obtain a copy of the License at
#
#    http://www.apache.org/licenses/LICENSE-2.0
#
#  Unless required by applicable law or agreed to in writing, software
#  distributed under the License is distributed on an "AS IS" BASIS,
#  WITHOUT WARRANTIES OR CONDITIONS OF ANY KIND, either express or implied.
#  See the License for the specific language governing permissions and
#  limitations under the License.

# common
set(TARGET common)

add_library_w_warning(${TARGET} OBJECT
    common.h
    common.cpp
    )

set_target_properties(${TARGET} PROPERTIES POSITION_INDEPENDENT_CODE ON)

target_include_directories(${TARGET} PUBLIC .)
target_compile_features(${TARGET} PUBLIC cxx_std_11)
target_link_libraries(${TARGET} PUBLIC jblas::jblas)

include_directories(${CMAKE_CURRENT_SOURCE_DIR})

# pybind
set(TARGET GptjPyBind)
add_library_w_warning(${TARGET} SHARED pybind_gptj.cpp)
target_link_libraries(${TARGET} PUBLIC ne_layers common gptj ${CMAKE_THREAD_LIBS_INIT})
target_compile_features(${TARGET} PRIVATE cxx_std_11)
set_target_properties(${TARGET} PROPERTIES POSITION_INDEPENDENT_CODE ON)

set(TARGET pybind_gptj)
add_executable_w_warning(${TARGET} pybind_gptj.cpp)
target_link_libraries(${TARGET} PUBLIC ne_layers common gptj ${CMAKE_THREAD_LIBS_INIT})
target_compile_features(${TARGET} PRIVATE cxx_std_11)

# all models quant
function(compile_quant TARGET SRC MODEL_NAME MODEL_LIB)
 add_executable_w_warning(${TARGET} ${SRC})
  warning_check(${TARGET})
  target_compile_definitions(${TARGET} PUBLIC -DMODEL_NAME="${MODEL_NAME}")
  target_link_libraries(${TARGET} PUBLIC ${MODEL_LIB} common ${CMAKE_THREAD_LIBS_INIT})
  target_compile_features(${TARGET} PRIVATE cxx_std_11)
  if(TARGET BUILD_INFO)
    add_dependencies(${TARGET} BUILD_INFO)
  endif()
endfunction()

compile_quant(quant_gptj      quant_model.cpp gptj      gptj)
compile_quant(quant_falcon    quant_model.cpp falcon    falcon)
compile_quant(quant_gptneox   quant_model.cpp gptneox   gptneox)
compile_quant(quant_dolly     quant_model.cpp dolly     gptneox)
compile_quant(quant_polyglot  quant_model.cpp polyglot  gptneox)
compile_quant(quant_llama     quant_model.cpp llama     llama)
compile_quant(quant_mpt       quant_model.cpp mpt       mpt)
compile_quant(quant_starcoder quant_model.cpp starcoder starcoder)
compile_quant(quant_opt       quant_model.cpp opt       opt)
compile_quant(quant_bloom     quant_model.cpp bloom     bloom)

compile_quant(quant_chatglm   quant_model.cpp chatglm   chatglm)
compile_quant(quant_chatglm2  quant_model.cpp chatglm2  chatglm2)
compile_quant(quant_baichuan  quant_model.cpp baichuan  baichuan)
compile_quant(quant_mistral   quant_model.cpp mistral   llama)
compile_quant(quant_qwen   quant_model.cpp qwen   qwen)

# all models running
if (NE_PYTHON_API)
  include_directories(${CMAKE_CURRENT_SOURCE_DIR})
  add_subdirectory(third_party/pybind11)
endif()

set(mymap_gptj 1)
set(mymap_falcon 2)
set(mymap_gptneox 3)
set(mymap_dolly 4)
set(mymap_llama 5)
set(mymap_mpt 6)
set(mymap_starcoder 7)
set(mymap_opt 8)
set(mymap_bloom 9)
set(mymap_chatglm2 10)
set(mymap_chatglm 11)
set(mymap_baichuan 12)
set(mymap_polyglot 13)
set(mymap_mistral 14)
<<<<<<< HEAD
set(mymap_whisper 15)
=======
set(mymap_qwen 15)
>>>>>>> 26a75f2e


function(compile_run TARGET MAIN_CPP MAIN_PY MODEL_NAME MODEL_LIB)
  add_executable_w_warning(${TARGET} ${MAIN_CPP})
  warning_check(${TARGET})
  target_compile_definitions(${TARGET} PUBLIC -DMODEL_NAME="${MODEL_NAME}" -DMODEL_NAME_ID=${mymap_${MODEL_NAME}})
  target_link_libraries(${TARGET} PUBLIC ne_layers ${MODEL_LIB} common ${CMAKE_THREAD_LIBS_INIT})
  target_compile_features(${TARGET} PRIVATE cxx_std_11)
  if(TARGET BUILD_INFO)
    add_dependencies(${TARGET} BUILD_INFO)
  endif()

  if ((NE_PYTHON_API) AND (NOT (MAIN_PY STREQUAL "") ))
    pybind11_add_module("${MODEL_NAME}_cpp" ${MAIN_PY})
    target_link_libraries("${MODEL_NAME}_cpp" PRIVATE ne_layers ${MODEL_LIB} common)
    target_compile_definitions("${MODEL_NAME}_cpp" PUBLIC -DMODEL_NAME="${MODEL_NAME}" -DMODEL_NAME_ID=${mymap_${MODEL_NAME}})
  endif()
endfunction()

<<<<<<< HEAD
# text generation
compile_run(run_gptj      gpt_run.cpp   main_pybind.cpp gptj      gptj)
compile_run(run_falcon    gpt_run.cpp   main_pybind.cpp falcon    falcon)
compile_run(run_gptneox   gpt_run.cpp   main_pybind.cpp gptneox   gptneox)
compile_run(run_dolly     gpt_run.cpp   main_pybind.cpp dolly     gptneox)
compile_run(run_polyglot  gpt_run.cpp   main_pybind.cpp polyglot  gptneox)
compile_run(run_llama     gpt_run.cpp   main_pybind.cpp llama     llama)
compile_run(run_mpt       gpt_run.cpp   main_pybind.cpp mpt       mpt)
compile_run(run_starcoder gpt_run.cpp   main_pybind.cpp starcoder starcoder)
compile_run(run_opt       gpt_run.cpp   main_pybind.cpp opt       opt)
compile_run(run_bloom     gpt_run.cpp   main_pybind.cpp bloom     bloom)
compile_run(run_chatglm2  gpt_run.cpp   main_pybind.cpp chatglm2  chatglm2)
compile_run(run_chatglm   gpt_run.cpp   main_pybind.cpp chatglm   chatglm)
compile_run(run_baichuan  gpt_run.cpp   main_pybind.cpp baichuan  baichuan)
compile_run(run_mistral   gpt_run.cpp   main_pybind.cpp mistral   llama)

# speech recognition
compile_run(run_whisper   audio_run.cpp ""              whisper   whisper)
=======
compile_run(run_gptj      main_run.cpp gptj      gptj)
compile_run(run_falcon    main_run.cpp falcon    falcon)
compile_run(run_gptneox   main_run.cpp gptneox   gptneox)
compile_run(run_dolly     main_run.cpp dolly     gptneox)
compile_run(run_polyglot  main_run.cpp polyglot  gptneox)
compile_run(run_llama     main_run.cpp llama     llama)
compile_run(run_mpt       main_run.cpp mpt       mpt)
compile_run(run_starcoder main_run.cpp starcoder starcoder)
compile_run(run_opt       main_run.cpp opt       opt)
compile_run(run_bloom     main_run.cpp bloom     bloom)
compile_run(run_chatglm2  main_run.cpp chatglm2  chatglm2)
compile_run(run_chatglm   main_run.cpp chatglm   chatglm)
compile_run(run_baichuan  main_run.cpp baichuan  baichuan)
compile_run(run_mistral   main_run.cpp mistral   llama)
compile_run(run_qwen      main_run.cpp qwen      qwen)
>>>>>>> 26a75f2e
<|MERGE_RESOLUTION|>--- conflicted
+++ resolved
@@ -89,11 +89,8 @@
 set(mymap_baichuan 12)
 set(mymap_polyglot 13)
 set(mymap_mistral 14)
-<<<<<<< HEAD
-set(mymap_whisper 15)
-=======
 set(mymap_qwen 15)
->>>>>>> 26a75f2e
+set(mymap_whisper 16)
 
 
 function(compile_run TARGET MAIN_CPP MAIN_PY MODEL_NAME MODEL_LIB)
@@ -113,26 +110,6 @@
   endif()
 endfunction()
 
-<<<<<<< HEAD
-# text generation
-compile_run(run_gptj      gpt_run.cpp   main_pybind.cpp gptj      gptj)
-compile_run(run_falcon    gpt_run.cpp   main_pybind.cpp falcon    falcon)
-compile_run(run_gptneox   gpt_run.cpp   main_pybind.cpp gptneox   gptneox)
-compile_run(run_dolly     gpt_run.cpp   main_pybind.cpp dolly     gptneox)
-compile_run(run_polyglot  gpt_run.cpp   main_pybind.cpp polyglot  gptneox)
-compile_run(run_llama     gpt_run.cpp   main_pybind.cpp llama     llama)
-compile_run(run_mpt       gpt_run.cpp   main_pybind.cpp mpt       mpt)
-compile_run(run_starcoder gpt_run.cpp   main_pybind.cpp starcoder starcoder)
-compile_run(run_opt       gpt_run.cpp   main_pybind.cpp opt       opt)
-compile_run(run_bloom     gpt_run.cpp   main_pybind.cpp bloom     bloom)
-compile_run(run_chatglm2  gpt_run.cpp   main_pybind.cpp chatglm2  chatglm2)
-compile_run(run_chatglm   gpt_run.cpp   main_pybind.cpp chatglm   chatglm)
-compile_run(run_baichuan  gpt_run.cpp   main_pybind.cpp baichuan  baichuan)
-compile_run(run_mistral   gpt_run.cpp   main_pybind.cpp mistral   llama)
-
-# speech recognition
-compile_run(run_whisper   audio_run.cpp ""              whisper   whisper)
-=======
 compile_run(run_gptj      main_run.cpp gptj      gptj)
 compile_run(run_falcon    main_run.cpp falcon    falcon)
 compile_run(run_gptneox   main_run.cpp gptneox   gptneox)
@@ -148,4 +125,6 @@
 compile_run(run_baichuan  main_run.cpp baichuan  baichuan)
 compile_run(run_mistral   main_run.cpp mistral   llama)
 compile_run(run_qwen      main_run.cpp qwen      qwen)
->>>>>>> 26a75f2e
+
+# speech recognition
+compile_run(run_whisper   audio_run.cpp ""              whisper   whisper)