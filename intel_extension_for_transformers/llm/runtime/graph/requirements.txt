--extra-index-url https://download.pytorch.org/whl/cpu
torch==2.1.0+cpu
transformers
numpy
sentencepiece
protobuf<3.20
einops
accelerate
peft
datasets
transformers_stream_generator
tiktoken
py-cpuinfo
cmake
<<<<<<< HEAD
gguf
=======
gguf
auto-gptq
neural-speed
>>>>>>> 4a9aa29a
<|MERGE_RESOLUTION|>--- conflicted
+++ resolved
@@ -12,10 +12,6 @@
 tiktoken
 py-cpuinfo
 cmake
-<<<<<<< HEAD
-gguf
-=======
 gguf
 auto-gptq
-neural-speed
->>>>>>> 4a9aa29a
+neural-speed