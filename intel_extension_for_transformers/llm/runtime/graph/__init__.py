#!/usr/bin/env python
# -*- coding: utf-8 -*-
#
# Copyright (c) 2023 Intel Corporation
#
# Licensed under the Apache License, Version 2.0 (the "License");
# you may not use this file except in compliance with the License.
# You may obtain a copy of the License at
#
#   http://www.apache.org/licenses/LICENSE-2.0
#
# Unless required by applicable law or agreed to in writing, software
# distributed under the License is distributed on an "AS IS" BASIS,
# WITHOUT WARRANTIES OR CONDITIONS OF ANY KIND, either express or implied.
# See the License for the specific language governing permissions and
# limitations under the License.
import os
from transformers import AutoConfig
from intel_extension_for_transformers.llm.runtime.graph.scripts.convert import convert_model

model_maps = {"gpt_neox": "gptneox", "RefinedWebModel": "falcon"}

class Model:
    def __init__(self):
        self.module = None
        self.model = None
        self.model_type = None
        self.bin_file = None

    def __import_package(self, model_name):
        if self.module:
            return
        if model_name == "gptj":
            import intel_extension_for_transformers.llm.runtime.graph.gptj_cpp as cpp_model
        elif model_name == "falcon":
            import intel_extension_for_transformers.llm.runtime.graph.falcon_cpp as cpp_model
        elif model_name == "gptneox":
            import intel_extension_for_transformers.llm.runtime.graph.gptneox_cpp as cpp_model
        elif model_name == "dolly":
            import intel_extension_for_transformers.llm.runtime.graph.dolly_cpp as cpp_model
        elif model_name == "llama" or model_name == "llama2":
            import intel_extension_for_transformers.llm.runtime.graph.llama_cpp as cpp_model
        elif model_name == "mpt":
            import intel_extension_for_transformers.llm.runtime.graph.mpt_cpp as cpp_model
        elif model_name == "starcoder":
            import intel_extension_for_transformers.llm.runtime.graph.starcoder_cpp as cpp_model
        elif model_name == "opt":
            import intel_extension_for_transformers.llm.runtime.graph.opt_cpp as cpp_model
        elif model_name == "bloom":
            import intel_extension_for_transformers.llm.runtime.graph.bloom_cpp as cpp_model
        elif model_name == "chatglm":
<<<<<<< HEAD
=======
            import intel_extension_for_transformers.llm.runtime.graph.chatglm_cpp as cpp_model
        elif model_name == "chatglm2":
>>>>>>> 6a8fe8ec
            import intel_extension_for_transformers.llm.runtime.graph.chatglm2_cpp as cpp_model
        else:
            raise TypeError("Unspported model type {}!".format(model_name))
        self.module = cpp_model

    def init(self, model_name, **kwargs):
        config = AutoConfig.from_pretrained(model_name, trust_remote_code=True)
        model_type = model_maps.get(config.model_type, config.model_type)
        if model_type == "chatglm" and "chatglm2" in config._name_or_path:
            model_type = "chatglm2"
        self.__import_package(model_type)

        # 1. convert model
        fp32_bin = "ne_{}_f32.bin".format(model_type)
        convert_model(model_name, fp32_bin, "f32")

        # 2. quant model
        quant_bin = "ne_{}_q.bin".format(model_type)
        self.module.Model.quant_model(model_path = fp32_bin, out_path = quant_bin, **kwargs)
        
        self.model_type = model_type
        self.bin_file = quant_bin
        
        # clean
        os.remove(fp32_bin)


    def init_from_bin(self, model_name, model_path, **kwargs):
        self.__import_package(model_name)
        self.model = self.module.Model()
        self.model.init_model(model_path, **kwargs)

    def quant_model(self, model_name, model_path, out_path, **kwargs):
        self.__import_package(model_name)
        self.module.Model.quant_model(model_path = model_path,
                                    out_path = out_path, **kwargs)

    def generate(self, prompt, streamer = None, sentence_mode = True, **kwargs):
        # TODO support streamer
        if self.model is None:
            self.init_from_bin(self.model_type, self.bin_file, **kwargs)
        
        out = self.model.generate(prompt = prompt, sentence_mode = sentence_mode)
        return out

    def is_token_end(self):
        return self.model.is_token_end()<|MERGE_RESOLUTION|>--- conflicted
+++ resolved
@@ -49,11 +49,8 @@
         elif model_name == "bloom":
             import intel_extension_for_transformers.llm.runtime.graph.bloom_cpp as cpp_model
         elif model_name == "chatglm":
-<<<<<<< HEAD
-=======
             import intel_extension_for_transformers.llm.runtime.graph.chatglm_cpp as cpp_model
         elif model_name == "chatglm2":
->>>>>>> 6a8fe8ec
             import intel_extension_for_transformers.llm.runtime.graph.chatglm2_cpp as cpp_model
         else:
             raise TypeError("Unspported model type {}!".format(model_name))
