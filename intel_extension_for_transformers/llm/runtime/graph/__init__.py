#!/usr/bin/env python
# -*- coding: utf-8 -*-
#
# Copyright (c) 2023 Intel Corporation
#
# Licensed under the Apache License, Version 2.0 (the "License");
# you may not use this file except in compliance with the License.
# You may obtain a copy of the License at
#
#   http://www.apache.org/licenses/LICENSE-2.0
#
# Unless required by applicable law or agreed to in writing, software
# distributed under the License is distributed on an "AS IS" BASIS,
# WITHOUT WARRANTIES OR CONDITIONS OF ANY KIND, either express or implied.
# See the License for the specific language governing permissions and
# limitations under the License.
import os

import torch
from intel_extension_for_transformers.llm.runtime.graph.scripts.convert import convert_model
from transformers import AutoConfig, AutoTokenizer

model_maps = {"gpt_neox": "gptneox", "gpt_bigcode": "starcoder"}


class Model:
    def __init__(self):
        self.module = None
        self.model = None
        self.model_type = None
        self.bin_file = None
        self.generate_round = 0

    def __import_package(self, model_type):
        if self.module:
            return
        if model_type == "gptj":
            import intel_extension_for_transformers.llm.runtime.graph.gptj_cpp as cpp_model
        elif model_type == "falcon":
            import intel_extension_for_transformers.llm.runtime.graph.falcon_cpp as cpp_model
        elif model_type == "gptneox":
            import intel_extension_for_transformers.llm.runtime.graph.gptneox_cpp as cpp_model
        elif model_type == "dolly":
            import intel_extension_for_transformers.llm.runtime.graph.dolly_cpp as cpp_model
        elif model_type == "llama" or model_type == "llama2":
            import intel_extension_for_transformers.llm.runtime.graph.llama_cpp as cpp_model
        elif model_type == "mpt":
            import intel_extension_for_transformers.llm.runtime.graph.mpt_cpp as cpp_model
        elif model_type == "gpt_bigcode" or model_type == "starcoder":
            import intel_extension_for_transformers.llm.runtime.graph.starcoder_cpp as cpp_model
        elif model_type == "opt":
            import intel_extension_for_transformers.llm.runtime.graph.opt_cpp as cpp_model
        elif model_type == "bloom":
            import intel_extension_for_transformers.llm.runtime.graph.bloom_cpp as cpp_model
        elif model_type == "chatglm":
            import intel_extension_for_transformers.llm.runtime.graph.chatglm_cpp as cpp_model
        elif model_type == "chatglm2":
            import intel_extension_for_transformers.llm.runtime.graph.chatglm2_cpp as cpp_model
        elif model_type == "baichuan":
            import intel_extension_for_transformers.llm.runtime.graph.baichuan_cpp as cpp_model
        elif model_type == "polyglot":
            import intel_extension_for_transformers.llm.runtime.graph.polyglot_cpp as cpp_model
<<<<<<< HEAD
        elif model_name == "qwen":
            import intel_extension_for_transformers.llm.runtime.graph.qwen_cpp as cpp_model
        elif model_name == "mistral":
=======
        elif model_type == "mistral":
>>>>>>> a6f84dfe
            import intel_extension_for_transformers.llm.runtime.graph.mistral_cpp as cpp_model
        else:
            raise TypeError("Unspported model type {}!".format(model_type))
        self.module = cpp_model

    @staticmethod
    def get_model_type(model_config):
        model_type = model_maps.get(model_config.model_type, model_config.model_type)
        if model_type == "chatglm" and "chatglm2" in model_config._name_or_path:
            model_type = "chatglm2"
        return model_type

    def init(self, model_name, not_quant=False, use_cache=False, **quant_kwargs):
        self.config = AutoConfig.from_pretrained(model_name, trust_remote_code=True)
        self.tokenizer = AutoTokenizer.from_pretrained(model_name, trust_remote_code=True)
        model_type = Model.get_model_type(self.config)
        self.__import_package(model_type)

        # check cache and quantization
        output_path = "runtime_outs"
        os.makedirs(output_path, exist_ok=True)
        fp32_bin = "{}/ne_{}_f32.bin".format(output_path, model_type)
        quant_desc = quant_kwargs['weight_dtype']
        if quant_kwargs['use_ggml']:
            quant_desc += "_ggml"
        else:
            quant_desc += "_jblas_c" + quant_kwargs['compute_dtype']
            if quant_kwargs['group_size'] == -1:
                quant_desc += "_pc"
            else:
                quant_desc += "_g{}".format(quant_kwargs['group_size'])
        quant_bin = "{}/ne_{}_q_{}.bin".format(output_path, model_type, quant_desc)

        if not_quant:
            self.bin_file = fp32_bin
        else:
            self.bin_file = quant_bin
        if use_cache and os.path.exists(self.bin_file):
            return

        if not use_cache or not os.path.exists(fp32_bin):
            convert_model(model_name, fp32_bin, "f32")
            assert os.path.exists(fp32_bin), "Fail to convert pytorch model"

        if not_quant:
            print("FP32 model will be used.")
            return
        self.module.Model.quant_model(model_path=fp32_bin, out_path=quant_bin, **quant_kwargs)
        assert os.path.exists(quant_bin), "Fail to quantize model"

        # clean
        if not use_cache:
            os.remove(fp32_bin)

    def init_from_bin(self, model_type, model_path, **generate_kwargs):
        self.__import_package(model_type)
        self.model = self.module.Model()
        if "threads" not in generate_kwargs:
            threads = os.getenv("OMP_NUM_THREADS")
            if threads is None:
                generate_kwargs["threads"] = len(os.sched_getaffinity(0))
            else:
                generate_kwargs["threads"] = int(threads)
        self.model.init_model(model_path, **generate_kwargs)

    def quant_model(self, model_type, model_path, out_path, **quant_kwargs):
        self.__import_package(model_type)
        self.module.Model.quant_model(model_path=model_path, out_path=out_path, **quant_kwargs)

    def generate(self, input_ids, streamer=None, interactive=False, ignore_prompt=False, stopping_criteria=None,  **generate_kwargs):
        max_new_tokens = generate_kwargs.get("max_new_tokens", -1)
        if self.model is None:
            self.init_from_bin(self.model_type, self.bin_file, batch_size=input_ids.shape[0],
                               **generate_kwargs)
            self.generate_round = 0
        elif not interactive:
            self.model.reinit()
            self.generate_round = 0

        ret = [[]]
        if self.generate_round == 0 and not ignore_prompt:
            ret = input_ids.tolist()

        beam_search = False
        if (generate_kwargs.get("num_beams", 1) > 1) and not generate_kwargs.get("do_sample", False):
            beam_search = True
        if not beam_search:
            # TODO support multi batch
            assert input_ids.shape[0] == 1, "Unsupport multi-batch input ids."

        if streamer:
            assert input_ids.shape[0] == 1, "Streamer only supports batch size 1."
            assert beam_search == False, "ERROR, can not use streamer when use beam search for generation! \
                Make sure that `num_beams` is set to 1."
            if self.generate_round == 0 and not ignore_prompt:
                streamer.put(input_ids)

        if interactive:
            self.model.reset_token_end()
        out_count = 0
        input_list = input_ids.tolist()
        while True:
            response = self.model.generate(input_ids=input_list)
            input_list = []  # next-token stage will use previous output
            if len(response) == 0:
                break
            if streamer:
                streamer.put(torch.tensor([response[0]]))
            for i in range(len(response)):
                ret[i].extend(response[i])
            if beam_search:
                break
            if stopping_criteria is not None:
                if stopping_criteria(torch.tensor(ret), None):
                    break
            elif ret[0][-1] == self.tokenizer.eos_token_id or \
                    (max_new_tokens != -1 and out_count > max_new_tokens):
                break
            out_count += 1
        if streamer:
            streamer.end()

        self.generate_round += 1
        return ret

    def is_token_end(self):
        return self.model.is_token_end()

    def __call__(self, input_ids, reinit=False, **kwargs):
        if self.model is None:
            self.init_from_bin(self.model_type, self.bin_file, **kwargs)
            self.generate_round = 0
        elif reinit:
            self.model.reinit()
            self.generate_round = 0
        return self.model.evaluate(input_ids.tolist())<|MERGE_RESOLUTION|>--- conflicted
+++ resolved
@@ -60,13 +60,9 @@
             import intel_extension_for_transformers.llm.runtime.graph.baichuan_cpp as cpp_model
         elif model_type == "polyglot":
             import intel_extension_for_transformers.llm.runtime.graph.polyglot_cpp as cpp_model
-<<<<<<< HEAD
         elif model_name == "qwen":
             import intel_extension_for_transformers.llm.runtime.graph.qwen_cpp as cpp_model
         elif model_name == "mistral":
-=======
-        elif model_type == "mistral":
->>>>>>> a6f84dfe
             import intel_extension_for_transformers.llm.runtime.graph.mistral_cpp as cpp_model
         else:
             raise TypeError("Unspported model type {}!".format(model_type))
