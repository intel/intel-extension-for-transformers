//  Copyright (c) 2023 Intel Corporation
//
//  Licensed under the Apache License, Version 2.0 (the "License");
//  you may not use this file except in compliance with the License.
//  You may obtain a copy of the License at
//
//    http://www.apache.org/licenses/LICENSE-2.0
//
//  Unless required by applicable law or agreed to in writing, software
//  distributed under the License is distributed on an "AS IS" BASIS,
//  WITHOUT WARRANTIES OR CONDITIONS OF ANY KIND, either express or implied.
//  See the License for the specific language governing permissions and
//  limitations under the License.
#include <math.h>
#include <stdio.h>
#include <stdlib.h>

#include <algorithm>
#include <cassert>
#include <cinttypes>
#include <cstring>
#include <exception>
#include <fstream>
#include <iterator>
#include <memory>
#include <random>
#include <string>
#include <unordered_map>
#include <vector>

#include "core/data_types.h"
#include "core/ne.h"
#include "core/ne_layers.h"
#include "models/gptneox/gptneox.h"
#include "models/model_utils/model_config.h"
#include "models/model_utils/model_files.h"
#include "models/model_utils/model_types.h"
#include "models/model_utils/model_utils.h"
#include "models/model_utils/util.h"
#include "models/models.h"

void GPTNEOX::init(const char* path_model, model_context& lctx, int n_gpu_layer_, bool use_mmap_, bool use_mlock_,
                   bool vocab_only_) {
  n_gpu_layer = n_gpu_layer_;
  use_mmap = use_mmap_;
  use_mlock = use_mlock_;
  vocab_only = vocab_only_;
  auto& model = lctx.model;
  ml.reset(new model_model_loader(path_model, use_mmap, vocab_only));
  lctx.vocab = std::move(ml->file_loaders.at(0)->vocab);
  model.hparams = ml->file_loaders.at(0)->hparams;
  model_file_version file_version = ml->file_loaders.at(0)->file_version;
  auto& hparams = model.hparams;
  n_ff = 4 * hparams.n_embd;
  fprintf(stderr, "%s: n_vocab    = %u\n", __func__, hparams.n_vocab);
  fprintf(stderr, "%s: n_embd     = %u\n", __func__, hparams.n_embd);
  fprintf(stderr, "%s: n_mult     = %u\n", __func__, hparams.n_mult);
  fprintf(stderr, "%s: n_head     = %u\n", __func__, hparams.n_head);
  fprintf(stderr, "%s: n_layer    = %u\n", __func__, hparams.n_layer);
  fprintf(stderr, "%s: n_rot      = %u\n", __func__, hparams.n_rot);
  fprintf(stderr, "%s: n_ff       = %u\n", __func__, n_ff);
  fprintf(stderr, "%s: n_parts    = %zu\n", __func__, ml->file_loaders.size());
  n_embd = hparams.n_embd;
  n_vocab = hparams.n_vocab;
  n_layer = hparams.n_layer;
  scratch = gptneox_mem_req(n_layer);
  model.scratchs = scratch;
}

#define MODEL_BACKEND_OFFLOAD NE_BACKEND_CPU
void GPTNEOX::load(model_context& lctx, model_progress_callback progress_callback, void* progress_callback_user_data) {
  auto& model = lctx.model;
  auto& ctx = model.ctx;

  size_t ctx_size;
  size_t mmapped_size;
  ml->calc_sizes(&ctx_size, &mmapped_size);
  fprintf(stderr, "%s: ne ctx size = %7.2f MB\n", __func__, ctx_size / 1024.0 / 1024.0);

  // create the ne context
  lctx.model.buf.resize(ctx_size);
  if (use_mlock) {
    lctx.model.mlock_buf.init(lctx.model.buf.addr);
    lctx.model.mlock_buf.grow_to(lctx.model.buf.size);
  }

  struct ne_init_params params = {
      /*.mem_size   =*/lctx.model.buf.size,
      /*.mem_buffer =*/lctx.model.buf.addr,
      /*.no_alloc   =*/ml->use_mmap,
  };

  model.ctx = ne_init(params);
  if (!model.ctx) {
    throw format("ne_init() failed");
  }

  ml->ne_ctx = ctx;

  model.others[0] = ml->get_tensor("gpt_neox.embed_in.weight", {n_embd, n_vocab}, NE_BACKEND_CPU);
  model.others[1] = ml->get_tensor("gpt_neox.final_layer_norm.weight", {n_embd}, NE_BACKEND_CPU);
  model.others[2] = ml->get_tensor("gpt_neox.final_layer_norm.bias", {n_embd}, NE_BACKEND_CPU);
  model.others[3] = ml->get_tensor("embed_out.weight", {n_embd, n_vocab}, NE_BACKEND_CPU);
  const int i_gpu_start = n_layer - n_gpu_layer;

  model.layers.resize(n_layer);
  size_t vram_total = 0;
  for (uint32_t i = 0; i < n_layer; ++i) {
    const ne_backend backend = int(i) < i_gpu_start ? NE_BACKEND_CPU : MODEL_BACKEND_OFFLOAD;
    auto& layer = model.layers[i];
    std::string layers_i = "gpt_neox.layers." + std::to_string(i);

    // norm: cur = ln_1_g*cur + ln_1_b
    layer.norm[0] = ml->get_tensor(layers_i + ".input_layernorm.weight", {n_embd}, backend);
    layer.norm[1] = ml->get_tensor(layers_i + ".input_layernorm.bias", {n_embd}, backend);
    layer.norm[2] = ml->get_tensor(layers_i + ".post_attention_layernorm.weight", {n_embd}, backend);
    layer.norm[3] = ml->get_tensor(layers_i + ".post_attention_layernorm.bias", {n_embd}, backend);

    // qkv GEMM
    layer.attn[0] = ml->get_tensor(layers_i + ".attention.query_key_value.weight", {n_embd, 3 * n_embd}, backend);
    layer.attn[1] = ml->get_tensor(layers_i + ".attention.query_key_value.bias", {3 * n_embd}, backend);
    layer.attn[2] = ml->get_tensor(layers_i + ".attention.dense.weight", {n_embd, n_embd}, backend);
    layer.attn[3] = ml->get_tensor(layers_i + ".attention.dense.bias", {n_embd}, backend);

    // ffn GEMM
    layer.ffn[0] = ml->get_tensor(layers_i + ".mlp.dense_h_to_4h.weight", {n_embd, n_ff}, backend);
    layer.ffn[1] = ml->get_tensor(layers_i + ".mlp.dense_h_to_4h.bias", {n_ff}, backend);
    layer.ffn[2] = ml->get_tensor(layers_i + ".mlp.dense_4h_to_h.weight", {n_ff, n_embd}, backend);
    layer.ffn[3] = ml->get_tensor(layers_i + ".mlp.dense_4h_to_h.bias", {n_embd}, backend);

    if (backend != NE_BACKEND_CPU) {
      vram_total += ne_nbytes(layer.norm[0]) + ne_nbytes(layer.norm[1]) + ne_nbytes(layer.norm[2]) +
                    ne_nbytes(layer.norm[3]) + ne_nbytes(layer.attn[0]) + ne_nbytes(layer.attn[1]) +
                    ne_nbytes(layer.attn[2]) + ne_nbytes(layer.attn[3]) + ne_nbytes(layer.ffn[0]) +
                    ne_nbytes(layer.ffn[1]) + ne_nbytes(layer.ffn[2]) + ne_nbytes(layer.ffn[3]);
    }
  }

  // print memory requirements
  // this is the total memory required to run the inference
  const size_t mem_required = ctx_size + mmapped_size - vram_total +  // weights in VRAM not in memory
                              scratch.scratch0 + scratch.scratch1 + scratch.eval;
  fprintf(stderr, "%s: mem required  = %7.2f MB (+ memory per state)\n", __func__, mem_required / 1024.0 / 1024.0);

  (void)n_gpu_layer;

  // populate `tensors_by_name`
  for (model_load_tensor& lt : ml->tensors_map.tensors) {
    model.tensors_by_name.emplace_back(lt.name, lt.ne_tensor);
  }

  ml->load_all_data(progress_callback, progress_callback_user_data, use_mlock ? &lctx.model.mlock_mmap : NULL);

  if (progress_callback) {
    progress_callback(1.0f, progress_callback_user_data);
  }

  model.mapping = std::move(ml->mapping);
}

#undef MODEL_BACKEND_OFFLOAD

class gptneox_quant_layer : public quant_layer_base {
 public:
  virtual quant_params_internal get_layer_config(std::string layername, std::vector<int64_t> ne,
                                                 ne_type type) override {
    bool quantize = layername.rfind("weight") == layername.size() - 6;  // ends with 'weight'?
    if (layername == "gpt_neox.embed_in.weight") {
      // special layer process, can be loaded by config file
      return quant_params_internal();  // return q4_0 to cover the usage of getrow
    }
    quantize &= (ne.size() == 2);
    if (quantize) {
      return mGCfg;  // use global quant config
    } else {
      return quant_params_internal{quant_bits::count};  // non-quant
    }
  }
};
REGISTER_QUANT_LAYER_CLASS(gptneox);

class gptneox_beam_search_kv_cache_reorder : public beam_search_kv_cache_reorder {
 public:
  explicit gptneox_beam_search_kv_cache_reorder(model_context* lctx) : beam_search_kv_cache_reorder(lctx) {}
  ~gptneox_beam_search_kv_cache_reorder() {}

  virtual void update(const uint32_t& n_past, const uint32_t& n_prompt_tokens,
                      const std::vector<std::tuple<int, int>>& kv_reorder_indices = {},
                      const std::vector<beam>& next_beams = {}) override {
    // TODO(Yi): use get_batch_kv_elements_from_gpt_params;
    NE_ASSERT(ctx->model.kv_self.k->type != NE_TYPE_JBLAS);
    // first step
    if (n_past == n_prompt_tokens) {
      // cpy batch 1 to all batches
#pragma omp parallel for collapse(3)
      for (int i = 0; i < ctx->model.layers.size(); ++i) {  // K
        for (int j = 1; j < kv_n_ctx_block; ++j) {
          // [head_dim, N, n_head]
          for (int nh = 0; nh < n_head; ++nh) {
            memcpy(static_cast<char*>(ctx->model.kv_self.k->data) +
                       (i * n_ctx * ne_element_size(ctx->model.kv_self.k) * n_embd * kv_n_ctx_block +
                        j * n_ctx * ne_element_size(ctx->model.kv_self.k) * n_embd) +
                       ne_element_size(ctx->model.kv_self.k) * nh * head_dim * n_ctx,
                   static_cast<char*>(ctx->model.kv_self.k->data) +
                       i * n_ctx * ne_element_size(ctx->model.kv_self.k) * n_embd * kv_n_ctx_block +
                       ne_element_size(ctx->model.kv_self.k) * nh * head_dim * n_ctx,
                   ne_element_size(ctx->model.kv_self.k) * head_dim * n_prompt_tokens);
          }
        }
      }
#pragma omp parallel for collapse(3)
      for (int i = 0; i < ctx->model.layers.size(); ++i) {  // V
        for (int j = 1; j < kv_n_ctx_block; ++j) {
          // [N, head_dim, n_head] or [N, n_embd]
          for (int k = 0; k < n_embd; ++k) {
            memcpy(static_cast<char*>(ctx->model.kv_self.v->data) +
                       (i * n_ctx * ne_element_size(ctx->model.kv_self.v) * n_embd * kv_n_ctx_block +
                        j * n_ctx * ne_element_size(ctx->model.kv_self.k) * n_embd +
                        n_ctx * k * ne_element_size(ctx->model.kv_self.v)),
                   static_cast<char*>(ctx->model.kv_self.v->data) +
                       (i * n_ctx * ne_element_size(ctx->model.kv_self.v) * n_embd * kv_n_ctx_block +
                        n_ctx * k * ne_element_size(ctx->model.kv_self.v)),
                   ne_element_size(ctx->model.kv_self.v) * n_prompt_tokens);
          }
        }
      }
    } else if (n_past > n_prompt_tokens) {
      // next setp
      for (auto t : kv_reorder_indices) {
        int cur_id = std::get<0>(t);
        int cpy_id = std::get<1>(t);
        if (cur_id != cpy_id) {
          uint32_t len = next_beams[cur_id].token_ids.size() - 1;
          // last token in beam is for next step inference
          MODEL_ASSERT(len == n_past - n_prompt_tokens);
          size_t input_token_offset_k = n_prompt_tokens * ne_element_size(ctx->model.kv_self.k) * head_dim;
          size_t input_token_offset_v = n_prompt_tokens * ne_element_size(ctx->model.kv_self.v);
          if (len + n_prompt_tokens > n_ctx) {
            // all token hidden states cache should be updated
            input_token_offset_k = 0;
            input_token_offset_v = 0;
            len = n_ctx;
          }
#pragma omp parallel for collapse(2)
          for (int i = 0; i < ctx->model.layers.size(); ++i) {  // K
            // [head_dim, N, n_head]
            for (int nh = 0; nh < n_head; ++nh) {
              memcpy(static_cast<char*>(ctx->model.kv_self.k->data) +
                         (i * n_ctx * ne_element_size(ctx->model.kv_self.k) * n_embd * kv_n_ctx_block +
                          cur_id * n_ctx * ne_element_size(ctx->model.kv_self.k) * n_embd) +
                         ne_element_size(ctx->model.kv_self.k) * nh * head_dim * n_ctx + input_token_offset_k,
                     static_cast<char*>(ctx->model.kv_self.k->data) +
                         i * n_ctx * ne_element_size(ctx->model.kv_self.k) * n_embd * kv_n_ctx_block +
                         cpy_id * n_ctx * ne_element_size(ctx->model.kv_self.k) * n_embd +
                         ne_element_size(ctx->model.kv_self.k) * nh * head_dim * n_ctx + input_token_offset_k,
                     ne_element_size(ctx->model.kv_self.k) * head_dim * len);
            }
          }
#pragma omp parallel for collapse(2)
          for (int i = 0; i < ctx->model.layers.size(); ++i) {  // V
            // [N, head_dim, n_head] or [N, n_embd]
            for (int k = 0; k < n_embd; ++k) {
              memcpy(static_cast<char*>(ctx->model.kv_self.v->data) +
                         (i * n_ctx * ne_element_size(ctx->model.kv_self.v) * n_embd * kv_n_ctx_block +
                          cur_id * n_ctx * ne_element_size(ctx->model.kv_self.v) * n_embd +
                          n_ctx * ne_element_size(ctx->model.kv_self.v) * k + input_token_offset_v),
                     static_cast<char*>(ctx->model.kv_self.v->data) +
                         (i * n_ctx * ne_element_size(ctx->model.kv_self.v) * n_embd * kv_n_ctx_block +
                          cpy_id * n_ctx * ne_element_size(ctx->model.kv_self.v) * n_embd +
                          n_ctx * ne_element_size(ctx->model.kv_self.v) * k + input_token_offset_v),
                     ne_element_size(ctx->model.kv_self.v) * len);
            }
          }
        }
      }
    } else {
      return;
    }
  }
};

void model_load_internal(const std::string& fname, model_archs arch, model_context& lctx, int n_gpu_layers,
                         bool use_mmap, bool use_mlock, bool vocab_only, model_progress_callback progress_callback,
                         void* progress_callback_user_data) {
  std::unique_ptr<GPTNEOX> ms(new GPTNEOX());
  ms->init(fname.c_str(), lctx, n_gpu_layers, use_mmap, use_mlock, vocab_only);
  ms->load(lctx, progress_callback, progress_callback_user_data);
  if (lctx.beam_search) {
    lctx.bs_kv_reorder = std::make_shared<gptneox_beam_search_kv_cache_reorder>(&lctx);
#ifdef NE_BEAM_SEARCH_VERBOSE_ON
    printf("get GPTNEOX beam search kv cache update function. \n");
#endif
  }
<<<<<<< HEAD
  lctx.support_jblas_kv = true;
  lctx.t_load_us = ne_time_us() - lctx.t_start_us;
=======
>>>>>>> 61f19f9c
}<|MERGE_RESOLUTION|>--- conflicted
+++ resolved
@@ -291,9 +291,4 @@
     printf("get GPTNEOX beam search kv cache update function. \n");
 #endif
   }
-<<<<<<< HEAD
-  lctx.support_jblas_kv = true;
-  lctx.t_load_us = ne_time_us() - lctx.t_start_us;
-=======
->>>>>>> 61f19f9c
 }