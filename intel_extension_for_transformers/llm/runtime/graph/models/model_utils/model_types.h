//  Copyright (c) 2023 Intel Corporation
//
//  Licensed under the Apache License, Version 2.0 (the "License");
//  you may not use this file except in compliance with the License.
//  You may obtain a copy of the License at
//
//    http://www.apache.org/licenses/LICENSE-2.0
//
//  Unless required by applicable law or agreed to in writing, software
//  distributed under the License is distributed on an "AS IS" BASIS,
//  WITHOUT WARRANTIES OR CONDITIONS OF ANY KIND, either express or implied.
//  See the License for the specific language governing permissions and
//  limitations under the License.
#ifndef MODEL_TYPES_H
#define MODEL_TYPES_H

#include <stdbool.h>
#include <stddef.h>
#include <stdint.h>

#include <algorithm>
#include <array>
#include <atomic>
#include <cassert>
#include <cinttypes>
#include <climits>
#include <cstring>
#include <ctime>
#include <fstream>
#include <initializer_list>
#include <map>
#include <memory>
#include <mutex>
#include <numeric>
#include <queue>
#include <random>
#include <sstream>
#include <thread>
#include <unordered_map>

#include "core/ne_layers.h"
#include "models/model_utils/util.h"

#define MODEL_MAX_NORM 4
#define MODEL_MAX_ATTN 8
#define MODEL_MAX_FFN 6
#define MODEL_MAX_OTHERS 7

#define MODEL_USE_SCRATCH
#define MODEL_MAX_SCRATCH_BUFFERS 16

#define MODEL_FILE_MAGIC_GGJT 0x67676a74u  // 'ggjt'
#define MODEL_FILE_MAGIC_GGLA 0x67676c61u  // 'ggla'
#define MODEL_FILE_MAGIC_GGMF 0x67676d66u  // 'ggmf'
#define MODEL_FILE_MAGIC_NE 0x67676d6cu    // 'ne'
#define MODEL_FILE_MAGIC_GGSN 0x6767736eu  // 'ggsn'

#define MODEL_FILE_VERSION 3
#define MODEL_FILE_MAGIC MODEL_FILE_MAGIC_GGJT
#define MODEL_FILE_MAGIC_UNVERSIONED MODEL_FILE_MAGIC_NE
#define MODEL_SESSION_MAGIC MODEL_FILE_MAGIC_GGSN
#define MODEL_SESSION_VERSION 1

#ifdef __cplusplus
extern "C" {
#endif

<<<<<<< HEAD
enum model_archs { MODEL_UNKNOWN, MODEL_LLAMA, MODEL_GPTJ, MODEL_MPT, MODEL_GPTNEOX, MODEL_STARCODER, MODEL_FALCON, 
                   MODEL_OPT, MODEL_BLOOM, MODEL_CHATGLM2, MODEL_CHATGLM1};
=======
enum model_archs {
  MODEL_UNKNOWN,
  MODEL_LLAMA,
  MODEL_GPTJ,
  MODEL_MPT,
  MODEL_GPTNEOX,
  MODEL_STARCODER,
  MODEL_FALCON,
  MODEL_OPT,
  MODEL_BLOOM
};
>>>>>>> 2ad81d67

static const size_t MB = 1024 * 1024;

typedef enum KV_MEM_TYPE {  // Memory kv data type
  KV_MEM_TYPE_AUTO,         // Try with jblas flash attn managed format; fall back to fp16 if failed
  KV_MEM_TYPE_F16,          // Use F16 for memory kv
  KV_MEM_TYPE_F32,          // Use F32 for memory kv
} KV_MEM_TYPE;

struct model_scratch {
  size_t scratch0;
  size_t scratch1;
  size_t eval;
};

enum model_file_version {
  MODEL_FILE_VERSION_NE,
  MODEL_FILE_VERSION_GGMF_V1,  // added version field and scores in vocab
  MODEL_FILE_VERSION_GGJT_V1,  // added padding
  MODEL_FILE_VERSION_GGJT_V2,  // changed quantization format
  MODEL_FILE_VERSION_GGJT_V3,  // changed Q4 and Q8 quantization format
};

//
// C interface
//
// TODO: show sample usage
//

// default hparams (LLaMA 7B)
struct model_hparams {
  uint32_t n_vocab = 32000;
  uint32_t n_ctx = 512;  // this is provided as user input?
  uint32_t n_embd = 4096;
  uint32_t n_mult = 256;
  uint32_t n_head = 32;
  uint32_t n_head_kv = 0;  //  MQA, multi-query attention (default =0 means no MQA)
  uint32_t n_layer = 32;
  uint32_t n_rot = 64;
  enum ne_ftype ftype = NE_FTYPE_MOSTLY_F16;
  int32_t max_seq_len = 0;            // for mpt
  float alibi_bias_max = 0;           // for mpt
  float clip_qkv = 0;                 // for mpt
  int32_t par_res = 1;                // for neox 1 = true, 0 = false
  uint32_t word_embed_proj_dim = 0;   // for opt
  bool do_layer_norm_before = false;  // for opt

  // ChatGLM-1 & 2 tokenizer
  int32_t bos_token_id = 0;
  int32_t eos_token_id = 0;
  int32_t pad_token_id = 0;
  int32_t sep_token_id = 0;

  // ChatGLM-2
  int32_t multi_query_group_num = 0;
  int32_t ffn_hidden_size = 0;

  // ChatGLM-1
  int32_t inner_hidden_size = 0;

  bool operator!=(const model_hparams& other) const {
    return static_cast<bool>(memcmp(this, &other, sizeof(model_hparams)));
  }
};

struct model_layer {
  // normalization
  struct ne_tensor* norm[MODEL_MAX_NORM];

  // attention
  struct ne_tensor* attn[MODEL_MAX_ATTN];

  // ff
  struct ne_tensor* ffn[MODEL_MAX_FFN];

  struct ne_tensor* k_cache;
  struct ne_tensor* v_cache;
};

struct model_kv_cache {
  struct ne_tensor* k;
  struct ne_tensor* v;

  struct ne_context* ctx = NULL;

  model_ctx_buffer buf;

  int n;  // number of tokens currently in the cache

  ~model_kv_cache() {
    if (ctx) {
      ne_free(ctx);
    }
  }
};

struct model_struct {
  model_archs arch;

  model_hparams hparams;
  model_scratch scratchs;

  struct ne_tensor* others[MODEL_MAX_OTHERS];
  std::vector<model_layer> layers;

  // context
  struct ne_context* ctx = NULL;

  // key + value cache for the self attention
  // TODO: move to model_state
  struct model_kv_cache kv_self;

  // the model memory buffer
  model_ctx_buffer buf;

  // model memory mapped file
  std::unique_ptr<model_mmap> mapping;

  // objects representing data potentially being locked in memory
  model_mlock mlock_buf;
  model_mlock mlock_mmap;

  // for quantize-stats only
  std::vector<std::pair<std::string, struct ne_tensor*>> tensors_by_name;

  ~model_struct() {
    if (ctx) {
      ne_free(ctx);
    }
  }
};

struct model_vocab {
  using id = int32_t;
  using token = std::string;

  struct token_score {
    token tok;
    float score;
  };

  std::unordered_map<token, id> token_to_id;
  std::vector<token_score> id_to_token;
  id bos_token_id = -1;  // The default value is -1
  id eos_token_id = -1;  // The default value is -1
};

// reference: https://huggingface.co/docs/transformers/main_classes/text_generation#transformers.GenerationConfig
struct generation_config {
  uint32_t max_new_tokens;  // n_predict there
  uint32_t min_new_tokens = 0;
  // Exponential penalty to the length that is used with beam-based generation. It is applied as an exponent to
  // the sequence length, which in turn is used to divide the score of the sequence. Since the score is the log
  // likelihood of the sequence (i.e. negative), `length_penalty` > 0.0 promotes longer sequences, while
  // `length_penalty` < 0.0 encourages shorter sequences. (default = 1.0)
  float length_penalty = 1.0f;
  bool do_early_stopping = false;  // TODO
};

class beam_search_kv_cache_reorder;  //  forward declaration
struct model_context {
  std::mt19937 rng;

  int64_t t_load_us = 0;
  int64_t t_start_us = 0;
  bool has_evaluated_once = false;

  int64_t t_sample_us = 0;
  int64_t t_eval_us = 0;
  int64_t t_p_eval_us = 0;
  std::vector<int64_t> eval_times;

  int32_t n_sample = 0;  // number of tokens sampled
  int32_t n_eval = 0;    // number of eval calls
  int32_t n_p_eval = 0;  // number of tokens in eval calls for the prompt (with batch size > 1)

  model_struct model;
  model_vocab vocab;
  int batch_size = 1;
  bool beam_search = false;
  int beam_size = 1;
  int kv_n_ctx_block = 1;
  generation_config generation_conf;
  std::shared_ptr<beam_search_kv_cache_reorder> bs_kv_reorder;
  std::vector<std::vector<std::string>> tensors_name;

  size_t mem_per_token = 0;

  // decode output (3-dimensional array: [batch_size] [n_tokens] [n_vocab])
  std::vector<float> logits;
  bool logits_all = false;

  // input embedding (1-dimensional array: [n_embd])
  std::vector<float> embedding;

  // memory buffers used to evaluate the model
  // TODO: move in model_state
  model_ctx_buffer buf_compute;
  model_ctx_buffer buf_scratch[MODEL_MAX_SCRATCH_BUFFERS];

  int buf_last = 0;
  size_t buf_max_size[MODEL_MAX_SCRATCH_BUFFERS] = {0};

  void use_buf(struct ne_context* ctx, int i) {
#if defined(MODEL_USE_SCRATCH)
    size_t last_size = 0;

    if (i == -1) {
      last_size = ne_set_scratch(ctx, {
                                          0,
                                          0,
                                          nullptr,
                                      });
    } else {
      auto& buf = buf_scratch[i];
      last_size = ne_set_scratch(ctx, {
                                          0,
                                          buf.size,
                                          buf.addr,
                                      });
    }

    if (buf_last >= 0) {
      buf_max_size[buf_last] = std::max(buf_max_size[buf_last], last_size);
    }

    buf_last = i;
#else
    (void)i;
    (void)ctx;
#endif
  }

  size_t get_buf_max_mem(int i) const {
#if defined(MODEL_USE_SCRATCH)
    return buf_max_size[i];
#else
    (void)i;
    return 0;
#endif
  }
};

typedef model_vocab::id model_token;

typedef struct model_token_data {
  model_token id;  // token id
  float logit;     // log-odds of the token
  float p;         // probability of the token
} model_token_data;

typedef struct model_token_data_array {
  model_token_data* data;
  size_t size;
  bool sorted;
} model_token_data_array;

typedef void (*model_progress_callback)(float progress, void* ctx);

struct model_context_params {
  model_archs arch;     // arch of models (GPT-J, LLAMA)
  int n_ctx;            // text context
  int n_gpu_layers;     // number of layers to store in VRAM
  int seed;             // RNG seed, -1 for random
  KV_MEM_TYPE kv_type;  // KV cache type specification
  bool logits_all;      // the model_eval() call computes all logits, not just the last one
  bool vocab_only;      // only load the vocabulary, no weights
  bool use_mmap;        // use mmap if possible
  bool use_mlock;       // force system to keep model in RAM
  bool embedding;       // embedding mode only
  int batch_size;       // batch_size of prompt
  bool beam_search;     // beam search or not
  int beam_size;        // number of beams for beam search

  // called with a progress value between 0 and 1, pass NULL to disable
  model_progress_callback progress_callback;
  // context pointer passed to the progress callback
  void* progress_callback_user_data;
};

class model_name_to_arch {
 public:
  static model_name_to_arch& init() {
    static model_name_to_arch ins;
    return ins;
  }

  void valid_options() {
    for (auto pair : name2arch_) {
      printf("%s, ", pair.first.c_str());
    }
    printf("\n");
  }

  model_archs find(const std::string& name) {
    auto it = name2arch_.find(name);
    if (it == name2arch_.end()) {
      printf("%s is not a valid model name, supported model names are: ", name.c_str());
      valid_options();
      return MODEL_UNKNOWN;
    } else {
      return name2arch_.at(name);
    }
  }

 private:
  model_name_to_arch() {}
  // update this table if has new cpp model
  std::unordered_map<std::string, model_archs> name2arch_ = {
<<<<<<< HEAD
      {"unknown", MODEL_UNKNOWN}, {"llama", MODEL_LLAMA},   {"gptj", MODEL_GPTJ}, {"mpt", MODEL_MPT}, {"opt", MODEL_OPT},
      {"gptneox", MODEL_GPTNEOX}, {"dolly", MODEL_GPTNEOX}, {"starcoder", MODEL_STARCODER}, {"falcon", MODEL_FALCON},
      {"bloom", MODEL_BLOOM},{"chatglm2", MODEL_CHATGLM2}, {"chatglm1", MODEL_CHATGLM1}
=======
      {"unknown", MODEL_UNKNOWN}, {"llama", MODEL_LLAMA},     {"gptj", MODEL_GPTJ},     {"mpt", MODEL_MPT},
      {"opt", MODEL_OPT},         {"gptneox", MODEL_GPTNEOX}, {"dolly", MODEL_GPTNEOX}, {"starcoder", MODEL_STARCODER},
      {"falcon", MODEL_FALCON},   {"bloom", MODEL_BLOOM},
>>>>>>> 2ad81d67
  };
};

#ifdef __cplusplus
}
#endif

// Internal API to be implemented by model.cpp and used by tests/benchmarks only
#ifdef MODEL_API_INTERNAL

#include <string>
#include <vector>
struct ne_tensor;

std::vector<std::pair<std::string, struct ne_tensor*>>& model_internal_get_tensor_map(struct model_context* ctx);

#endif

#endif  // MODEL_TYPES_H<|MERGE_RESOLUTION|>--- conflicted
+++ resolved
@@ -65,10 +65,6 @@
 extern "C" {
 #endif
 
-<<<<<<< HEAD
-enum model_archs { MODEL_UNKNOWN, MODEL_LLAMA, MODEL_GPTJ, MODEL_MPT, MODEL_GPTNEOX, MODEL_STARCODER, MODEL_FALCON, 
-                   MODEL_OPT, MODEL_BLOOM, MODEL_CHATGLM2, MODEL_CHATGLM1};
-=======
 enum model_archs {
   MODEL_UNKNOWN,
   MODEL_LLAMA,
@@ -78,9 +74,10 @@
   MODEL_STARCODER,
   MODEL_FALCON,
   MODEL_OPT,
-  MODEL_BLOOM
-};
->>>>>>> 2ad81d67
+  MODEL_BLOOM,
+  MODEL_CHATGLM2,
+  MODEL_CHATGLM1
+};
 
 static const size_t MB = 1024 * 1024;
 
@@ -390,15 +387,9 @@
   model_name_to_arch() {}
   // update this table if has new cpp model
   std::unordered_map<std::string, model_archs> name2arch_ = {
-<<<<<<< HEAD
       {"unknown", MODEL_UNKNOWN}, {"llama", MODEL_LLAMA},   {"gptj", MODEL_GPTJ}, {"mpt", MODEL_MPT}, {"opt", MODEL_OPT},
       {"gptneox", MODEL_GPTNEOX}, {"dolly", MODEL_GPTNEOX}, {"starcoder", MODEL_STARCODER}, {"falcon", MODEL_FALCON},
       {"bloom", MODEL_BLOOM},{"chatglm2", MODEL_CHATGLM2}, {"chatglm1", MODEL_CHATGLM1}
-=======
-      {"unknown", MODEL_UNKNOWN}, {"llama", MODEL_LLAMA},     {"gptj", MODEL_GPTJ},     {"mpt", MODEL_MPT},
-      {"opt", MODEL_OPT},         {"gptneox", MODEL_GPTNEOX}, {"dolly", MODEL_GPTNEOX}, {"starcoder", MODEL_STARCODER},
-      {"falcon", MODEL_FALCON},   {"bloom", MODEL_BLOOM},
->>>>>>> 2ad81d67
   };
 };
 
