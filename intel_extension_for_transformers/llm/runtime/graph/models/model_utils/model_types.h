//  Copyright (c) 2023 Intel Corporation
//
//  Licensed under the Apache License, Version 2.0 (the "License");
//  you may not use this file except in compliance with the License.
//  You may obtain a copy of the License at
//
//    http://www.apache.org/licenses/LICENSE-2.0
//
//  Unless required by applicable law or agreed to in writing, software
//  distributed under the License is distributed on an "AS IS" BASIS,
//  WITHOUT WARRANTIES OR CONDITIONS OF ANY KIND, either express or implied.
//  See the License for the specific language governing permissions and
//  limitations under the License.
#ifndef MODEL_TYPES_H
#define MODEL_TYPES_H

#include <stdbool.h>
#include <stddef.h>
#include <stdint.h>

#include <algorithm>
#include <array>
#include <atomic>
#include <cassert>
#include <cinttypes>
#include <climits>
#include <cstring>
#include <ctime>
#include <fstream>
#include <initializer_list>
#include <map>
#include <memory>
#include <mutex>
#include <numeric>
#include <queue>
#include <random>
#include <sstream>
#include <thread>
#include <unordered_map>

#include "core/ne_layers.h"
#include "models/model_utils/util.h"

#define MODEL_MAX_NORM 4
#define MODEL_MAX_ATTN 8
#define MODEL_MAX_FFN 6
#define MODEL_MAX_OTHERS 7

#define MODEL_USE_SCRATCH
#define MODEL_MAX_SCRATCH_BUFFERS 16

#define MODEL_FILE_MAGIC_GGJT 0x67676a74u  // 'ggjt'
#define MODEL_FILE_MAGIC_GGLA 0x67676c61u  // 'ggla'
#define MODEL_FILE_MAGIC_GGMF 0x67676d66u  // 'ggmf'
#define MODEL_FILE_MAGIC_NE 0x67676d6cu    // 'ne'
#define MODEL_FILE_MAGIC_GGSN 0x6767736eu  // 'ggsn'

#define MODEL_FILE_VERSION 3
#define MODEL_FILE_MAGIC MODEL_FILE_MAGIC_GGJT
#define MODEL_FILE_MAGIC_UNVERSIONED MODEL_FILE_MAGIC_NE
#define MODEL_SESSION_MAGIC MODEL_FILE_MAGIC_GGSN
#define MODEL_SESSION_VERSION 1

#ifdef __cplusplus
extern "C" {
#endif

enum model_archs {
  MODEL_UNKNOWN,
  MODEL_LLAMA,
  MODEL_GPTJ,
  MODEL_MPT,
  MODEL_GPTNEOX,
  MODEL_STARCODER,
  MODEL_FALCON,
  MODEL_OPT,
  MODEL_BLOOM,
  MODEL_BAICHUAN,
  MODEL_CHATGLM2,
  MODEL_CHATGLM,
<<<<<<< HEAD
  MODEL_WHISPER
=======
  MODEL_QWEN
>>>>>>> 26a75f2e
};

static const size_t MB = 1024 * 1024;

typedef enum KV_MEM_TYPE {  // Memory kv data type
  KV_MEM_TYPE_AUTO,         // Try with jblas flash attn managed format; fall back to fp16 if failed
  KV_MEM_TYPE_F16,          // Use F16 for memory kv
  KV_MEM_TYPE_F32,          // Use F32 for memory kv
} KV_MEM_TYPE;

struct model_scratch {
  size_t scratch0;
  size_t scratch1;
  size_t eval;
};

enum model_file_version {
  MODEL_FILE_VERSION_NE,
  MODEL_FILE_VERSION_GGMF_V1,  // added version field and scores in vocab
  MODEL_FILE_VERSION_GGJT_V1,  // added padding
  MODEL_FILE_VERSION_GGJT_V2,  // changed quantization format
  MODEL_FILE_VERSION_GGJT_V3,  // changed Q4 and Q8 quantization format
};

//
// C interface
//
// TODO: show sample usage
//

// default hparams (LLaMA 7B)
struct model_hparams {
  uint32_t n_vocab = 32000;
  uint32_t n_embd = 4096;
  uint32_t n_mult = 256;
  uint32_t n_head = 32;
  uint32_t n_head_kv = 0;  //  MQA, multi-query attention (default =0 means no MQA)
  uint32_t n_layer = 32;
  uint32_t n_rot = 64;
  enum ne_ftype ftype = NE_FTYPE_MOSTLY_F16;
  int32_t max_seq_len = 0;            // for mpt
  float alibi_bias_max = 0;           // for mpt
  float clip_qkv = 0;                 // for mpt
  int32_t par_res = 1;                // for neox 1 = true, 0 = false
  uint32_t word_embed_proj_dim = 0;   // for opt
  bool do_layer_norm_before = false;  // for opt

  // ChatGLM-2
  int32_t multi_query_group_num = 0;
  int32_t ffn_hidden_size = 0;

  // ChatGLM-1
  int32_t inner_hidden_size = 0;

  bool operator!=(const model_hparams& other) const {
    return static_cast<bool>(memcmp(this, &other, sizeof(model_hparams)));
  }
};

struct model_layer {
  // normalization
  struct ne_tensor* norm[MODEL_MAX_NORM];

  // attention
  struct ne_tensor* attn[MODEL_MAX_ATTN];

  // ff
  struct ne_tensor* ffn[MODEL_MAX_FFN];

  struct ne_tensor* k_cache;
  struct ne_tensor* v_cache;
};

typedef int32_t model_pos;
typedef int32_t model_seq_id;

struct kv_token_cell {
  model_pos pos = -1;   // token idx (for rope)
  model_pos delta = 0;  // token shift delta (pos += delta)
};

struct kv_seq_cell {
  std::vector<kv_token_cell> token_cells;
  model_seq_id seq_id = -1;
  bool empty = true;
};

struct model_kv_cache {
  struct ne_tensor* k = NULL;
  struct ne_tensor* v = NULL;
  struct ne_tensor* cossin = NULL;  // cached cos/sin value for shifting RoPE

  struct ne_context* ctx = NULL;

  model_ctx_buffer buf;

  int n;  // number of tokens currently in the cache

  bool has_shift = false;  // ring-buffer (for too long text generation like streaming-llm)
  std::vector<kv_seq_cell> seq_cells;

  ~model_kv_cache() {
    if (ctx) {
      ne_free(ctx);
    }
  }
};

struct model_struct {
  model_archs arch;

  model_hparams hparams;
  model_scratch scratchs;

  struct ne_tensor* others[MODEL_MAX_OTHERS];
  std::vector<model_layer> layers;

  // context
  struct ne_context* ctx = NULL;

  // key + value cache for the self attention
  // TODO: move to model_state
  struct model_kv_cache kv_self;

  // the model memory buffer
  model_ctx_buffer buf;

  // model memory mapped file
  std::unique_ptr<model_mmap> mapping;

  // objects representing data potentially being locked in memory
  model_mlock mlock_buf;
  model_mlock mlock_mmap;

  // for quantize-stats only
  std::vector<std::pair<std::string, struct ne_tensor*>> tensors_by_name;

  ~model_struct() {
    if (ctx) {
      ne_free(ctx);
    }
  }
};

struct model_vocab {
  using id = int32_t;
  using token = std::string;

  struct token_score {
    token tok;
    float score;
  };

  std::unordered_map<token, id> token_to_id;
  std::vector<token_score> id_to_token;
  id bos_token_id = -1;
  id eos_token_id = -1;
  id pad_token_id = -1;
  id sep_token_id = -1;
};

// reference: https://huggingface.co/docs/transformers/main_classes/text_generation#transformers.GenerationConfig
struct generation_config {
  uint32_t max_new_tokens;  // n_predict there
  uint32_t min_new_tokens = 0;
  // Exponential penalty to the length that is used with beam-based generation. It is applied as an exponent to
  // the sequence length, which in turn is used to divide the score of the sequence. Since the score is the log
  // likelihood of the sequence (i.e. negative), `length_penalty` > 0.0 promotes longer sequences, while
  // `length_penalty` < 0.0 encourages shorter sequences. (default = 1.0)
  float length_penalty = 1.0f;
  bool do_early_stopping = false;
};

class beam_search_kv_cache_reorder;  //  forward declaration
struct model_context {
  std::mt19937 rng;

  int64_t t_load_us = 0;
  int64_t t_start_us = 0;
  bool has_evaluated_once = false;

  int64_t t_sample_us = 0;
  int64_t t_eval_us = 0;
  int64_t t_p_eval_us = 0;
  std::vector<int64_t> eval_times;

  int32_t n_sample = 0;  // number of tokens sampled
  int32_t n_eval = 0;    // number of eval calls
  int32_t n_p_eval = 0;  // number of tokens in eval calls for the prompt (with batch size > 1)

  int32_t n_ctx = 512;  // number of tokens to keep as context
  // start size to keep; n_ctx = n_keep + n_recent; refer the streaming-llm paper for details:
  // https://arxiv.org/abs/2309.17453
  int32_t n_keep = 0;

  model_struct model;
  model_vocab vocab;
  // maximum num of bearable requests in current env
  int max_request_bs = 32;  // TODO
  // num of current execution prompts
  int request_running_bs = 1;
  // length of current execution tokens list
  // first token (prefill) generation is equal to `request_running_bs`
  // next tokens (decoding) generation may be larger than `request_running_bs`(for example, beam search)
  int batch_size = 1;
  bool beam_search = false;
  bool shift_roped_k = false;     // whether to store non-RoPEd K cache
  bool support_jblas_kv = false;  // whether the model graph supports jblas-kvcache
  int beam_size = 1;
  int kv_n_ctx_block = 1;
  generation_config generation_conf;
  std::shared_ptr<beam_search_kv_cache_reorder> bs_kv_reorder;
  std::vector<std::vector<std::string>> tensors_name;

  size_t mem_per_token = 0;

  // decode output (3-dimensional array: [batch_size] [n_tokens] [n_vocab])
  std::vector<float> logits;
  bool logits_all = false;

  // input embedding (1-dimensional array: [n_embd])
  std::vector<float> embedding;

  // memory buffers used to evaluate the model
  // TODO: move in model_state
  model_ctx_buffer buf_compute;
  model_ctx_buffer buf_scratch[MODEL_MAX_SCRATCH_BUFFERS];

  int buf_last = 0;
  size_t buf_max_size[MODEL_MAX_SCRATCH_BUFFERS] = {0};

  void use_buf(struct ne_context* ctx, int i) {
#if defined(MODEL_USE_SCRATCH)
    size_t last_size = 0;

    if (i == -1) {
      last_size = ne_set_scratch(ctx, {
                                          0,
                                          0,
                                          nullptr,
                                      });
    } else {
      auto& buf = buf_scratch[i];
      last_size = ne_set_scratch(ctx, {
                                          0,
                                          buf.size,
                                          buf.addr,
                                      });
    }

    if (buf_last >= 0) {
      buf_max_size[buf_last] = std::max(buf_max_size[buf_last], last_size);
    }

    buf_last = i;
#else
    (void)i;
    (void)ctx;
#endif
  }

  size_t get_buf_max_mem(int i) const {
#if defined(MODEL_USE_SCRATCH)
    return buf_max_size[i];
#else
    (void)i;
    return 0;
#endif
  }
};

typedef model_vocab::id model_token;

typedef struct model_token_data {
  model_token id;  // token id
  float logit;     // log-odds of the token
  float p;         // probability of the token
} model_token_data;

typedef struct model_token_data_array {
  model_token_data* data;
  size_t size;
  bool sorted;
} model_token_data_array;

typedef void (*model_progress_callback)(float progress, void* ctx);

struct model_input {
  // embd or next token
  const model_token* tokens = nullptr;
  // tokens length
  uint32_t n_tokens = 0;
  // prompt length
  uint32_t n_prompt_tokens = 0;
  // kv cache n_past
  uint32_t n_past = 0;
  // text tokens length (prompt + all next tokens)
  // the number of tokens evaluated so far (including evicted tokens if there is any)
  uint32_t n_total = 0;
  // request id
  int request_idx = -1;
  // beam id in beam search
  int beam_idx = 0;
  // padding related, attention mask
  // (0: left, 1: right)
  // only support padding left in decoder only model
  int padding_side = 0;
  // padding length
  uint32_t n_padding = 0;
};

struct model_context_params {
  model_archs arch;  // arch of models (GPT-J, LLAMA)
  int n_ctx;         // text context
  // start size to keep; n_ctx = n_keep + n_recent; refer the streaming-llm paper for details:
  // https://arxiv.org/abs/2309.17453
  int n_keep;
  int n_gpu_layers;     // number of layers to store in VRAM
  int seed;             // RNG seed, -1 for random
  KV_MEM_TYPE kv_type;  // KV cache type specification
  bool logits_all;      // the model_eval() call computes all logits, not just the last one
  bool vocab_only;      // only load the vocabulary, no weights
  bool use_mmap;        // use mmap if possible
  bool use_mlock;       // force system to keep model in RAM
  bool embedding;       // embedding mode only
  int batch_size;       // batch_size of prompt
  bool beam_search;     // beam search or not
  int beam_size;        // number of beams for beam search
  bool shift_roped_k;   // whether to store non-RoPEd K cache

  // called with a progress value between 0 and 1, pass NULL to disable
  model_progress_callback progress_callback;
  // context pointer passed to the progress callback
  void* progress_callback_user_data;
};

class model_name_to_arch {
 public:
  static model_name_to_arch& init() {
    static model_name_to_arch ins;
    return ins;
  }

  void valid_options() {
    for (auto pair : name2arch_) {
      printf("%s, ", pair.first.c_str());
    }
    printf("\n");
  }

  model_archs find(const std::string& name) {
    auto it = name2arch_.find(name);
    if (it == name2arch_.end()) {
      printf("%s is not a valid model name, supported model names are: ", name.c_str());
      valid_options();
      return MODEL_UNKNOWN;
    } else {
      return name2arch_.at(name);
    }
  }

 private:
  model_name_to_arch() {}
  // update this table if has new cpp model
  std::unordered_map<std::string, model_archs> name2arch_ = {
      {"unknown", MODEL_UNKNOWN}, {"llama", MODEL_LLAMA},       {"gptj", MODEL_GPTJ},
      {"mpt", MODEL_MPT},         {"opt", MODEL_OPT},           {"gptneox", MODEL_GPTNEOX},
      {"dolly", MODEL_GPTNEOX},   {"polyglot", MODEL_GPTNEOX},  {"starcoder", MODEL_STARCODER},
      {"falcon", MODEL_FALCON},   {"bloom", MODEL_BLOOM},       {"chatglm2", MODEL_CHATGLM2},
      {"chatglm", MODEL_CHATGLM}, {"baichuan", MODEL_BAICHUAN}, {"mistral", MODEL_LLAMA},
<<<<<<< HEAD
      {"whisper", MODEL_WHISPER}};

=======
      {"qwen", MODEL_QWEN}};
>>>>>>> 26a75f2e
};

#ifdef __cplusplus
}
#endif

// Internal API to be implemented by model.cpp and used by tests/benchmarks only
#ifdef MODEL_API_INTERNAL

#include <string>
#include <vector>
struct ne_tensor;

std::vector<std::pair<std::string, struct ne_tensor*>>& model_internal_get_tensor_map(struct model_context* ctx);

#endif

#endif  // MODEL_TYPES_H<|MERGE_RESOLUTION|>--- conflicted
+++ resolved
@@ -78,11 +78,8 @@
   MODEL_BAICHUAN,
   MODEL_CHATGLM2,
   MODEL_CHATGLM,
-<<<<<<< HEAD
-  MODEL_WHISPER
-=======
   MODEL_QWEN
->>>>>>> 26a75f2e
+
 };
 
 static const size_t MB = 1024 * 1024;
@@ -453,12 +450,7 @@
       {"dolly", MODEL_GPTNEOX},   {"polyglot", MODEL_GPTNEOX},  {"starcoder", MODEL_STARCODER},
       {"falcon", MODEL_FALCON},   {"bloom", MODEL_BLOOM},       {"chatglm2", MODEL_CHATGLM2},
       {"chatglm", MODEL_CHATGLM}, {"baichuan", MODEL_BAICHUAN}, {"mistral", MODEL_LLAMA},
-<<<<<<< HEAD
-      {"whisper", MODEL_WHISPER}};
-
-=======
       {"qwen", MODEL_QWEN}};
->>>>>>> 26a75f2e
 };
 
 #ifdef __cplusplus
