--- conflicted
+++ resolved
@@ -79,15 +79,12 @@
 // Returns 0 on success
 // param - from args
 // quant_layer - depends on each model's config
-<<<<<<< HEAD
-
-=======
-MODEL_API int model_quantize(const quant_params& param, std::shared_ptr<quant_layer_base> quant_layer);
+
+
 size_t jblas_qpack(const int8_t* src_w, const float* src_scales, const int8_t* src_zps, void* dstpr,
                    const quant_params_internal params, int nthread, int n, int k, int* g_idx);
 size_t jblas_quantize(const float* f32ptr, void* dstpr, const quant_params_internal params, int nthread, size_t n,
                       size_t k);
->>>>>>> 93bd9cc5
 // Apply a LoRA adapter to a loaded model
 // path_base_model is the path to a higher quality model to use as a base for
 // the layers modified by the adapter. Can be NULL to use the current loaded
