--- conflicted
+++ resolved
@@ -45,12 +45,6 @@
   std::unique_ptr<STARCODER> ms(new STARCODER());
   ms->init(fname.c_str(), lctx, n_gpu_layers, use_mmap, use_mlock, vocab_only);
   ms->load(lctx, progress_callback, progress_callback_user_data);
-<<<<<<< HEAD
-
-  lctx.support_jblas_kv = true;
-  lctx.t_load_us = ne_time_us() - lctx.t_start_us;
-=======
->>>>>>> 61f19f9c
 }
 
 void STARCODER::init(const char* path_model, model_context& lctx, int n_gpu_layer_, bool use_mmap_, bool use_mlock_,
