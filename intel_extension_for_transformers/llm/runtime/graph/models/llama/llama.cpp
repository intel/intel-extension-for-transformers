--- conflicted
+++ resolved
@@ -143,17 +143,11 @@
           ctx0,
           ne_reshape_3d(ctx0, ne_view_1d(ctx0, QKVcur, N * n_embd, 0 * N * n_embd * ne_element_size(QKVcur)),
                         n_embd / n_head, n_head, N),
-          n_past, n_rot, 0, 0);
+          n_past, n_rot, 0);
       Kcur = ne_rope_inplace(
           ctx0,
           ne_reshape_3d(ctx0, ne_view_1d(ctx0, QKVcur, N * n_embd, 1 * N * n_embd * ne_element_size(QKVcur)),
                         n_embd / n_head, n_head, N),
-<<<<<<< HEAD
-          n_past, n_rot, 0, 0);
-      Vcur = ne_transpose(
-          ctx0, ne_reshape_2d(ctx0, ne_view_1d(ctx0, QKVcur, N * n_embd, 2 * N * n_embd * ne_element_size(QKVcur)),
-                              n_embd, N));
-=======
           n_past, n_rot, 0);
       if (!run_mha_reordered) {
         Vcur = ne_transpose(
@@ -163,18 +157,13 @@
         Vcur = ne_reshape_3d(ctx0, ne_view_1d(ctx0, QKVcur, N * n_embd, 2 * N * n_embd * ne_element_size(QKVcur)),
                              n_embd / n_head, n_head, N);
       }
->>>>>>> 2ad81d67
 
     } else {
       Qcur = ne_rope_inplace(
           ctx0, ne_reshape_3d(ctx0, ne_mul_mat(ctx0, model.layers[il].attn[0], cur), n_embd / n_head, n_head, N),
-          n_past, n_rot, 0, 0);
+          n_past, n_rot, 0);
       Kcur = ne_rope_inplace(
           ctx0, ne_reshape_3d(ctx0, ne_mul_mat(ctx0, model.layers[il].attn[1], cur), n_embd / n_head, n_head, N),
-<<<<<<< HEAD
-          n_past, n_rot, 0, 0);
-      Vcur = ne_transpose(ctx0, ne_reshape_2d(ctx0, ne_mul_mat(ctx0, model.layers[il].attn[2], cur), n_embd, N));
-=======
           n_past, n_rot, 0);
       if (!run_mha_reordered) {
         Vcur = ne_transpose(ctx0, ne_reshape_2d(ctx0, ne_mul_mat(ctx0, model.layers[il].attn[2], cur), n_embd, N));
@@ -183,7 +172,6 @@
             ctx0, ne_reshape_3d(ctx0, ne_mul_mat(ctx0, model.layers[il].attn[2], cur), n_embd / n_head, n_head, N),
             n_past, n_rot, 0);
       }
->>>>>>> 2ad81d67
     }
     ne_set_name(Qcur, "Qcur");
     ne_set_name(Kcur, "Kcur");
