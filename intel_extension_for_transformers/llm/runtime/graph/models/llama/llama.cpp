//  Copyright (c) 2023 Intel Corporation
//
//  Licensed under the Apache License, Version 2.0 (the "License");
//  you may not use this file except in compliance with the License.
//  You may obtain a copy of the License at
//
//    http://www.apache.org/licenses/LICENSE-2.0
//
//  Unless required by applicable law or agreed to in writing, software
//  distributed under the License is distributed on an "AS IS" BASIS,
//  WITHOUT WARRANTIES OR CONDITIONS OF ANY KIND, either express or implied.
//  See the License for the specific language governing permissions and
//  limitations under the License.
#include "models/llama/llama.h"

#include <math.h>
#include <stdio.h>
#include <stdlib.h>

#include <algorithm>
#include <cassert>
#include <cinttypes>
#include <cstring>
#include <exception>
#include <fstream>
#include <iterator>
#include <memory>
#include <random>
#include <string>
#include <unordered_map>
#include <vector>

#include "core/data_types.h"
#include "core/layers/mha_dense.h"
#include "core/ne.h"
#include "core/ne_jblas.h"
#include "core/ne_layers.h"
#include "models/model_utils/model_config.h"
#include "models/model_utils/model_files.h"
#include "models/model_utils/model_types.h"
#include "models/model_utils/model_utils.h"
#include "models/model_utils/util.h"
#include "models/models.h"

// evaluate the transformer
//
//   - lctx:      model context
//   - tokens:    new batch of tokens to process
//   - n_past:    the context size so far
//   - n_threads: number of threads to use
//
static bool llama_model_eval_internal(model_context& lctx, const model_token* tokens, const int n_tokens,
                                      const int n_past, const int n_threads) {
  // enforce that the first token is BOS
  if (n_past == 0 && tokens[0] != model_token_bos()) {
    fprintf(stderr, "%s: first token must be BOS\n", __func__);
    return false;
  }

  const int64_t t_start_us = ne_time_us();

  const int N = n_tokens;

  const auto& model = lctx.model;
  const auto& hparams = model.hparams;

  const auto& kv_self = model.kv_self;

  MODEL_ASSERT(!!kv_self.ctx);

  const int n_embd = hparams.n_embd;
  const int n_layer = hparams.n_layer;
  const int n_ctx = hparams.n_ctx;
  const int n_head = hparams.n_head;
  const int n_vocab = hparams.n_vocab;
  const int n_rot = hparams.n_embd / hparams.n_head;
  const int n_embd_head = 128;
  const int n_embd_gqa = 1024;

  auto& mem_per_token = lctx.mem_per_token;
  auto& buf_compute = lctx.buf_compute;

  struct ne_init_params params = {
      /*.mem_size   =*/buf_compute.size,
      /*.mem_buffer =*/buf_compute.addr,
      /*.no_alloc   =*/false,
  };

  struct ne_context* ctx0 = ne_init(params);

  // for big prompts, if BLAS is enabled, it is better to use only one thread
  // otherwise, the threads are spin-lock waiting for the BLAS calls and are degrading the performance
  ne_cgraph gf = {};
  gf.n_threads = N >= 32 && ne_cpu_has_blas() ? 1 : n_threads;

  const bool run_mha_reordered = kv_self.k->type == NE_TYPE_JBLAS;
  kv_cache_info_t kv_cache_info = {0, 0};
  if (run_mha_reordered) {
    NE_ASSERT(kv_self.v->type == NE_TYPE_JBLAS);  // kv type should be the same
    attn_shape_t attn_shape = {
        /* .batch_size = */ 1,
        /* .head_num = */ n_head,
        /* .head_size = */ n_embd / n_head,
        /* .sl_q = */ N,  // Note: make sure that jblas reordered attn supports next token inferencing
        /* .sl_kv = */ n_past + N,
    };

    NE_ASSERT(("jblas managed kv-cache not supported; use `--memory-f16 / --memory-f32` instead",
               jblas_reordered_attn_fp32_support(&attn_shape)));
    kv_shape_t kv_shape{
        /* .head_num = */ static_cast<uint32_t>(n_head),
        /* .head_size = */ static_cast<uint32_t>(n_embd / n_head),
        /* .sl_kv_max = */ static_cast<uint32_t>(n_ctx),
    };
    jblas_reordered_attn_fp32_batch_kv_info(&kv_shape, &kv_cache_info);
  }

  struct ne_tensor* embd = ne_new_tensor_1d(ctx0, NE_TYPE_I32, N, NE_SIZE_CALC);
  ne_set_name(embd, "embd");
  memcpy(embd->data, tokens, N * ne_element_size(embd));

  struct ne_tensor* inpL = ne_get_rows(ctx0, model.others[0], embd);

  for (int il = 0; il < n_layer; ++il) {
    struct ne_tensor* inpSA = inpL;

    struct ne_tensor* cur;

    lctx.use_buf(ctx0, 0);

    // norm
    {
      cur = ne_rms_norm(ctx0, inpL);

      // cur = cur*attention_norm(broadcasted)
      cur = ne_mul(ctx0, cur, model.layers[il].norm[0]);
    }
    ne_tensor *Qcur, *Kcur, *Vcur;
    if (jblas_fusion_QKV_f32f32_support(model.layers[il].attn[0]->data, model.layers[il].attn[1]->data,
                                        model.layers[il].attn[2]->data, N, model.layers[il].attn[0]->ne[1],
                                        model.layers[il].attn[0]->ne[0])) {  // fused execution of QKV
      struct ne_tensor* QKVcur =
          ne_mul_qkv(ctx0, model.layers[il].attn[0], model.layers[il].attn[1], model.layers[il].attn[2], cur);
      Qcur = ne_rope_inplace(
          ctx0,
          ne_reshape_3d(ctx0, ne_view_1d(ctx0, QKVcur, N * n_embd, 0 * N * n_embd * ne_element_size(QKVcur)),
<<<<<<< HEAD
                        n_embd_head, n_head, N),
          n_past, n_embd_head, 0);
      Kcur = ne_rope_inplace(
          ctx0,
          ne_reshape_3d(ctx0, ne_view_1d(ctx0, QKVcur, N * n_embd, 1 * N * n_embd * ne_element_size(QKVcur)),
                        n_embd_head, 8, N),
          n_past, n_embd_head, 0);
      Vcur = ne_transpose(
          ctx0, ne_reshape_2d(ctx0, ne_view_1d(ctx0, QKVcur, N * n_embd, 2 * N * n_embd * ne_element_size(QKVcur)),
                              n_embd_gqa, N));

    } else {
      Qcur = ne_rope_inplace(
          ctx0, ne_reshape_3d(ctx0, ne_mul_mat(ctx0, model.layers[il].attn[0], cur), n_embd_head, n_head, N),
          n_past, n_embd_head, 0);
      Kcur = ne_rope_inplace(
          ctx0, ne_reshape_3d(ctx0, ne_mul_mat(ctx0, model.layers[il].attn[1], cur), n_embd_head, 8, N),
          n_past, n_rot, 0);
      Vcur = ne_transpose(ctx0, ne_reshape_2d(ctx0, ne_mul_mat(ctx0, model.layers[il].attn[2], cur), n_embd_gqa, N));
=======
                        n_embd / n_head, n_head, N),
          n_past, n_rot, 0, 0);
      Kcur = ne_rope_inplace(
          ctx0,
          ne_reshape_3d(ctx0, ne_view_1d(ctx0, QKVcur, N * n_embd, 1 * N * n_embd * ne_element_size(QKVcur)),
                        n_embd / n_head, n_head, N),
          n_past, n_rot, 0, 0);
      if (!run_mha_reordered) {
        Vcur = ne_transpose(
            ctx0, ne_reshape_2d(ctx0, ne_view_1d(ctx0, QKVcur, N * n_embd, 2 * N * n_embd * ne_element_size(QKVcur)),
                                n_embd, N));
      } else {
        Vcur = ne_reshape_3d(ctx0, ne_view_1d(ctx0, QKVcur, N * n_embd, 2 * N * n_embd * ne_element_size(QKVcur)),
                             n_embd / n_head, n_head, N);
      }

    } else {
      Qcur = ne_rope_inplace(
          ctx0, ne_reshape_3d(ctx0, ne_mul_mat(ctx0, model.layers[il].attn[0], cur), n_embd / n_head, n_head, N),
          n_past, n_rot, 0, 0);
      Kcur = ne_rope_inplace(
          ctx0, ne_reshape_3d(ctx0, ne_mul_mat(ctx0, model.layers[il].attn[1], cur), n_embd / n_head, n_head, N),
          n_past, n_rot, 0, 0);
      if (!run_mha_reordered) {
        Vcur = ne_transpose(ctx0, ne_reshape_2d(ctx0, ne_mul_mat(ctx0, model.layers[il].attn[2], cur), n_embd, N));
      } else {
        Vcur = ne_rope_inplace(
            ctx0, ne_reshape_3d(ctx0, ne_mul_mat(ctx0, model.layers[il].attn[2], cur), n_embd / n_head, n_head, N),
            n_past, n_rot, 0, 0);
      }
>>>>>>> cc1f222c
    }
    ne_set_name(Qcur, "Qcur");
    ne_set_name(Kcur, "Kcur");
    ne_set_name(Vcur, "Vcur");
    // self-attention
    if (!run_mha_reordered) {
      // store key and value to memory
      {
        struct ne_tensor* k =
            ne_view_1d(ctx0, kv_self.k, N * n_embd_gqa, (ne_element_size(kv_self.k) * n_embd_gqa) * (il * n_ctx + n_past));
        struct ne_tensor* v =
            ne_view_2d(ctx0, kv_self.v, N, n_embd_gqa, (n_ctx)*ne_element_size(kv_self.v),
                       (il * n_ctx) * ne_element_size(kv_self.v) * n_embd_gqa + n_past * ne_element_size(kv_self.v));

        // important: storing RoPE-ed version of K in the KV cache!
        ne_build_forward_expand(&gf, ne_cpy(ctx0, Kcur, k));
        ne_build_forward_expand(&gf, ne_cpy(ctx0, Vcur, v));
      }

      struct ne_tensor* Q = ne_permute(ctx0, Qcur, 0, 2, 1, 3);
      ne_set_name(Q, "Q");

      struct ne_tensor* K = ne_permute(ctx0,
                                       ne_reshape_3d(ctx0,
                                                     ne_view_1d(ctx0, kv_self.k, (n_past + N) * n_embd_gqa,
                                                                il * n_ctx * ne_element_size(kv_self.k) * n_embd_gqa),
                                                     n_embd_head, 8, n_past + N),
                                       0, 2, 1, 3);
      ne_set_name(K, "K");

      // K * Q
      struct ne_tensor* KQ = ne_mul_mat(ctx0, K, Q);
      ne_set_name(KQ, "KQ");

      // KQ_scaled = KQ / sqrt(n_embd/n_head)
      struct ne_tensor* KQ_scale = ne_new_f32(ctx0, 1.0f / sqrtf(float(n_embd) / n_head));
      ne_set_name(KQ_scale, "1/sqrt(n_embd_head)");

      // KQ_scaled shape [n_past + N, N, n_head, 1]
      struct ne_tensor* KQ_scaled = ne_scale_inplace(ctx0, KQ, KQ_scale);
      ne_set_name(KQ_scaled, "KQ_scaled");

      // KQ_masked = mask_past(KQ_scaled)
      struct ne_tensor* KQ_masked = ne_diag_mask_inf_inplace(ctx0, KQ_scaled, n_past);
      ne_set_name(KQ_masked, "KQ_masked");

      // KQ = soft_max(KQ_masked)
      struct ne_tensor* KQ_soft_max = ne_soft_max_inplace(ctx0, KQ_masked);
      ne_set_name(KQ_soft_max, "KQ_soft_max");

      // split cached V into n_head heads
      struct ne_tensor* V = ne_view_3d(
          ctx0, kv_self.v, n_past + N, n_embd_head, 8, n_ctx * ne_element_size(kv_self.v),
          n_ctx * ne_element_size(kv_self.v) * n_embd_head, il * n_ctx * ne_element_size(kv_self.v) * n_embd_gqa*il);
      ne_set_name(V, "V");

      struct ne_tensor* KQV = ne_mul_mat(ctx0, V, KQ_soft_max);
      ne_set_name(KQV, "KQV");

      // KQV_merged = KQV.permute(0, 2, 1, 3)
      struct ne_tensor* KQV_merged = ne_permute(ctx0, KQV, 0, 2, 1, 3);
      ne_set_name(KQV_merged, "KQV_merged");

      // cur = KQV_merged.contiguous().view(n_embd, N)
      cur = ne_cpy(ctx0, KQV_merged, ne_new_tensor_2d(ctx0, NE_TYPE_F32, n_embd, N, NE_SIZE_CALC));
      ne_set_name(cur, "KQV_merged_contiguous");

      // projection (no bias)
      cur = ne_mul_mat(ctx0, model.layers[il].attn[3], cur);
    } else {
      const auto head_size = n_embd / n_head;
      const auto seq_kv = n_past + N;

      const auto k_size = kv_cache_info.k_bytes;
      const auto v_size = kv_cache_info.v_bytes;
      // store key and value to memory
      {
        const auto k_cache = ne_view_3d(ctx0, kv_self.k,           // tensor
                                        head_size, n_ctx, n_head,  // ne
                                        0, 0,                      // nb (jblas managed)
                                        il * k_size);              // offset
        ne_build_forward_expand(&gf, ne_flash_attn_update_k(ctx0, k_cache, Kcur, n_past));
        const auto v_cache = ne_view_3d(ctx0, kv_self.v,           // tensor
                                        head_size, n_ctx, n_head,  // ne
                                        0, 0,                      // nb (jblas managed)
                                        il * v_size);              // offset
        ne_build_forward_expand(&gf, ne_flash_attn_update_v(ctx0, v_cache, Vcur, n_past));
      }

      struct ne_tensor* Q = ne_permute(ctx0, Qcur, 0, 2, 1, 3);
      ne_set_name(Q, "Q");

      struct ne_tensor* K =
          ne_view_3d(ctx0, kv_self.k,                                             // tensor
                     head_size, seq_kv, n_head,                                   // ne
                     kv_cache_info.stride_k_sl, kv_cache_info.stride_k_head_num,  // nb (jblas managed)
                     il * k_size);                                                // offset
      *reinterpret_cast<ATTN_FWD_LAYOUT*>(&K->nb[0]) = kv_cache_info.k_layout;    // us nb0 for layout
      ne_set_name(K, "K");
      struct ne_tensor* V =
          ne_view_3d(ctx0, kv_self.v,                                                    // tensor
                     seq_kv, head_size, n_head,                                          // ne
                     kv_cache_info.stride_v_head_size, kv_cache_info.stride_v_head_num,  // nb (jblas managed)
                     il * v_size);                                                       // offset
      *reinterpret_cast<ATTN_FWD_LAYOUT*>(&V->nb[0]) = kv_cache_info.v_layout;           // us nb0 for layout
      ne_set_name(V, "V");

      struct ne_tensor* KQV_Out = ne_flash_attn(ctx0, Q, K, V, 1.0f / sqrtf(float(n_embd) / n_head),
                                                n_past == 0);  // no causal mask on next-token cases
      struct ne_tensor* KQV_merged_contiguous =
          ne_view_2d(ctx0, KQV_Out, n_embd, N, n_embd * ne_element_size(KQV_Out), 0);
      ne_set_name(KQV_merged_contiguous, "KQV_merged_contiguous");

      // projection (no bias)
      cur = ne_mul_mat(ctx0, model.layers[il].attn[3], KQV_merged_contiguous);
    }

    lctx.use_buf(ctx0, 1);

    struct ne_tensor* inpFF = ne_add(ctx0, cur, inpSA);

    // feed-forward network
    {
      // norm
      {
        cur = ne_rms_norm(ctx0, inpFF);

        // cur = cur*ffn_norm(broadcasted)
        cur = ne_mul(ctx0, cur, model.layers[il].norm[1]);
      }

      if (jblas_fusion_FFN_SiLu_f32f32_support(model.layers[il].ffn[0]->data, model.layers[il].ffn[1]->data,
                                               model.layers[il].ffn[2]->data, N, cur->ne[0],
                                               model.layers[il].ffn[0]->ne[1], model.layers[il].ffn[1]->ne[1])) {
        cur = ne_ffn_silu(ctx0, model.layers[il].ffn[0], model.layers[il].ffn[1], model.layers[il].ffn[2], cur);
      } else {
        struct ne_tensor* tmp = ne_mul_mat(ctx0, model.layers[il].ffn[2], cur);

        cur = ne_mul_mat(ctx0, model.layers[il].ffn[0], cur);

        // SILU activation
        cur = ne_silu(ctx0, cur);

        cur = ne_mul(ctx0, cur, tmp);

        cur = ne_mul_mat(ctx0, model.layers[il].ffn[1], cur);
      }
    }

    cur = ne_add(ctx0, cur, inpFF);

    // input for next layer
    inpL = cur;
  }

  lctx.use_buf(ctx0, 0);

  // used at the end to optionally extract the embeddings
  struct ne_tensor* embeddings = NULL;

  // norm
  {
    inpL = ne_rms_norm(ctx0, inpL);

    // inpL = inpL*norm(broadcasted)
    inpL = ne_mul(ctx0, inpL, model.others[1]);

    embeddings = inpL;
  }

  // lm_head
  inpL = ne_mul_mat(ctx0, model.others[2], inpL);

  lctx.use_buf(ctx0, -1);

  // logits -> probs
  // inpL = ne_soft_max_inplace(ctx0, inpL);

  // run the computation
  ne_build_forward_expand(&gf, inpL);
  ne_graph_compute(ctx0, &gf);

#ifdef NE_PERF
  bool engine_profiling_ = (getenv("ENGINE_PROFILING") != NULL);
  if (engine_profiling_) {
    ne_graph_profiling(&gf);
  }
#endif

  // update kv token count
  lctx.model.kv_self.n = n_past + N;

  // extract logits
  {
    auto& logits_out = lctx.logits;

    if (lctx.logits_all) {
      logits_out.resize(n_vocab * N);
      memcpy(logits_out.data(), (float*)ne_get_data(inpL), sizeof(float) * n_vocab * N);
    } else {
      // return result for just the last token
      logits_out.resize(n_vocab);
      memcpy(logits_out.data(), (float*)ne_get_data(inpL) + (n_vocab * (N - 1)), sizeof(float) * n_vocab);
    }
  }

  // extract embeddings
  if (!lctx.embedding.empty()) {
    auto& embedding_out = lctx.embedding;

    embedding_out.resize(n_embd);
    memcpy(embedding_out.data(), (float*)ne_get_data(embeddings) + (n_embd * (N - 1)), sizeof(float) * n_embd);
  }

  if (mem_per_token == 0) {
    mem_per_token = ne_used_mem(ctx0) / N;
  }

  ne_free(ctx0);

  // measure the performance only for the single-token evals
  int64_t time_interval = ne_time_us() - t_start_us;
  if (N == 1) {
    lctx.t_eval_us += time_interval;
    lctx.n_eval++;
  } else if (N > 1) {
    lctx.t_p_eval_us += time_interval;
    lctx.n_p_eval += N;
  }
  lctx.eval_times.push_back(time_interval);

  return true;
}

int model_eval(struct model_context* ctx, const model_token* tokens, int n_tokens, int n_past, int n_threads) {
  if (!llama_model_eval_internal(*ctx, tokens, n_tokens, n_past, n_threads)) {
    fprintf(stderr, "%s: failed to eval\n", __func__);
    return 1;
  }

  // get a more accurate load time, upon first eval
  // TODO: fix this
  if (!ctx->has_evaluated_once) {
    ctx->t_load_us = ne_time_us() - ctx->t_start_us;
    ctx->has_evaluated_once = true;
  }

  return 0;
}<|MERGE_RESOLUTION|>--- conflicted
+++ resolved
@@ -144,58 +144,36 @@
       Qcur = ne_rope_inplace(
           ctx0,
           ne_reshape_3d(ctx0, ne_view_1d(ctx0, QKVcur, N * n_embd, 0 * N * n_embd * ne_element_size(QKVcur)),
-<<<<<<< HEAD
                         n_embd_head, n_head, N),
-          n_past, n_embd_head, 0);
-      Kcur = ne_rope_inplace(
-          ctx0,
-          ne_reshape_3d(ctx0, ne_view_1d(ctx0, QKVcur, N * n_embd, 1 * N * n_embd * ne_element_size(QKVcur)),
-                        n_embd_head, 8, N),
-          n_past, n_embd_head, 0);
-      Vcur = ne_transpose(
-          ctx0, ne_reshape_2d(ctx0, ne_view_1d(ctx0, QKVcur, N * n_embd, 2 * N * n_embd * ne_element_size(QKVcur)),
-                              n_embd_gqa, N));
-
-    } else {
-      Qcur = ne_rope_inplace(
-          ctx0, ne_reshape_3d(ctx0, ne_mul_mat(ctx0, model.layers[il].attn[0], cur), n_embd_head, n_head, N),
-          n_past, n_embd_head, 0);
-      Kcur = ne_rope_inplace(
-          ctx0, ne_reshape_3d(ctx0, ne_mul_mat(ctx0, model.layers[il].attn[1], cur), n_embd_head, 8, N),
-          n_past, n_rot, 0);
-      Vcur = ne_transpose(ctx0, ne_reshape_2d(ctx0, ne_mul_mat(ctx0, model.layers[il].attn[2], cur), n_embd_gqa, N));
-=======
-                        n_embd / n_head, n_head, N),
           n_past, n_rot, 0, 0);
       Kcur = ne_rope_inplace(
           ctx0,
           ne_reshape_3d(ctx0, ne_view_1d(ctx0, QKVcur, N * n_embd, 1 * N * n_embd * ne_element_size(QKVcur)),
-                        n_embd / n_head, n_head, N),
+                        n_embd_head, n_head, N),
           n_past, n_rot, 0, 0);
       if (!run_mha_reordered) {
         Vcur = ne_transpose(
             ctx0, ne_reshape_2d(ctx0, ne_view_1d(ctx0, QKVcur, N * n_embd, 2 * N * n_embd * ne_element_size(QKVcur)),
-                                n_embd, N));
+                                n_embd_gqa, N));
       } else {
         Vcur = ne_reshape_3d(ctx0, ne_view_1d(ctx0, QKVcur, N * n_embd, 2 * N * n_embd * ne_element_size(QKVcur)),
-                             n_embd / n_head, n_head, N);
+                             n_embd_head, 8, N);
       }
 
     } else {
       Qcur = ne_rope_inplace(
-          ctx0, ne_reshape_3d(ctx0, ne_mul_mat(ctx0, model.layers[il].attn[0], cur), n_embd / n_head, n_head, N),
+          ctx0, ne_reshape_3d(ctx0, ne_mul_mat(ctx0, model.layers[il].attn[0], cur), n_embd_head, n_head, N),
           n_past, n_rot, 0, 0);
       Kcur = ne_rope_inplace(
-          ctx0, ne_reshape_3d(ctx0, ne_mul_mat(ctx0, model.layers[il].attn[1], cur), n_embd / n_head, n_head, N),
+          ctx0, ne_reshape_3d(ctx0, ne_mul_mat(ctx0, model.layers[il].attn[1], cur), n_embd_head, 8, N),
           n_past, n_rot, 0, 0);
       if (!run_mha_reordered) {
-        Vcur = ne_transpose(ctx0, ne_reshape_2d(ctx0, ne_mul_mat(ctx0, model.layers[il].attn[2], cur), n_embd, N));
+        Vcur = ne_transpose(ctx0, ne_reshape_2d(ctx0, ne_mul_mat(ctx0, model.layers[il].attn[2], cur), n_embd_gqa, N));
       } else {
         Vcur = ne_rope_inplace(
-            ctx0, ne_reshape_3d(ctx0, ne_mul_mat(ctx0, model.layers[il].attn[2], cur), n_embd / n_head, n_head, N),
+            ctx0, ne_reshape_3d(ctx0, ne_mul_mat(ctx0, model.layers[il].attn[2], cur), n_embd_head, 8, N),
             n_past, n_rot, 0, 0);
       }
->>>>>>> cc1f222c
     }
     ne_set_name(Qcur, "Qcur");
     ne_set_name(Kcur, "Kcur");
