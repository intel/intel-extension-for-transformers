<<<<<<< HEAD
LLM Runtime has been renamed as **Neural Speed** and seperated as individual project, see [here](https://github.com/intel/neural-speed/tree/main) for more details.
=======
# LLM Runtime

LLM Runtime is designed to provide the efficient inference of large language models (LLMs) on Intel platforms through the state-of-the-art (SOTA) model compression techniques. The work is highly inspired from [llama.cpp](https://github.com/ggerganov/llama.cpp), which organizes almost all the core code (e.g., kernels) in a single big file with a large number of pre-defined macros, thus making it not easy for developers to support a new model. Our LLM Runtime has the following features:

- Modular design to support new models
- [Highly optimized low precision kernels](core/README.md)
- Utilize AMX, VNNI, AVX512F and AVX2 instruction set
- Support CPU (x86 platforms only) and Intel GPU (WIP)
- Support 4bits and 8bits quantization

> LLM Runtime is under active development so APIs are subject to change.

## Supported Hardware
| Hardware | Optimization |
|-------------|:-------------:|
|Intel Xeon Scalable Processors | ✔ |
|Intel Xeon CPU Max Series | ✔ |
|Intel Core Processors | ✔ |
|Intel Arc GPU Series | WIP |
|Intel Data Center GPU Max Series | WIP |
|Intel Gaudi2 | Not yet |

## Supported Models

LLM Runtime supports the following models:
### Text Generation

<table>
<thead>
  <tr>
    <th rowspan="2">Model Name</th>
    <th colspan="2">INT8</th>
    <th colspan="2">INT4</th>
    <th rowspan="2">Transformer Version</th>
  </tr>
  <tr>
    <th>RTN</th>
    <th>GPTQ</th>
    <th>RTN</th>
    <th>GPTQ</th>
  </tr>
</thead>
<tbody>
  <tr>
    <td><a href="https://huggingface.co/meta-llama/Llama-2-7b-chat-hf" target="_blank" rel="noopener noreferrer">LLaMA2-7B</a>,
    <a href="https://huggingface.co/meta-llama/Llama-2-13b-chat-hf" target="_blank" rel="noopener noreferrer">LLaMA2-13B</a>,
    <a href="https://huggingface.co/meta-llama/Llama-2-70b-chat-hf" target="_blank" rel="noopener noreferrer">LLaMA2-70B</a></td>
    <td>✅</td>
    <td>✅</td>
    <td>✅</td>
    <td>✅</td>
    <td>Latest</td>
  </tr>
  <tr>
    <td><a href="https://huggingface.co/decapoda-research/llama-7b-hf" target="_blank" rel="noopener noreferrer">LLaMA-7B</a>,
    <a href="https://huggingface.co/decapoda-research/llama-13b-hf" target="_blank" rel="noopener noreferrer">LLaMA-13B</a></td>
    <td>✅</td>
    <td>✅</td>
    <td>✅</td>
    <td>✅</td>
    <td>Latest</td>
  </tr>
  <tr>
    <td><a href="https://huggingface.co/EleutherAI/gpt-j-6b" target="_blank" rel="noopener noreferrer">GPT-J-6B</a></td>
    <td>✅</td>
    <td> </td>
    <td>✅</td>
    <td> </td>
    <td>Latest</td>
  </tr>
  <tr>
    <td><a href="https://huggingface.co/EleutherAI/gpt-neox-20b" target="_blank" rel="noopener noreferrer">GPT-NeoX-20B</a></td>
    <td>✅</td>
    <td> </td>
    <td>✅</td>
    <td> </td>
    <td>Latest</td>
  </tr>
  <tr>
    <td><a href="https://huggingface.co/databricks/dolly-v2-3b" target="_blank" rel="noopener noreferrer">Dolly-v2-3B</a></td>
    <td>✅</td>
    <td> </td>
    <td>✅</td>
    <td> </td>
    <td>4.28.1 or newer</td>
  </tr>
  <tr>
    <td><a href="https://huggingface.co/mosaicml/mpt-7b" target="_blank" rel="noopener noreferrer">MPT-7B</a>,
    <a href="https://huggingface.co/mosaicml/mpt-30b" target="_blank" rel="noopener noreferrer">MPT-30B</a></td>
    <td>✅</td>
    <td> </td>
    <td>✅</td>
    <td> </td>
    <td>Latest</td>
  </tr>
  <tr>
    <td><a href="https://huggingface.co/tiiuae/falcon-7b" target="_blank" rel="noopener noreferrer">Falcon-7B</a>,
    <a href="https://huggingface.co/tiiuae/falcon-40b" target="_blank" rel="noopener noreferrer">Falcon-40B</a></td>
    <td>✅</td>
    <td> </td>
    <td>✅</td>
    <td> </td>
    <td>Latest</td>
  </tr>
  <tr>
    <td><a href="https://huggingface.co/bigscience/bloomz-7b1" target="_blank" rel="noopener noreferrer">BLOOM-7B</a></td>
    <td>✅</td>
    <td> </td>
    <td>✅</td>
    <td> </td>
    <td>Latest</td>
  </tr>
  <tr>
    <td><a href="https://huggingface.co/facebook/opt-125m" target="_blank" rel="noopener noreferrer">OPT-125m</a>,
    <a href="https://huggingface.co/facebook/opt-1.3b" target="_blank" rel="noopener noreferrer">OPT-1.3B</a>,
    <a href="https://huggingface.co/facebook/opt-13b" target="_blank" rel="noopener noreferrer">OPT-13B</a></td>
    <td>✅</td>
    <td> </td>
    <td>✅</td>
    <td> </td>
    <td>Latest</td>
  </tr>
    <tr>
    <td><a href="https://huggingface.co/Intel/neural-chat-7b-v3-1" target="_blank" rel="noopener noreferrer">Neural-Chat-7B-v3-1</a>,
    <a href="https://huggingface.co/Intel/neural-chat-7b-v3-2" target="_blank" rel="noopener noreferrer">Neural-Chat-7B-v3-2</a></td>
    <td>✅</td>
    <td>✅</td>
    <td>✅</td>
    <td>✅</td>
    <td>Latest</td>
  </tr>
  <tr>
    <td><a href="https://huggingface.co/THUDM/chatglm-6b" target="_blank" rel="noopener noreferrer">ChatGLM-6B</a>,
    <a href="https://huggingface.co/THUDM/chatglm2-6b" target="_blank" rel="noopener noreferrer">ChatGLM2-6B</a></td>
    <td>✅</td>
    <td> </td>
    <td>✅</td>
    <td> </td>
    <td>4.33.1</td>
  </tr>
  <tr>
    <td><a href="https://huggingface.co/baichuan-inc/Baichuan-13B-Chat" target="_blank" rel="noopener noreferrer">Baichuan-13B-Chat</a>,
    <a href="https://huggingface.co/baichuan-inc/Baichuan2-13B-Chat" target="_blank" rel="noopener noreferrer">Baichuan2-13B-Chat</a></td>
    <td>✅</td>
    <td> </td>
    <td>✅</td>
    <td> </td>
    <td>4.33.1</td>
  </tr>
  <tr>
    <td><a href="https://huggingface.co/mistralai/Mistral-7B-v0.1" target="_blank" rel="noopener noreferrer">Mistral-7B</a></td>
    <td>✅</td>
    <td>✅</td>
    <td>✅</td>
    <td>✅</td>
    <td>4.34.0 or newer</td>
  </tr>
  <tr>
    <td><a href="https://huggingface.co/Qwen/Qwen-7B-Chat" target="_blank" rel="noopener noreferrer">Qwen-7B</a>,
    <a href="https://huggingface.co/Qwen/Qwen-14B-Chat" target="_blank" rel="noopener noreferrer">Qwen-14B</a></td>
    <td>✅</td>
    <td> </td>
    <td>✅</td>
    <td> </td>
    <td>Latest</td>
  </tr>
    <tr>
    <td><a href="https://huggingface.co/openai/whisper-tiny" target="_blank" rel="noopener noreferrer">Whisper-tiny</a>,
    <a href="https://huggingface.co/openai/whisper-base" target="_blank" rel="noopener noreferrer">Whisper-base</a>
    <a href="https://huggingface.co/openai/whisper-small" target="_blank" rel="noopener noreferrer">Whisper-small</a>
    <a href="https://huggingface.co/openai/whisper-medium" target="_blank" rel="noopener noreferrer">Whisper-medium</a>
    <a href="https://huggingface.co/openai/whisper-large" target="_blank" rel="noopener noreferrer">Whisper-large</a></td>
    <td>✅</td>
    <td> </td>
    <td>✅</td>
    <td> </td>
    <td>Latest</td>
  </tr>
</tbody>
</table>

### Code Generation

<table>
<thead>
  <tr>
    <th rowspan="2">Model Name</th>
    <th colspan="2">INT8</th>
    <th colspan="2">INT4</th>
    <th rowspan="2">Transformer Version</th>
  </tr>
  <tr>
    <th>RTN</th>
    <th>GPTQ</th>
    <th>RTN</th>
    <th>GPTQ</th>
  </tr>
</thead>
<tbody>
  <tr>
    <td><a href="https://huggingface.co/codellama/CodeLlama-7b-hf" target="_blank" rel="noopener noreferrer">Code-LLaMA-7B</a>,
    <a href="https://huggingface.co/codellama/CodeLlama-13b-hf" target="_blank" rel="noopener noreferrer">Code-LLaMA-13B</a></td>
    <td>✅</td>
    <td>✅</td>
    <td>✅</td>
    <td>✅</td>
    <td>Latest</td>
  </tr>
    <tr>
    <td><a href="https://huggingface.co/ise-uiuc/Magicoder-S-DS-6.7B" target="_blank" rel="noopener noreferrer">Magicoder-6.7B</td>
    <td>✅</td>
    <td>✅</td>
    <td>✅</td>
    <td>✅</td>
    <td>Latest</td>
  </tr>
  <tr>
    <td><a href="https://huggingface.co/bigcode/starcoderbase-1b" target="_blank" rel="noopener noreferrer">StarCoder-1B</a>,
    <a href="https://huggingface.co/bigcode/starcoderbase-3b" target="_blank" rel="noopener noreferrer">StarCoder-3B</a>,
    <a href="https://huggingface.co/bigcode/starcoder" target="_blank" rel="noopener noreferrer">StarCoder-15.5B</a></td>
    <td>✅</td>
    <td> </td>
    <td>✅</td>
    <td> </td>
    <td>Latest</td>
  </tr>
</tbody>
</table>

## How to Use
There are methods for utilizing the LLM runtime:
- [Transformer-based API](#How-to-use-Transformer-based-API)


## How to use: Transformer-based API
### 1. Install
Install from binary
```shell
pip install intel-extension-for-transformers
pip install -r requirements.txt  # under graph folder
```
> Some models only support specific versions of transformers. Please refer to the table above or official documentation.

### 2. Run LLM with Transformer-based API

You can use Python API to run Hugging Face model simply. Here is the sample code:
```python
from transformers import AutoTokenizer, TextStreamer
from intel_extension_for_transformers.transformers import AutoModelForCausalLM
model_name = "Intel/neural-chat-7b-v3-1"     # Hugging Face model_id or local model
prompt = "Once upon a time, there existed a little girl,"

tokenizer = AutoTokenizer.from_pretrained(model_name, trust_remote_code=True)
inputs = tokenizer(prompt, return_tensors="pt").input_ids
streamer = TextStreamer(tokenizer)

model = AutoModelForCausalLM.from_pretrained(model_name, load_in_4bit=True)
outputs = model.generate(inputs, streamer=streamer, max_new_tokens=300)
```

To directly load a GPTQ model, here is the sample code:
```python
from transformers import AutoTokenizer, TextStreamer
from intel_extension_for_transformers.transformers import AutoModelForCausalLM, WeightOnlyQuantConfig

# Download Hugging Face GPTQ model to local path
model_name = "PATH_TO_MODEL"  # local path to model
woq_config = WeightOnlyQuantConfig(use_gptq=True)
prompt = "Once upon a time, a little girl"

tokenizer = AutoTokenizer.from_pretrained(model_name, trust_remote_code=True)
inputs = tokenizer(prompt, return_tensors="pt").input_ids
streamer = TextStreamer(tokenizer)
model = AutoModelForCausalLM.from_pretrained(model_name, quantization_config=woq_config, trust_remote_code=True)
outputs = model.generate(inputs, streamer=streamer, max_new_tokens=300)
```

To enable [StreamingLLM for infinite inference](./docs/infinite_inference.md), here is the sample code:
```python
from transformers import AutoTokenizer, TextStreamer
from intel_extension_for_transformers.transformers import AutoModelForCausalLM, WeightOnlyQuantConfig
model_name = "Intel/neural-chat-7b-v3-1"     # Hugging Face model_id or local model
woq_config = WeightOnlyQuantConfig(compute_dtype="int8", weight_dtype="int4")
prompt = "Once upon a time, there existed a little girl,"

tokenizer = AutoTokenizer.from_pretrained(model_name, trust_remote_code=True)
inputs = tokenizer(prompt, return_tensors="pt").input_ids
streamer = TextStreamer(tokenizer)

model = AutoModelForCausalLM.from_pretrained(model_name, quantization_config=woq_config)

# Paper: https://arxiv.org/pdf/2309.17453.pdf
# Recommend n_keep=4 to do attention sinks (four initial tokens) and n_discard=-1 to drop half rencetly tokens when meet length threshold
outputs = model.generate(inputs, streamer=streamer, max_new_tokens=300, ctx_size=100, n_keep=4, n_discard=-1)
```

To use whisper to Audio-to-text, here is the sample code
```python
from intel_extension_for_transformers.transformers import AutoModelForCausalLM, WeightOnlyQuantConfig
model_name = "Local path for whisper"     # please use local path
woq_config = WeightOnlyQuantConfig(use_ggml=True) #Currently, only Q40 is supported
model = AutoModelForCausalLM.from_pretrained(model_name, quantization_config=woq_config)
model('Local audio file')
```

https://github.com/intel/intel-extension-for-transformers/assets/109187816/1698dcda-c9ec-4f44-b159-f4e9d67ab15b

Argument description of WeightOnlyQuantConfig ([supported MatMul combinations](#supported-matrix-multiplication-data-types-combinations)):
| Argument          |  Type       | Description                                                                             |
| --------------    | ----------  | -----------------------------------------------------------------------                 |
| compute_dtype     | String      | Data type of Gemm computation: int8/bf16/fp16/fp32 (default: fp32)                           |
| weight_dtype      | String      | Data type of quantized weight: int4/int8/fp8(=fp8_e4m3)/fp8_e5m2/fp4(=fp4_e2m1)/nf4 (default int4)                                 |
| alg               | String      | Quantization algorithm: sym/asym (default sym)                                          |
| group_size        | Int         | Group size: Int, 32/128/-1 (per channel) (default: 32)                                                           |
| scale_dtype       | String      | Data type of scales: fp32/bf16/fp8 (default fp32)                                           |
| use_ggml          | Bool        | Enable ggml for quantization and inference (default: False)                             |
| use_quant         | Bool        | Determine whether or not the model will be quantized. (default: True)                  |

Argument description of generate function:
| Argument          |  Type       | Description                                                                             |
| --------------    | ----------  | -----------------------------------------------------------------------                 |
| inputs            | Lists[Int]  | Input ids after tokenizer                                                               |
| interactive       | Bool        | Interactive mode, use history commands when True (default: False)                       |
| n_keep            | Int         | Number of tokens to keep from the initial prompt (default: 0, -1 = all)                 |
| n_discard         | Int         | Number of tokens will be discarded (default: -1, -1 = half of tokens will be discarded) |
| shift_roped_k     | Bool        | Use ring-buffer and thus do not re-computing after reaching ctx_size (default: False)   |
| ignore_prompt     | Bool        | Generate outputs w/o prompt (default: False)                                            |
| batch_size        | Int         | Batch size for prompt processing (default: 512)                                         |
| ctx_size          | Int         | Size of the prompt context (default: 512)                                               |
| seed              | Int         | NG seed (default: -1, use random seed for < 0)                                          |
| threads           | Int         | Number of threads to use during computation (default: min(available_core_num, OMP_NUM_THREADS))                                       |
| memory_dtype      | str         | Data type of the KV memory; one of f16, f32, auto (enables Fused Attention when possible otherwise fallback to f16) (default: auto)   |
| repetition_penalty| Float       | Please refer to [Transformer's generate](https://huggingface.co/docs/transformers/v4.35.0/en/main_classes/text_generation#generation) |
| num_beams         | Int         | Please refer to [Transformer's generate](https://huggingface.co/docs/transformers/v4.35.0/en/main_classes/text_generation#generation) |
| do_sample         | Int         | Please refer to [Transformer's generate](https://huggingface.co/docs/transformers/v4.35.0/en/main_classes/text_generation#generation) |
| top_k             | Int         | Please refer to [Transformer's generate](https://huggingface.co/docs/transformers/v4.35.0/en/main_classes/text_generation#generation) |
| top_p             | Int         | Please refer to [Transformer's generate](https://huggingface.co/docs/transformers/v4.35.0/en/main_classes/text_generation#generation) |
| temperature       | Float       | Please refer to [Transformer's generate](https://huggingface.co/docs/transformers/v4.35.0/en/main_classes/text_generation#generation) |
| min_new_tokens    | Int         | Please refer to [Transformer's generate](https://huggingface.co/docs/transformers/v4.35.0/en/main_classes/text_generation#generation) |
| length_penalty    | Float       | Please refer to [Transformer's generate](https://huggingface.co/docs/transformers/v4.35.0/en/main_classes/text_generation#generation) |
| early_stopping    | Bool        | Please refer to [Transformer's generate](https://huggingface.co/docs/transformers/v4.35.0/en/main_classes/text_generation#generation) |
| max_new_tokens    | Int         | Please refer to [Transformer's generate](https://huggingface.co/docs/transformers/v4.35.0/en/main_classes/text_generation#generation) |
| streamer          | Class       | Please refer to [Transformer's generate](https://huggingface.co/docs/transformers/v4.35.0/en/main_classes/text_generation#generation) |
| stopping_criteria | Class       | Please refer to [Transformer's generate](https://huggingface.co/docs/transformers/v4.35.0/en/main_classes/text_generation#generation) |
| pad_token         | Int         | pad_token_id of [Transformer's generate](https://huggingface.co/docs/transformers/v4.35.0/en/main_classes/text_generation#generation) |

### 3. Multi-Round Chat

Chat with LLaMA2:
```python
from transformers import AutoTokenizer, TextStreamer
from intel_extension_for_transformers.transformers import AutoModelForCausalLM, WeightOnlyQuantConfig

# Please change to local path to model, llama2 does not support online conversion, currently.
model_name = "meta-llama/Llama-2-7b-chat-hf"
woq_config = WeightOnlyQuantConfig(compute_dtype="int8", weight_dtype="int4")
tokenizer = AutoTokenizer.from_pretrained(model_name, trust_remote_code=True)
streamer = TextStreamer(tokenizer)
model = AutoModelForCausalLM.from_pretrained(model_name, quantization_config=woq_config, trust_remote_code=True)

while True:
    prompt = input("> ").strip()
    if prompt == "quit":
        break
    b_prompt = "[INST]{}[/INST]".format(prompt)  # prompt template for llama2
    inputs = tokenizer(b_prompt, return_tensors="pt").input_ids
    outputs = model.generate(inputs, streamer=streamer, interactive=True, ignore_prompt=True, do_sample=True)
```

Chat with ChatGLM2:
```python
from transformers import AutoTokenizer, TextStreamer
from intel_extension_for_transformers.transformers import AutoModelForCausalLM, WeightOnlyQuantConfig

model_name = "THUDM/chatglm2-6b"  # or local path to model
woq_config = WeightOnlyQuantConfig(compute_dtype="int8", weight_dtype="int4")
tokenizer = AutoTokenizer.from_pretrained(model_name, trust_remote_code=True)
streamer = TextStreamer(tokenizer)
model = AutoModelForCausalLM.from_pretrained(model_name, quantization_config=woq_config, trust_remote_code=True)

while True:
    prompt = input("> ").strip()
    if prompt == "quit":
        break
    prompt = tokenizer.build_prompt(prompt)  # prompt template for chatglm2
    inputs = tokenizer([prompt], return_tensors="pt").input_ids
    outputs = model.generate(inputs, streamer=streamer, interactive=True, ignore_prompt=True, do_sample=True, n_keep=2)
```

Chat with Qwen:
```python
from transformers import AutoTokenizer, TextStreamer
from intel_extension_for_transformers.transformers import AutoModelForCausalLM, WeightOnlyQuantConfig

model_name = "Qwen/Qwen-7B-Chat"  # or local path to model
woq_config = WeightOnlyQuantConfig(compute_dtype="int8", weight_dtype="int4")
tokenizer = AutoTokenizer.from_pretrained(model_name, trust_remote_code=True)
streamer = TextStreamer(tokenizer)
model = AutoModelForCausalLM.from_pretrained(model_name, quantization_config=woq_config, trust_remote_code=True)

while True:
    prompt = input("> ").strip()
    if prompt == "quit":
        break
    prompt = "\n<|im_start|>user\n{}<|im_end|>\n<|im_start|>assistant\n".format(prompt)  # prompt template for qwen
    inputs = tokenizer([prompt], return_tensors="pt").input_ids
    outputs = model.generate(inputs, streamer=streamer, interactive=True, ignore_prompt=True, do_sample=True)
```
>>>>>>> a7716561
<|MERGE_RESOLUTION|>--- conflicted
+++ resolved
@@ -1,6 +1,7 @@
-<<<<<<< HEAD
-LLM Runtime has been renamed as **Neural Speed** and seperated as individual project, see [here](https://github.com/intel/neural-speed/tree/main) for more details.
-=======
+
+> LLM Runtime has been renamed as **Neural Speed** and seperated as individual project, see [here](https://github.com/intel/neural-speed/tree/main) for more details.
+
+
 # LLM Runtime
 
 LLM Runtime is designed to provide the efficient inference of large language models (LLMs) on Intel platforms through the state-of-the-art (SOTA) model compression techniques. The work is highly inspired from [llama.cpp](https://github.com/ggerganov/llama.cpp), which organizes almost all the core code (e.g., kernels) in a single big file with a large number of pre-defined macros, thus making it not easy for developers to support a new model. Our LLM Runtime has the following features:
@@ -408,5 +409,4 @@
     prompt = "\n<|im_start|>user\n{}<|im_end|>\n<|im_start|>assistant\n".format(prompt)  # prompt template for qwen
     inputs = tokenizer([prompt], return_tensors="pt").input_ids
     outputs = model.generate(inputs, streamer=streamer, interactive=True, ignore_prompt=True, do_sample=True)
-```
->>>>>>> a7716561
+```