--- conflicted
+++ resolved
@@ -67,12 +67,7 @@
 ```python
 from transformers import AutoTokenizer, TextStreamer
 from intel_extension_for_transformers.transformers import AutoModel, WeightOnlyQuantConfig
-<<<<<<< HEAD
-
-model_name = "THUDM/chatglm2-6b"  # or local path to model
-=======
 model_name = "Intel/neural-chat-7b-v1-1"     # Hugging Face model_id or local model
->>>>>>> 9807821d
 woq_config = WeightOnlyQuantConfig(compute_dtype="int8", weight_dtype="int4")
 prompt = "Once upon a time, a little girl"
 
