--- conflicted
+++ resolved
@@ -115,7 +115,6 @@
 | --keep            | number of tokens to keep from the initial prompt (default: 0, -1 = all) |
 
 
-<<<<<<< HEAD
 ### 4. One-click Script 
 
 You can use the following script to run, including convertion, quantization and inference.
@@ -141,8 +140,7 @@
 | --repeat_penalty  | penalize repeat sequence of tokens (default: 1.1, 1.0 = disabled)       |
 | --color           | colorise output to distinguish prompt and user input from generations   |
 | --keep            | number of tokens to keep from the initial prompt (default: 0, -1 = all) |
-=======
-### 4. Tensor Parallelism cross nodes/sockets
+
+### 5. Tensor Parallelism cross nodes/sockets
 
 We support tensor parallelism strategy for distributed inference/training on multi-node and multi-socket.  You can refer to [tensor_parallelism.md](./tensor_parallelism.md) to enable this feature.
->>>>>>> 2651bd85
