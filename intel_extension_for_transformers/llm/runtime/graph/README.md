# ITREX Graph 

ITREX Graph is an experimental c++ bare metal LLM inference solution that mainly references and borrows from the [llama.cpp](https://github.com/ggerganov/llama.cpp) project. llama.cpp puts almost all core code and kernels in a single file and use a large number of macros, making it difficult for developers to read and modify. The graph has the following features:

- Simple and hierarchical structure, you can add your own high-performance implementation.
- Applied quantization into high 4 bitsfrom int8, higher performance and accuracy compared with the original one.
- Utilized AVX512F instruction set, more instructions support on the way.
- Currently only supports x86 platforms, and initial Intel GPU support.

In short, ITREX Graph is an experimental feature and may keep changing.

### Supported Models

Now we supports [GPT-NeoX](https://github.com/EleutherAI/gpt-neox), [LLaMA](https://github.com/facebookresearch/llama), [LLaMA2](https://huggingface.co/meta-llama/Llama-2-7b-chat-hf), [Dolly-v2-3b](https://huggingface.co/databricks/dolly-v2-3b), [MPT](https://huggingface.co/mosaicml/mpt-7b), [FALCON-7B](https://huggingface.co/tiiuae/falcon-7b), [StarCoder](https://huggingface.co/bigcode/starcoder), [GPT-J](https://huggingface.co/docs/transformers/model_doc/gptj).

## How to use

### 1. Build Graph
```shell
mkdir build
cd build
cmake .. -G Ninja
ninja
```

### 2. Convert Models
Currently, Graph uses the same model format as [llama.cpp](https://github.com/ggerganov/llama.cpp) and [ggml](https://github.com/ggerganov/ggml). You can also convert the model yourself.

**If you worry about the network issue, please prepare related huggingface models first and put it in `graph` folder.** You can use `git clone` command like (for example, gpt-j-6b): `git clone https://huggingface.co/EleutherAI/gpt-j-6b`.

<<<<<<< HEAD
# convert the pytorch starcoder model to llama.cpp format
python scripts/convert_starcoder.py {input_model_name_or_path} --outfile={output_path}/ne-fp32.bin --outtype=fp32

./build/bin/quant_starcoder --model_file ${output_path}/ne-f32.bin --out_file ${output_path}/ne-q4_j.bin --bits 4

# convert the pytorch opt model to llama.cpp format
python scripts/convert_opt.py  ${input_model_name_or_path} --outtype f32 --outfile ${output_path}

./build/bin/quant_opt --model_file ${output_path}/ne-f32.bin --out_file ${output_path}/ne-q4_j.bin --bits 4
```

### 3. Run Models
Running LLAMA model, for details please refer to [LLaMA model documentation](./application/ChatLLAMA/README.md).
=======
Neural Engine Graph only supports `LLaMA`, `LLaMA2`, `GPT-NeoX (Dolly)`, `GPT-J`, `FALCON`, `StarCoder`, `MPT` for now. Other model types could not works well (We are continuing supporting more LLMs...). Convert process had two steps: 1. get fp32 model with llama.cpp format 2. quantize the fp32 model into model with low precision (int8, int4, etc.) We recommend you to use int4 model for better LLM inference latency.
>>>>>>> e92df99b

```bash
# convert the pytorch model to ggml format
python scripts/convert_model.py --outtype f32 --outfile ne-f32.bin model_path/model_id

# quantize weights of float32 ggml bin
# to ggml q4_0 format
python scripts/quant_bin.py --model_name llama --model_file ne-f32.bin --out_file ne-q4_0.bin --bits 4
# to neuarl engine graph optimized q4_j with 32 block_size format
python scripts/quant_bin.py --model_name llama --model_file ne-f32.bin --out_file ne-q4_j.bin --bits 4 --block_size 32 --compute_type int8
# to neuarl engine graph optimized q4_j with 128 block_size format (recommend)
python scripts/quant_bin.py --model_name llama --model_file ne-f32.bin --out_file ne-q4_j.bin --bits 4 --block_size 128 --compute_type int8
```
quantization args explanations:
| arg             | explanation                                                 |
| --------------  | ----------------------------------------------------------- |
| --model_file    | path to the fp32 model                                      |
| --out_file      | path to the quantized model                                 |
| --config        | path to the configuration file (default: )                  |
| --nthread       | number of threads to use (default: 1)                       |
| --bits          | number of bits to use for quantization (default: 4)         |
| --alg           | quantization algorithm to use: sym/asym (default: sym)      |
| --block_size    | block size (default: 32)                                    |
| --scale_dtype   | fp32/bf16 type for scales (default: fp32)                   |
| --compute_type  | Gemm computation data type: int8/fp32/ggml (default: ggml)  |

Running GPT-NEOX / MPT / FALCON / / GPT-J / STARCODER model, please use `chat_gptneox` / `chat_mpt` / `chat_falcon` / `chat_starcoder`/ `chat_opt` (Please type **prompt about codes** when use `STARCODER`. For example, `-p "def fibonnaci("`).

### 3. Run Models

We supply LLM chat python script to run supported models conveniently.

```bash
# recommed to use numactl to bind cores in Intel cpus for better performance
# if you use different core numbers, please also  change -t arg value
# please type prompt about codes when run `StarCoder`, for example, -p "def fibonnaci(".
OMP_NUM_THREADS=56 numactl -m 0 -C 0-55 python scripts/chat_llm.py --model_name llama -m ne-q4_j.bin -c 512 -b 1024 -n 256 --keep 48 -t 56 --color -p "She opened the door and see"

# if you want to generate fixed outputs, please set --seed arg, for example:
OMP_NUM_THREADS=56 numactl -m 0 -C 0-55 python scripts/chat_llm.py --model_name llama -m ne-q4_j.bin -c 512 -b 1024 -n 256 --keep 48 -t 56 --color -p "She opened the door and see" --seed 12

# if you want to reduce repeated generated texts, please set --repeat_penalty (value > 1.0, default = 1.0), for example:
OMP_NUM_THREADS=56 numactl -m 0 -C 0-55 python scripts/chat_llm.py --model_name llama -m ne-q4_j.bin -c 512 -b 1024 -n 256 --keep 48 -t 56 --color -p "She opened the door and see" --repeat_penalty 1.2
```

<<<<<<< HEAD
### Supported model
Now we supports [GPT-NeoX](https://github.com/EleutherAI/gpt-neox), [LLaMA](https://github.com/facebookresearch/llama),[Dolly-v2-3b](https://huggingface.co/databricks/dolly-v2-3b), [MPT](https://huggingface.co/mosaicml/mpt-7b), [FALCON](https://huggingface.co/tiiuae/falcon-7b), [STARCODER](https://huggingface.co/bigcode/starcoder), [GPT-J](https://huggingface.co/docs/transformers/model_doc/gptj), [OPT](https://huggingface.co/docs/transformers/model_doc/opt).
=======
Chat script args explanations:
| arg               | explanation                                                             |
| --------------    | ----------------------------------------------------------------------- |
| --model_name      | model name                                                              |
| -m / --model      | path to the executed model                                              |
| -p / --prompt     | prompt to start generation with (default: empty)                        |
| -n / --n_predict  | number of tokens to predict (default: -1, -1 = infinity)                |
| -t / --threads    | number of threads to use during computation (default: 56)               |
| -b / --batch_size | batch size for prompt processing (default: 512)                         |
| -c / --ctx_size   | size of the prompt context (default: 512, can not be larger than specific model's context window length)                                                                                |
| -s / --seed       | NG seed (default: -1, use random seed for < 0)                          |
| --repeat_penalty  | penalize repeat sequence of tokens (default: 1.1, 1.0 = disabled)       |
| --color           | colorise output to distinguish prompt and user input from generations   |
| --keep            | number of tokens to keep from the initial prompt (default: 0, -1 = all) |
>>>>>>> e92df99b
<|MERGE_RESOLUTION|>--- conflicted
+++ resolved
@@ -28,23 +28,8 @@
 
 **If you worry about the network issue, please prepare related huggingface models first and put it in `graph` folder.** You can use `git clone` command like (for example, gpt-j-6b): `git clone https://huggingface.co/EleutherAI/gpt-j-6b`.
 
-<<<<<<< HEAD
-# convert the pytorch starcoder model to llama.cpp format
-python scripts/convert_starcoder.py {input_model_name_or_path} --outfile={output_path}/ne-fp32.bin --outtype=fp32
+Neural Engine Graph only supports `LLaMA`, `LLaMA2`, `GPT-NeoX (Dolly)`, `GPT-J`, `FALCON`, `StarCoder`, `MPT`, `OPT` for now. Other model types could not works well (We are continuing supporting more LLMs...). Convert process had two steps: 1. get fp32 model with llama.cpp format 2. quantize the fp32 model into model with low precision (int8, int4, etc.) We recommend you to use int4 model for better LLM inference latency.
 
-./build/bin/quant_starcoder --model_file ${output_path}/ne-f32.bin --out_file ${output_path}/ne-q4_j.bin --bits 4
-
-# convert the pytorch opt model to llama.cpp format
-python scripts/convert_opt.py  ${input_model_name_or_path} --outtype f32 --outfile ${output_path}
-
-./build/bin/quant_opt --model_file ${output_path}/ne-f32.bin --out_file ${output_path}/ne-q4_j.bin --bits 4
-```
-
-### 3. Run Models
-Running LLAMA model, for details please refer to [LLaMA model documentation](./application/ChatLLAMA/README.md).
-=======
-Neural Engine Graph only supports `LLaMA`, `LLaMA2`, `GPT-NeoX (Dolly)`, `GPT-J`, `FALCON`, `StarCoder`, `MPT` for now. Other model types could not works well (We are continuing supporting more LLMs...). Convert process had two steps: 1. get fp32 model with llama.cpp format 2. quantize the fp32 model into model with low precision (int8, int4, etc.) We recommend you to use int4 model for better LLM inference latency.
->>>>>>> e92df99b
 
 ```bash
 # convert the pytorch model to ggml format
@@ -90,10 +75,6 @@
 OMP_NUM_THREADS=56 numactl -m 0 -C 0-55 python scripts/chat_llm.py --model_name llama -m ne-q4_j.bin -c 512 -b 1024 -n 256 --keep 48 -t 56 --color -p "She opened the door and see" --repeat_penalty 1.2
 ```
 
-<<<<<<< HEAD
-### Supported model
-Now we supports [GPT-NeoX](https://github.com/EleutherAI/gpt-neox), [LLaMA](https://github.com/facebookresearch/llama),[Dolly-v2-3b](https://huggingface.co/databricks/dolly-v2-3b), [MPT](https://huggingface.co/mosaicml/mpt-7b), [FALCON](https://huggingface.co/tiiuae/falcon-7b), [STARCODER](https://huggingface.co/bigcode/starcoder), [GPT-J](https://huggingface.co/docs/transformers/model_doc/gptj), [OPT](https://huggingface.co/docs/transformers/model_doc/opt).
-=======
 Chat script args explanations:
 | arg               | explanation                                                             |
 | --------------    | ----------------------------------------------------------------------- |
@@ -108,4 +89,3 @@
 | --repeat_penalty  | penalize repeat sequence of tokens (default: 1.1, 1.0 = disabled)       |
 | --color           | colorise output to distinguish prompt and user input from generations   |
 | --keep            | number of tokens to keep from the initial prompt (default: 0, -1 = all) |
->>>>>>> e92df99b
