# LLM Runtime 

LLM Runtime is designed to provide the efficient inference of large language models (LLMs) on Intel platforms through the state-of-the-art (SOTA) model compression techniques. The work is highly inspired from [llama.cpp](https://github.com/ggerganov/llama.cpp), which organizes almost all the core code (e.g., kernels) in a single big file with a large number of pre-defined macros, thus making it not easy for developers to support a new model. Our LLM Runtime has the following features:

- Modular design to support new models
- Highly optimized low precision kernels
- Utilize AMX, VNNI and AVX512F instruction set
- Support CPU (x86 platforms only) and initial (Intel) GPU
- Support 4bits and 8bits quantization 

> LLM Runtime is under active development so APIs are subject to change.

## Supported Models

We support the following models:
### Text generation models
| model name | INT8 | INT4|
|---|:---:|:---:|
|[LLaMA2-7B](https://huggingface.co/meta-llama/Llama-2-7b-chat-hf), [LLaMA2-13B](https://huggingface.co/meta-llama/Llama-2-13b-chat-hf)| ✅ | ✅ | 
|[LLaMA-7B](https://huggingface.co/decapoda-research/llama-7b-hf), [LLaMA-13B](https://huggingface.co/decapoda-research/llama-13b-hf)| ✅ | ✅ | 
|[GPT-J-6B](https://huggingface.co/EleutherAI/gpt-j-6b)| ✅ | ✅ | 
|[GPT-NeoX-20B](https://huggingface.co/EleutherAI/gpt-neox-20b)| ✅ | ✅ | 
|[Dolly-v2-3B](https://huggingface.co/databricks/dolly-v2-3b)| ✅ | ✅ | 
|[MPT-7B](https://huggingface.co/mosaicml/mpt-7b), [MPT-30B](https://huggingface.co/mosaicml/mpt-30b)| ✅ | ✅ | 
|[Falcon-7B](https://huggingface.co/tiiuae/falcon-7b), [Falcon-40B](https://huggingface.co/tiiuae/falcon-40b)| ✅ | ✅ | 
|[BLOOM-7B](https://huggingface.co/bigscience/bloomz-7b1)| ✅ | ✅ |
|[OPT-125m](https://huggingface.co/facebook/opt-125m), [OPT-350m](https://huggingface.co/facebook/opt-350m), [OPT-1.3B](https://huggingface.co/facebook/opt-1.3b), [OPT-13B](https://huggingface.co/facebook/opt-13b)| ✅ | ✅ |  

### Code generation models
| model name | INT8 | INT4|
|---|:---:|:---:|
|[Code-LLaMA-7B](https://huggingface.co/codellama/CodeLlama-7b-hf), [Code-LLaMA-13B](https://huggingface.co/codellama/CodeLlama-13b-hf)| ✅ | ✅ | 
|[StarCoder-1B](https://huggingface.co/bigcode/starcoderbase-1b), [StarCoder-3B](https://huggingface.co/bigcode/starcoderbase-3b), [StarCoder-15.5B](https://huggingface.co/bigcode/starcoder)| ✅ | ✅ | 


## How to use

### 1. Build LLM Runtime
```shell
mkdir build
cd build
cmake .. -G Ninja
ninja
```

### 2. Convert LLM
LLM Runtime assumes the same model format as [llama.cpp](https://github.com/ggerganov/llama.cpp) and [ggml](https://github.com/ggerganov/ggml). You can also convert the model by following the below steps:

```bash
# download fp32 model (e.g., LLAMA2) from Hugging Face
git clone https://huggingface.co/meta-llama/Llama-2-7b-chat-hf

# convert the pytorch model to ggml format
python scripts/convert_model.py --outtype f32 --outfile ne-f32.bin model_path

# or convert the model without downloading it by hand (llama and llama2 are WIP) 
python scripts/convert_model.py --outtype f32 --outfile EleutherAI/gpt-j-6b

# quantize weights of fp32 ggml bin
# model_name: llama, llama2, mpt, falcon, gptj, starcoder, dolly
# to neuarl engine graph optimized q4_j with 128 block_size format (recommended)
python scripts/quant_bin.py --model_name llama2 --model_file ne-f32.bin --out_file ne-q4_j.bin --weight_dtype int4 --block_size 128 --compute_type int8

# to ggml q4_0 format
python scripts/quant_bin.py --model_name llama2 --model_file ne-f32.bin --out_file ne-q4_0.bin --weight_dtype int4
# to neuarl engine graph optimized q4_j with 32 block_size format

python scripts/quant_bin.py --model_name llama2 --model_file ne-f32.bin --out_file ne-q4_j.bin --weight_dtype int4 --block_size 32 --compute_type int8

```
quantization args explanations:
| arg             | explanation                                                 |
| --------------  | ----------------------------------------------------------- |
| --model_file    | path to the fp32 model                                      |
| --out_file      | path to the quantized model                                 |
| --config        | path to the configuration file (default: )                  |
| --nthread       | number of threads to use (default: 1)                       |
| --weight_dtype  | data type of quantized weight (default: int4)         |
| --alg           | quantization algorithm to use: sym/asym (default: sym)      |
| --block_size    | block size (default: 32)                                    |
| --scale_dtype   | fp32/bf16 type for scales (default: fp32)                   |
| --compute_type  | Gemm computation data type: int8/fp32/ggml (default: ggml)  |

<<<<<<< HEAD
Running GPT-NEOX / MPT / FALCON / GPT-J / STARCODER / OPT  model, please use `chat_gptneox` / `chat_mpt` / `chat_falcon` / `chat_starcoder`/ `chat_opt` (Please type **prompt about codes** when use `STARCODER`. For example, `-p "def fibonnaci("`).
=======
>>>>>>> 1d2b4f04

### 3. Run Models

We supply LLM running python script to run supported models conveniently.

```bash
# recommed to use numactl to bind cores in Intel cpus for better performance
# if you use different core numbers, please also  change -t arg value
# please type prompt about codes when run `StarCoder`, for example, -p "def fibonnaci(".
OMP_NUM_THREADS=56 numactl -m 0 -C 0-55 python scripts/run_llm.py --model_name llama -m ne-q4_j.bin -c 512 -b 1024 -n 256 -t 56 --color -p "She opened the door and see"

# if you want to generate fixed outputs, please set --seed arg, for example:
OMP_NUM_THREADS=56 numactl -m 0 -C 0-55 python scripts/run_llm.py --model_name llama -m ne-q4_j.bin -c 512 -b 1024 -n 256 -t 56 --color -p "She opened the door and see" --seed 12

# if you want to reduce repeated generated texts, please set --repeat_penalty (value > 1.0, default = 1.0), for example:
OMP_NUM_THREADS=56 numactl -m 0 -C 0-55 python scripts/run_llm.py --model_name llama -m ne-q4_j.bin -c 512 -b 1024 -n 256 -t 56 --color -p "She opened the door and see" --repeat_penalty 1.2
```

LLM running script args explanations:
| arg               | explanation                                                             |
| --------------    | ----------------------------------------------------------------------- |
| --model_name      | model name                                                              |
| -m / --model      | path to the executed model                                              |
| -p / --prompt     | prompt to start generation with (default: empty)                        |
| -n / --n_predict  | number of tokens to predict (default: -1, -1 = infinity)                |
| -t / --threads    | number of threads to use during computation (default: 56)               |
| -b / --batch_size | batch size for prompt processing (default: 512)                         |
| -c / --ctx_size   | size of the prompt context (default: 512, can not be larger than specific model's context window length)                                                                                |
| -s / --seed       | NG seed (default: -1, use random seed for < 0)                          |
| --repeat_penalty  | penalize repeat sequence of tokens (default: 1.1, 1.0 = disabled)       |
| --color           | colorise output to distinguish prompt and user input from generations   |
| --keep            | number of tokens to keep from the initial prompt (default: 0, -1 = all) |
<|MERGE_RESOLUTION|>--- conflicted
+++ resolved
@@ -81,10 +81,6 @@
 | --scale_dtype   | fp32/bf16 type for scales (default: fp32)                   |
 | --compute_type  | Gemm computation data type: int8/fp32/ggml (default: ggml)  |
 
-<<<<<<< HEAD
-Running GPT-NEOX / MPT / FALCON / GPT-J / STARCODER / OPT  model, please use `chat_gptneox` / `chat_mpt` / `chat_falcon` / `chat_starcoder`/ `chat_opt` (Please type **prompt about codes** when use `STARCODER`. For example, `-p "def fibonnaci("`).
-=======
->>>>>>> 1d2b4f04
 
 ### 3. Run Models
 
