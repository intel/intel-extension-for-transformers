# !/usr/bin/env python
# -*- coding: utf-8 -*-
#
# Copyright (c) 2023 Intel Corporation
#
# Licensed under the Apache License, Version 2.0 (the "License");
# you may not use this file except in compliance with the License.
# You may obtain a copy of the License at
#
#   http://www.apache.org/licenses/LICENSE-2.0
#
# Unless required by applicable law or agreed to in writing, software
# distributed under the License is distributed on an "AS IS" BASIS,
# WITHOUT WARRANTIES OR CONDITIONS OF ANY KIND, either express or implied.
# See the License for the specific language governing permissions and
# limitations under the License.

import re
class Optimization:
    def __init__(
            self,
            optimization_config
        ):
        self.optimization_config = optimization_config

    def optimize(self, model, use_llm_runtime=False):
        if isinstance(model, str):
            model_name = model
        else:
            model_name = model.config._name_or_path
            optimized_model = model
        from intel_extension_for_transformers.transformers import (
            MixedPrecisionConfig,
            WeightOnlyQuantConfig,
            BitsAndBytesConfig
        )
        assert type(self.optimization_config) in [MixedPrecisionConfig, WeightOnlyQuantConfig, BitsAndBytesConfig], \
            f"Expect optimization_config be an object of MixedPrecisionConfig, WeightOnlyQuantConfig" + \
            " or BitsAndBytesConfig,got {type(self.optimization_config)}."
        config = self.optimization_config
        try:
            if re.search("flan-t5", model_name, re.IGNORECASE):
                from intel_extension_for_transformers.transformers import AutoModelForSeq2SeqLM
                optimized_model = AutoModelForSeq2SeqLM.from_pretrained(
                        model_name,
                        quantization_config=config,
                        use_llm_runtime=use_llm_runtime,
                        trust_remote_code=True)
            elif (
                re.search("gpt", model_name, re.IGNORECASE)
                or re.search("mpt", model_name, re.IGNORECASE)
                or re.search("bloom", model_name, re.IGNORECASE)
                or re.search("llama", model_name, re.IGNORECASE)
                or re.search("opt", model_name, re.IGNORECASE)
                or re.search("neural-chat-7b-v1", model_name, re.IGNORECASE)
                or re.search("neural-chat-7b-v2", model_name, re.IGNORECASE)
                or re.search("neural-chat-7b-v3", model_name, re.IGNORECASE)
            ):
                from intel_extension_for_transformers.transformers import AutoModelForCausalLM
                optimized_model = AutoModelForCausalLM.from_pretrained(
                    model_name,
                    quantization_config=config,
                    use_llm_runtime=use_llm_runtime,
                    trust_remote_code=True)
<<<<<<< HEAD
            elif re.search("starcoder", model_name, re.IGNORECASE):
                from intel_extension_for_transformers.transformers import GPTBigCodeForCausalLM
                optimized_model = GPTBigCodeForCausalLM.from_pretrained(
                    model_name,
                    quantization_config=config,
                    use_llm_runtime=use_llm_runtime,
                    trust_remote_code=True)
            elif re.search("chatglm", model_name, re.IGNORECASE):
                from intel_extension_for_transformers.transformers import AutoModel
                optimized_model = AutoModel.from_pretrained(
                    model_name,
                    quantization_config=config,
                    use_llm_runtime=use_llm_runtime,
                    trust_remote_code=True)
        except Exception as e:
            from intel_extension_for_transformers.neural_chat.constants import ErrorCodes
            from intel_extension_for_transformers.utils import logger
            if type(self.optimization_config) == MixedPrecisionConfig:
                logger.error(f"Optimize model {model.config._name_or_path} with mixed precision failed, {e}")
                return ErrorCodes.ERROR_AMP_OPTIMIZATION_FAIL
            elif type(self.optimization_config) == WeightOnlyQuantConfig:
                logger.error(f"Optimize model {model.config._name_or_path} with weight only quantization failed, {e}")
                return ErrorCodes.ERROR_WEIGHT_ONLY_QUANT_OPTIMIZATION_FAIL
            elif type(self.optimization_config) == BitsAndBytesConfig:
                logger.error(f"Optimize model {model.config._name_or_path} with bits and bytes failed, {e}")
                return ErrorCodes.ERROR_BITS_AND_BYTES_OPTIMIZATION_FAIL
=======
        elif (
            re.search("gpt", model_name, re.IGNORECASE)
            or re.search("mpt", model_name, re.IGNORECASE)
            or re.search("bloom", model_name, re.IGNORECASE)
            or re.search("llama", model_name, re.IGNORECASE)
            or re.search("opt", model_name, re.IGNORECASE)
            or re.search("neural-chat-7b-v1", model_name, re.IGNORECASE)
            or re.search("neural-chat-7b-v2", model_name, re.IGNORECASE)
            or re.search("neural-chat-7b-v3", model_name, re.IGNORECASE)
            or re.search("starcoder", model_name, re.IGNORECASE)
        ):
            from intel_extension_for_transformers.transformers import AutoModelForCausalLM
            optimized_model = AutoModelForCausalLM.from_pretrained(
                model_name,
                quantization_config=config,
                use_llm_runtime=use_llm_runtime,
                trust_remote_code=True)
        elif re.search("chatglm", model_name, re.IGNORECASE):
            from intel_extension_for_transformers.transformers import AutoModel
            optimized_model = AutoModel.from_pretrained(
                model_name,
                quantization_config=config,
                use_llm_runtime=use_llm_runtime,
                trust_remote_code=True)
>>>>>>> 05a4a9d7
        return optimized_model<|MERGE_RESOLUTION|>--- conflicted
+++ resolved
@@ -55,17 +55,10 @@
                 or re.search("neural-chat-7b-v1", model_name, re.IGNORECASE)
                 or re.search("neural-chat-7b-v2", model_name, re.IGNORECASE)
                 or re.search("neural-chat-7b-v3", model_name, re.IGNORECASE)
+                or re.search("starcoder", model_name, re.IGNORECASE)
             ):
                 from intel_extension_for_transformers.transformers import AutoModelForCausalLM
                 optimized_model = AutoModelForCausalLM.from_pretrained(
-                    model_name,
-                    quantization_config=config,
-                    use_llm_runtime=use_llm_runtime,
-                    trust_remote_code=True)
-<<<<<<< HEAD
-            elif re.search("starcoder", model_name, re.IGNORECASE):
-                from intel_extension_for_transformers.transformers import GPTBigCodeForCausalLM
-                optimized_model = GPTBigCodeForCausalLM.from_pretrained(
                     model_name,
                     quantization_config=config,
                     use_llm_runtime=use_llm_runtime,
@@ -89,30 +82,4 @@
             elif type(self.optimization_config) == BitsAndBytesConfig:
                 logger.error(f"Optimize model {model.config._name_or_path} with bits and bytes failed, {e}")
                 return ErrorCodes.ERROR_BITS_AND_BYTES_OPTIMIZATION_FAIL
-=======
-        elif (
-            re.search("gpt", model_name, re.IGNORECASE)
-            or re.search("mpt", model_name, re.IGNORECASE)
-            or re.search("bloom", model_name, re.IGNORECASE)
-            or re.search("llama", model_name, re.IGNORECASE)
-            or re.search("opt", model_name, re.IGNORECASE)
-            or re.search("neural-chat-7b-v1", model_name, re.IGNORECASE)
-            or re.search("neural-chat-7b-v2", model_name, re.IGNORECASE)
-            or re.search("neural-chat-7b-v3", model_name, re.IGNORECASE)
-            or re.search("starcoder", model_name, re.IGNORECASE)
-        ):
-            from intel_extension_for_transformers.transformers import AutoModelForCausalLM
-            optimized_model = AutoModelForCausalLM.from_pretrained(
-                model_name,
-                quantization_config=config,
-                use_llm_runtime=use_llm_runtime,
-                trust_remote_code=True)
-        elif re.search("chatglm", model_name, re.IGNORECASE):
-            from intel_extension_for_transformers.transformers import AutoModel
-            optimized_model = AutoModel.from_pretrained(
-                model_name,
-                quantization_config=config,
-                use_llm_runtime=use_llm_runtime,
-                trust_remote_code=True)
->>>>>>> 05a4a9d7
         return optimized_model