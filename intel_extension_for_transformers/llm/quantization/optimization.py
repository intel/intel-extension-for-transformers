--- conflicted
+++ resolved
@@ -16,7 +16,6 @@
 # limitations under the License.
 
 import re
-
 class Optimization:
     def __init__(
             self,
@@ -39,94 +38,54 @@
             f"Expect optimization_config be an object of MixedPrecisionConfig, WeightOnlyQuantConfig" + \
             " or BitsAndBytesConfig,got {type(self.optimization_config)}."
         config = self.optimization_config
-<<<<<<< HEAD
         try:
-            if re.search("flan-t5", model.config._name_or_path, re.IGNORECASE):
+            if re.search("flan-t5", model_name, re.IGNORECASE):
                 from intel_extension_for_transformers.transformers import AutoModelForSeq2SeqLM
                 optimized_model = AutoModelForSeq2SeqLM.from_pretrained(
-                        model.config._name_or_path,
+                        model_name,
                         quantization_config=config,
                         use_llm_runtime=use_llm_runtime,
                         trust_remote_code=True)
             elif (
-                re.search("gpt", model.config._name_or_path, re.IGNORECASE)
-                or re.search("mpt", model.config._name_or_path, re.IGNORECASE)
-                or re.search("bloom", model.config._name_or_path, re.IGNORECASE)
-                or re.search("llama", model.config._name_or_path, re.IGNORECASE)
-                or re.search("opt", model.config._name_or_path, re.IGNORECASE)
-                or re.search("neural-chat-7b-v1", model.config._name_or_path, re.IGNORECASE)
-                or re.search("neural-chat-7b-v2", model.config._name_or_path, re.IGNORECASE)
+                re.search("gpt", model_name, re.IGNORECASE)
+                or re.search("mpt", model_name, re.IGNORECASE)
+                or re.search("bloom", model_name, re.IGNORECASE)
+                or re.search("llama", model_name, re.IGNORECASE)
+                or re.search("opt", model_name, re.IGNORECASE)
+                or re.search("neural-chat-7b-v1", model_name, re.IGNORECASE)
+                or re.search("neural-chat-7b-v2", model_name, re.IGNORECASE)
+                or re.search("neural-chat-7b-v3", model_name, re.IGNORECASE)
             ):
                 from intel_extension_for_transformers.transformers import AutoModelForCausalLM
                 optimized_model = AutoModelForCausalLM.from_pretrained(
-                    model.config._name_or_path,
-                    quantization_config=config,
-                    use_llm_runtime=use_llm_runtime,
-                    trust_remote_code=True)
-            elif re.search("starcoder", model.config._name_or_path, re.IGNORECASE):
-                from intel_extension_for_transformers.transformers import GPTBigCodeForCausalLM
-                optimized_model = GPTBigCodeForCausalLM.from_pretrained(
-                    model.config._name_or_path,
-                    quantization_config=config,
-                    use_llm_runtime=use_llm_runtime,
-                    trust_remote_code=True)
-            elif re.search("chatglm", model.config._name_or_path, re.IGNORECASE):
-                from intel_extension_for_transformers.transformers import AutoModel
-                optimized_model = AutoModel.from_pretrained(
-                    model.config._name_or_path,
-                    quantization_config=config,
-                    use_llm_runtime=use_llm_runtime,
-                    trust_remote_code=True)
-            return optimized_model
-        except Exception as e:
-            from intel_extension_for_transformers.neural_chat.constants import ResponseCodes
-            from intel_extension_for_transformers.utils import logger
-            if type(self.optimization_config) == MixedPrecisionConfig:
-                logger.error(f"Optimize model {model.config._name_or_path} with mixed precision failed, {e}")
-                return ResponseCodes.ERROR_AMP_OPTIMIZATION_FAIL
-            elif type(self.optimization_config) == WeightOnlyQuantConfig:
-                logger.error(f"Optimize model {model.config._name_or_path} with weight only quantization failed, {e}")
-                return ResponseCodes.ERROR_WEIGHT_ONLY_QUANT_OPTIMIZATION_FAIL
-            elif type(self.optimization_config) == BitsAndBytesConfig:
-                logger.error(f"Optimize model {model.config._name_or_path} with bits and bytes failed, {e}")
-                return ResponseCodes.ERROR_BITS_AND_BYTES_OPTIMIZATION_FAIL
-=======
-        if re.search("flan-t5", model_name, re.IGNORECASE):
-            from intel_extension_for_transformers.transformers import AutoModelForSeq2SeqLM
-            optimized_model = AutoModelForSeq2SeqLM.from_pretrained(
                     model_name,
                     quantization_config=config,
                     use_llm_runtime=use_llm_runtime,
                     trust_remote_code=True)
-        elif (
-            re.search("gpt", model_name, re.IGNORECASE)
-            or re.search("mpt", model_name, re.IGNORECASE)
-            or re.search("bloom", model_name, re.IGNORECASE)
-            or re.search("llama", model_name, re.IGNORECASE)
-            or re.search("opt", model_name, re.IGNORECASE)
-            or re.search("neural-chat-7b-v1", model_name, re.IGNORECASE)
-            or re.search("neural-chat-7b-v2", model_name, re.IGNORECASE)
-            or re.search("neural-chat-7b-v3", model_name, re.IGNORECASE)
-        ):
-            from intel_extension_for_transformers.transformers import AutoModelForCausalLM
-            optimized_model = AutoModelForCausalLM.from_pretrained(
-                model_name,
-                quantization_config=config,
-                use_llm_runtime=use_llm_runtime,
-                trust_remote_code=True)
-        elif re.search("starcoder", model_name, re.IGNORECASE):
-            from intel_extension_for_transformers.transformers import GPTBigCodeForCausalLM
-            optimized_model = GPTBigCodeForCausalLM.from_pretrained(
-                model_name,
-                quantization_config=config,
-                use_llm_runtime=use_llm_runtime,
-                trust_remote_code=True)
-        elif re.search("chatglm", model_name, re.IGNORECASE):
-            from intel_extension_for_transformers.transformers import AutoModel
-            optimized_model = AutoModel.from_pretrained(
-                model_name,
-                quantization_config=config,
-                use_llm_runtime=use_llm_runtime,
-                trust_remote_code=True)
-        return optimized_model
->>>>>>> e764bb57
+            elif re.search("starcoder", model_name, re.IGNORECASE):
+                from intel_extension_for_transformers.transformers import GPTBigCodeForCausalLM
+                optimized_model = GPTBigCodeForCausalLM.from_pretrained(
+                    model_name,
+                    quantization_config=config,
+                    use_llm_runtime=use_llm_runtime,
+                    trust_remote_code=True)
+            elif re.search("chatglm", model_name, re.IGNORECASE):
+                from intel_extension_for_transformers.transformers import AutoModel
+                optimized_model = AutoModel.from_pretrained(
+                    model_name,
+                    quantization_config=config,
+                    use_llm_runtime=use_llm_runtime,
+                    trust_remote_code=True)
+        except Exception as e:
+            from intel_extension_for_transformers.neural_chat.constants import ErrorCodes
+            from intel_extension_for_transformers.utils import logger
+            if type(self.optimization_config) == MixedPrecisionConfig:
+                logger.error(f"Optimize model {model.config._name_or_path} with mixed precision failed, {e}")
+                return ErrorCodes.ERROR_AMP_OPTIMIZATION_FAIL
+            elif type(self.optimization_config) == WeightOnlyQuantConfig:
+                logger.error(f"Optimize model {model.config._name_or_path} with weight only quantization failed, {e}")
+                return ErrorCodes.ERROR_WEIGHT_ONLY_QUANT_OPTIMIZATION_FAIL
+            elif type(self.optimization_config) == BitsAndBytesConfig:
+                logger.error(f"Optimize model {model.config._name_or_path} with bits and bytes failed, {e}")
+                return ErrorCodes.ERROR_BITS_AND_BYTES_OPTIMIZATION_FAIL
+        return optimized_model