--- conflicted
+++ resolved
@@ -58,21 +58,13 @@
         quantization_config=None,
         device="cpu",
         empty_weights=False
-<<<<<<< HEAD
 ):
-=======
-    ):
->>>>>>> 5d19d729
     if modules_to_not_convert is None:
         modules_to_not_convert = ["lm_head"]
     if quantization_config.llm_int8_skip_modules:
         modules_to_not_convert = modules_to_not_convert.extend(quantization_config.llm_int8_skip_modules)
     model, is_replaced = _replace_linear(
-<<<<<<< HEAD
         model, modules_to_not_convert, current_key_name, quantization_config, device=device,
-=======
-         model, modules_to_not_convert, current_key_name, quantization_config, device=device,
->>>>>>> 5d19d729
         empty_weights=empty_weights
     )
 
@@ -114,14 +106,8 @@
                 with init_empty_weights():
                     in_features = module.in_features
                     out_features = module.out_features
-<<<<<<< HEAD
-
-                    if device == "cpu" or device == torch.device("cpu"):
-                        from .nn.cpu import QuantizedLinearQBits  # TODO: QuantizedLinearINT4, QuantizedLinearINT8
-=======
                     if device == "cpu" or device == torch.device("cpu"):
                         from .nn.modules import QuantizedLinearQBits  # TODO: QuantizedLinearINT4, QuantizedLinearINT8
->>>>>>> 5d19d729
                         model._modules[name] = QuantizedLinearQBits(
                             in_features,
                             out_features,
@@ -133,7 +119,6 @@
                             blocksize=quantization_config.group_size,
                             scheme=quantization_config.scheme
                         )
-<<<<<<< HEAD
                     elif device == "xpu" or device == torch.device("xpu"):
                         from intel_extension_for_pytorch.nn.utils._quantize_convert import WeightOnlyLinear as ipex_linear
                         model._modules[name] = ipex_linear(
@@ -169,38 +154,11 @@
                     else:
                         raise Exception("{} device Unsupport weight only quantization!".format(device))
 
-=======
-                    else:
-                        raise Exception("{} device Unsupport weight only quantization!".format(device))
-                    # if quantization_config.quantization_method() == "s8":
-                    #     model._modules[name] = QuantizedLinearINT8(
-                    #         in_features,
-                    #         out_features,
-                    #         module.bias is not None,
-                    #         compress_statistics=False,
-                    #         blocksize=quantization_config.group_size,
-                    #         scheme=quantization_config.scheme
-                    #     )
-                    #     is_replaced = True
-                    # else:
-                    #     model._modules[name] = QuantizedLinearINT4(
-                    #         in_features,
-                    #         out_features,
-                    #         module.bias is not None,
-                    #         compute_dtype=quantization_config.compute_dtype,
-                    #         compress_statistics=False,
-                    #         quant_dtype=quantization_config.quant_dtype,
-                    #         blocksize=quantization_config.group_size,
-                    #         scheme=quantization_config.scheme
-                    #     )
-                    #     is_replaced = True
->>>>>>> 5d19d729
                     is_replaced = True
                     # Store the module class in case we need to transpose the weight later
                     model._modules[name].source_cls = type(module)
                     # Force requires grad to False to avoid unexpected errors
                     model._modules[name].requires_grad_(False)
-<<<<<<< HEAD
                 if not hasattr(module, "qweight"):
                     if device == "cpu" or device == torch.device("cpu"):
                         weight = module.weight.data
@@ -218,14 +176,6 @@
                 is_removed = True
 
         if not is_removed and len(list(module.children())) > 0:
-=======
-                if not empty_weights:
-                    model._modules[name].set_weights_bias(
-                        module.weight.data, None if module.bias is None else module.bias.data
-                    )
-
-        if len(list(module.children())) > 0:
->>>>>>> 5d19d729
             _, is_replaced = _replace_linear(
                 module,
                 modules_to_not_convert,
@@ -241,13 +191,10 @@
 
 
 def convert_to_quantized_model(model, config, device="cpu"):
-<<<<<<< HEAD
     if device == "xpu" or device == torch.device("xpu"):
         import intel_extension_for_pytorch
         assert hasattr(torch, "xpu") and torch.xpu.is_available(
         ), "There is no xpu device in this system!"
-=======
->>>>>>> 5d19d729
     calib_dataloader = config.calib_dataloader
     calib_func = config.calib_func
     calib_iters = config.calib_iters
@@ -360,23 +307,22 @@
         if config.algorithm in ['TEQ', 'RTN']:
             calib_func = None
         inc_model = quantization.fit(model,
-<<<<<<< HEAD
                                      conf,
                                      calib_func=calib_func,
                                      calib_dataloader=calib_dataloader)
-        model = inc_model.export_compressed_model(compression_dtype=torch.int8,
-                                                  compression_dim=0,
-                                                  use_optimum_format=False,
-                                                  scale_dtype=convert_dtype_str2torch(config.scale_dtype))
-        q_model = replace_linear(model,
-                                 None,
-                                 None,
-                                 config,
-                                 device=device)
-        if device == "xpu" or (is_ipex_available
-                               and device == torch.device("xpu")):
-            q_model = q_model.to("xpu")
-        return q_model
+        if device == "xpu" or device == torch.device("xpu"):
+            model = inc_model.export_compressed_model(compression_dtype=torch.int8,
+                                                      compression_dim=0,
+                                                      use_optimum_format=False,
+                                                      scale_dtype=convert_dtype_str2torch(config.scale_dtype))
+            q_model = replace_linear(model,
+                                     None,
+                                     None,
+                                     config,
+                                     device=device)
+            return q_model.to("xpu")
+        else:
+        return replace_linear(inc_model.model, None, None, config, device=device)
 
 
 def convert_dtype_str2torch(str_dtype):
@@ -457,10 +403,4 @@
     model = load_quantized_model_by_ipex(model, config, tmp_quan_weight_path, \
                                 amp_dtype=amp_dtype, device=device)
 
-    return model
-=======
-                                    conf,
-                                    calib_func=calib_func,
-                                    calib_dataloader=calib_dataloader)
-        return replace_linear(inc_model.model, None, None, config, device=device)
->>>>>>> 5d19d729
+    return model