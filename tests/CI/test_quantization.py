from ast import LShift
from math import isclose
import numpy as np
import os
import onnx
import shutil
import torch
import torch.utils.data as data
import unittest
from intel_extension_for_transformers.transformers import (
    metrics,
    objectives,
    OptimizedModel,
    QuantizationConfig,
    QuantizationMode,
    NoTrainerOptimizer,
)
from intel_extension_for_transformers.transformers.trainer import NLPTrainer
from intel_extension_for_transformers.transformers.trainer import NLPSeq2SeqTrainer
from transformers import (
    AutoModelForSequenceClassification,
    AutoTokenizer,
    AutoModelForSeq2SeqLM,
    Seq2SeqTrainingArguments,
)
import neural_compressor.adaptor.pytorch as nc_torch
from packaging.version import Version

os.environ["WANDB_DISABLED"] = "true"
os.environ["DISABLE_MLFLOW_INTEGRATION"] = "true"
MODEL_NAME = "distilbert-base-uncased-finetuned-sst-2-english"
PT_VERSION = nc_torch.get_torch_version()

class DummyDataset(data.Dataset):
    def __init__(self):
        self.tokenizer = AutoTokenizer.from_pretrained(MODEL_NAME)
        self.sequence_a = "intel-extension-for-transformers is based in SH"
        self.sequence_b = "Where is intel-extension-for-transformers based? NYC or SH"
        self.encoded_dict = self.tokenizer(self.sequence_a, self.sequence_b)
        self.encoded_dict['labels'] = 1

    def __len__(self):
        return 10

    def __getitem__(self, index):
        """Returns one data pair (source and target)."""
        if index < 10:
            return self.encoded_dict


def check_onnx(model_path, dataloader):
    import onnxruntime as ort
    import numpy as np
    # Check onnxruntime
    ort_session = ort.InferenceSession(model_path, providers=["CPUExecutionProvider"])
    # Preprocess input for onnxruntime
    it = iter(dataloader)
    input = next(it)
    input_names = list(input.keys())
    for k in input_names:
        if 'label' in k:
            input.pop(k)
        else:
            input[k] = np.array(input[k])
    # Run onnxruntime inference session
    ort_session.run(None, input,)
    return True

class TestQuantization(unittest.TestCase):
    @classmethod
    def setUpClass(self):
        self.model = AutoModelForSequenceClassification.from_pretrained(
            MODEL_NAME
        )
        self.dummy_dataset = DummyDataset()
        self.trainer = NLPTrainer(
            model=self.model,
            train_dataset=self.dummy_dataset,
            eval_dataset=self.dummy_dataset,
        )
        self.optimizer = NoTrainerOptimizer(self.model)

    @classmethod
    def tearDownClass(self):
        shutil.rmtree('./mlruns', ignore_errors=True)
        shutil.rmtree('./tmp_trainer', ignore_errors=True)
        shutil.rmtree('./quantized_model', ignore_errors=True)
        shutil.rmtree('fp32-model.onnx', ignore_errors=True)
        shutil.rmtree('int8-model.onnx', ignore_errors=True)
        shutil.rmtree('export.onnx', ignore_errors=True)
        shutil.rmtree('./local_model_dir', ignore_errors=True)

    def test_fx_model_quant(self):
        fp32_output = self.trainer.predict(self.dummy_dataset).predictions
        for mode in QuantizationMode:
            print("Quantization approach:", mode.value)
            self.trainer = NLPTrainer(
                model=self.model,
                train_dataset=self.dummy_dataset,
                eval_dataset=self.dummy_dataset,
            )

            # Check fp32 jit and onnx model, only once.
            if mode == QuantizationMode.POSTTRAININGSTATIC:
                jit_model = self.trainer.export_to_jit()
                self.trainer.export_to_onnx('fp32-model.onnx')
                self.assertTrue(check_onnx('fp32-model.onnx', self.trainer.get_eval_dataloader()))

            self.trainer.benchmark(num_of_instance=1)
            tune_metric = metrics.Metric(
                name="eval_loss", greater_is_better=False, is_relative=False, criterion=0.5
            )
            quantization_config = QuantizationConfig(
                approach=mode.name,
                metrics=[tune_metric],
                objectives=[objectives.performance]
            )
            quantized_model = self.trainer.quantize(quant_config=quantization_config, provider="inc")
            self.trainer.benchmark(self.trainer.args.output_dir, num_of_instance=1)
            # By default, model will be saved into tmp_trainer dir.
            self.trainer.save_model('./quantized_model')

            # Check int8 onnx model
            if mode == QuantizationMode.POSTTRAININGSTATIC:
                # test different configure to improve UT coverage
                self.trainer.export_to_onnx(
                    save_path=None,
                    quant_format='Qlinear',
                    dtype='S8S8',
                    opset_version=13,
                )
                self.assertTrue(check_onnx('./tmp_trainer/int8-model.onnx', self.trainer.get_eval_dataloader()))
            else:
                self.trainer.export_to_onnx('int8-model.onnx')
                self.assertTrue(check_onnx('int8-model.onnx', self.trainer.get_eval_dataloader()))

            if mode == QuantizationMode.QUANTIZATIONAWARETRAINING:
                model = onnx.load('int8-model.onnx')
                tensor_list = {tensor.name:tensor for tensor in model.graph.initializer}
                torch_data = quantized_model.classifier.state_dict()\
                                ['module._packed_params._packed_params'][0].\
                                dequantize().detach().cpu().numpy().T
                from onnx.numpy_helper import to_array
                onnx_data = to_array(tensor_list['classifier.weight_quantized'])
                onnx_scale = to_array(tensor_list['classifier.weight_scale'])
                self.assertTrue(np.allclose(torch_data, onnx_data * onnx_scale, atol=0.001))
            # Check quantized model
            output_1 = self.trainer.predict(self.dummy_dataset).predictions
            loaded_model = OptimizedModel.from_pretrained(
                './quantized_model',
            )
            self.trainer.model = loaded_model
            output_2 = self.trainer.predict(self.dummy_dataset).predictions
            self.assertTrue((fp32_output != output_1).any())

            # check loaded model
            self.assertTrue((output_1 == output_2).all())

    def test_fx_model_with_smooth_quant(self):
        def eval_func(model):
            return 1

        def train_func(model):
            return model

        trainer = NLPTrainer(
            model=self.model,
            train_dataset=self.dummy_dataset,
            eval_dataset=self.dummy_dataset,
        )

        tune_metric = metrics.Metric(
            name="eval_loss", greater_is_better=False, is_relative=False, criterion=0.5
        )
        quantization_config = QuantizationConfig(
            approach="PostTrainingStatic",
            metrics=[tune_metric],
            objectives=[objectives.performance],
            recipes={"smooth_quant": True,
                     "smooth_quant_args": {"alpha": 0.6},
                     }
        )
        recipes = quantization_config.recipes
        self.assertTrue(recipes["smooth_quant"])
        quantized_model = trainer.quantize(quant_config=quantization_config)
        self.assertTrue("quantize" in str(type(quantized_model.classifier.module)))
        quantization_config = QuantizationConfig(
            approach="PostTrainingStatic",
            metrics=[tune_metric],
            objectives=[objectives.performance],
            recipes={}
        )
        quantized_model = trainer.quantize(quant_config=quantization_config,
                                           train_func=train_func,
                                           eval_func=eval_func)
        self.assertTrue("quantize" in str(type(quantized_model.classifier.module)))

        with self.assertRaises(ValueError):
            quantization_config = QuantizationConfig(
                approach="PostTrainingStatic",
                metrics=[tune_metric],
                objectives=[objectives.performance],
                recipes=[]
            )

    def test_functional_quant(self):
        def eval_func(model):
            return 1

        def train_func(model):
            return model

        self.trainer = NLPTrainer(self.model, train_dataset=self.dummy_dataset)
        quantization_config = QuantizationConfig(
            approach='PostTrainingStatic',
            objectives=[objectives.performance]
        )
        self.trainer.quantize(quant_config=quantization_config,
                              provider="inc",
                              train_func = train_func,
                              eval_func = eval_func,)

    def test_no_trainer_quant(self):
        def eval_func(model):
            return 1

        def train_func(model):
            return model

        tune_metric = metrics.Metric(
            name="eval_loss", greater_is_better=False, is_relative=False, criterion=0.5
        )
        quantization_config = QuantizationConfig(
            approach='PostTrainingStatic',
            metrics=[tune_metric],
            objectives=[objectives.performance]
        )
        self.optimizer.eval_func = eval_func
        self.optimizer.train_func = train_func
        self.optimizer.provider = "INC"
        self.optimizer.calib_dataloader = self.trainer.get_eval_dataloader()

        opt_model = self.optimizer.quantize(quant_config=quantization_config,
                              provider="inc",
                              train_func = train_func,
                              eval_func = eval_func)

    def test_online_models(self):
        model = OptimizedModel.from_pretrained(
            'Intel/distilbert-base-uncased-finetuned-sst-2-english-int8-static'
        )

    def test_seq2seq_models(self):
        model = AutoModelForSeq2SeqLM.from_pretrained('t5-small')
        tokenizer = AutoTokenizer.from_pretrained('t5-small')
        args=Seq2SeqTrainingArguments(output_dir='./tmp_trainer')
        trainer = NLPSeq2SeqTrainer(
                model=model,
                args=args,
                tokenizer=tokenizer,
                train_dataset=self.dummy_dataset,
                eval_dataset=self.dummy_dataset,
            )
        trainer.max_length = 128
        trainer.num_beams = 3
        trainer.metrics = metrics.Metric(
                name="eval_loss"
            )
        trainer.args.predict_with_generate = True
        trainer.builtin_eval_func(self.model)

    def test_bf16_onnx(self):
        model = AutoModelForSequenceClassification.from_pretrained(
            'google/bert_uncased_L-2_H-128_A-2'
        )
        tokenizer = AutoTokenizer.from_pretrained(
            'google/bert_uncased_L-2_H-128_A-2'
        )
        args=Seq2SeqTrainingArguments(output_dir='./tmp_trainer')
        trainer = NLPSeq2SeqTrainer(
                model=model,
                args=args,
                tokenizer=tokenizer,
                train_dataset=self.dummy_dataset,
                eval_dataset=self.dummy_dataset,
            )
        trainer.enable_bf16 = True
        trainer.export_to_onnx()
        from onnx import TensorProto
        model = onnx.load('./tmp_trainer/bf16-model.onnx')
        for tensor in model.graph.initializer:
            if 'MatMul' in tensor.name:
                self.assertEqual(tensor.data_type, TensorProto.BFLOAT16)
                break

    @unittest.skipIf(PT_VERSION.release < Version("2.1.0").release,
            "Please use PyTroch 2.1.0 or higher version for executor backend")
    def test_quantization_for_llm(self):
        model_name_or_path = "hf-internal-testing/tiny-random-gptj"
        tokenizer = AutoTokenizer.from_pretrained(model_name_or_path)
        from intel_extension_for_transformers.transformers import (
            MixedPrecisionConfig,
            SmoothQuantConfig,
            WeightOnlyQuantConfig,
            BitsAndBytesConfig
        )
        from intel_extension_for_transformers.transformers import AutoModelForCausalLM
        fp32_model = AutoModelForCausalLM.from_pretrained(model_name_or_path, use_llm_runtime=False)
        dummy_input = fp32_model.dummy_inputs["input_ids"]
        #smooth-quant
        sq_config = SmoothQuantConfig(
                                    tokenizer=tokenizer,  # either two of one, tokenizer or calib_func
                                    calib_iters=2,
                                    ipex_opt_llm=False
                                    )
        q_model = AutoModelForCausalLM.from_pretrained(model_name_or_path,
                                                    quantization_config=sq_config,
                                                    use_llm_runtime=False
                                                )
        self.assertTrue(isinstance(q_model.model, torch.jit.ScriptModule))
        #SQ auto
        recipes = {
            "smooth_quant": True,
            "smooth_quant_args": { "alpha": "auto", "auto_alpha_args":{"alpha_max": 0.6,
                "alpha_min":0.5, "alpha_step":0.1, "shared_criterion": "mean", "do_blockwise": False}},
            }
        sq_config = SmoothQuantConfig(
                            tokenizer=tokenizer,  # either two of one, tokenizer or calib_func
                            calib_iters=2,
                            recipes=recipes,
                            ipex_opt_llm=False
                            )
        q_model = AutoModelForCausalLM.from_pretrained(model_name_or_path,
                                                    quantization_config=sq_config,
                                                    use_llm_runtime=False
                                                )
        self.assertTrue(isinstance(q_model.model, torch.jit.ScriptModule))
        # weight-only
        #RTN
        woq_config = WeightOnlyQuantConfig(weight_dtype="int4_fullrange")
        woq_model = AutoModelForCausalLM.from_pretrained(model_name_or_path,
                                                    quantization_config=woq_config,
                                                    use_llm_runtime=False
                                                )
        output = woq_model(dummy_input)
        print("output:", float(output[0][0][0][0]))
        self.assertTrue(isclose(float(output[0][0][0][0]), 0.16387596726417542, rel_tol=1e-04))
        #AWQ
        woq_config = WeightOnlyQuantConfig(weight_dtype="int4_fullrange",
                                           calib_iters=5,
                                           tokenizer=tokenizer,
                                           algorithm="AWQ")
        woq_model = AutoModelForCausalLM.from_pretrained(model_name_or_path,
                                                    quantization_config=woq_config,
                                                    use_llm_runtime=False
                                                )
        output = woq_model(dummy_input)
<<<<<<< HEAD
        print("output:", float(output[0][0][0][0]))
        self.assertTrue(isclose(float(output[0][0][0][0]), 0.1714431643486023, rel_tol=1e-04))
=======
        self.assertTrue(isclose(float(output[0][0][0][0]), 0.16793008148670197, rel_tol=1e-04))
>>>>>>> baef526f
        #TEQ
        woq_config = WeightOnlyQuantConfig(weight_dtype="int4_fullrange",
                                           calib_iters=5,
                                           tokenizer=tokenizer,
                                           algorithm="TEQ")
        woq_model = AutoModelForCausalLM.from_pretrained(model_name_or_path,
                                                    quantization_config=woq_config,
                                                    use_llm_runtime=False
                                                )
        output = woq_model(dummy_input)
<<<<<<< HEAD
        print("output:", float(output[0][0][0][0]))
        self.assertTrue(isclose(float(output[0][0][0][0]), 0.16387596726417542, rel_tol=1e-04))
=======

>>>>>>> baef526f
        # fp8
        woq_config = WeightOnlyQuantConfig(weight_dtype="fp8_e5m2", scale_dtype="fp8_e8m0")
        woq_model = AutoModelForCausalLM.from_pretrained(
            model_name_or_path, quantization_config=woq_config, use_llm_runtime=False
        )
        output = woq_model(dummy_input)
        self.assertTrue(
           isclose(float(output[0][0][0][0]), 0.16162332892417908, rel_tol=1e-04)
        )

        # amp
        amp_config = MixedPrecisionConfig() 
        amp_model = AutoModelForCausalLM.from_pretrained(model_name_or_path,
                                                    quantization_config=amp_config,
                                                    use_llm_runtime=False
                                                )
        output = amp_model(dummy_input)
        self.assertTrue(isclose(float(output[0][0][0][0]), 0.1689453125, rel_tol=1e-04))
        # bitsandbytes, for cpu is fp32 model
        bab_config = BitsAndBytesConfig()
        bab_model = AutoModelForCausalLM.from_pretrained(model_name_or_path,
                                                    quantization_config=bab_config,
                                                    use_llm_runtime=False
                                                )
        # load_in_4bit
        bit4_model = AutoModelForCausalLM.from_pretrained(model_name_or_path,
                                                     load_in_4bit=True,
                                                     use_llm_runtime=False
                                                )
        output = bit4_model(dummy_input)
        print("output:", float(output[0][0][0][0]))
        self.assertTrue(isclose(float(output[0][0][0][0]), 0.18726778030395508, rel_tol=1e-04))

        # load_in_8bit
        bit8_model = AutoModelForCausalLM.from_pretrained(model_name_or_path,
                                                     load_in_8bit=True,
                                                     use_llm_runtime=False,
                                                     device_map="cpu"
                                                )
        output = bit8_model(dummy_input)
        print("output:", float(output[0][0][0][0]))
        self.assertTrue(isclose(float(output[0][0][0][0]), 0.1675747185945511, rel_tol=1e-04))

        #GPTQ
        algorithm_args = {
            "act_order": False,
            "percdamp": 0.01,
            "block_size": 32 ,
            "nsamples": 3,
            "use_max_length": True,
            "pad_max_length": 256,
        }
        woq_config = WeightOnlyQuantConfig(weight_dtype="int4_clip",
                                        algorithm_args=algorithm_args,
                                        tokenizer=tokenizer,
                                        algorithm="GPTQ")
        woq_model = AutoModelForCausalLM.from_pretrained(model_name_or_path,
                                                    quantization_config=woq_config,
                                                    use_llm_runtime=False
                                                )
        output = woq_model(dummy_input)
        print("output:", float(output[0][0][0][0]))
        self.assertTrue(isclose(float(output[0][0][0][0]), 0.17126554250717163, rel_tol=1e-04))

    def test_export(self):
        # test model with model_id
        self.trainer.export_to_onnx("export.onnx")
        self.assertTrue(check_onnx("export.onnx", self.trainer.get_eval_dataloader()))

        # test local model path
        from huggingface_hub import snapshot_download
        snapshot_download("distilbert-base-uncased-finetuned-sst-2-english", local_dir ="./local_model_dir")

        local_model = AutoModelForSequenceClassification.from_pretrained("local_model_dir")
        local_model_trainer = NLPTrainer(
            model=local_model,
            train_dataset=self.dummy_dataset,
            eval_dataset=self.dummy_dataset,
        )
        local_model_trainer.export_to_onnx("export.onnx")
        self.assertTrue(check_onnx("export.onnx", self.trainer.get_eval_dataloader()))


if __name__ == "__main__":
    unittest.main()<|MERGE_RESOLUTION|>--- conflicted
+++ resolved
@@ -355,12 +355,8 @@
                                                     use_llm_runtime=False
                                                 )
         output = woq_model(dummy_input)
-<<<<<<< HEAD
         print("output:", float(output[0][0][0][0]))
-        self.assertTrue(isclose(float(output[0][0][0][0]), 0.1714431643486023, rel_tol=1e-04))
-=======
-        self.assertTrue(isclose(float(output[0][0][0][0]), 0.16793008148670197, rel_tol=1e-04))
->>>>>>> baef526f
+        self.assertTrue(isclose(float(output[0][0][0][0]), 0.17239853739738464, rel_tol=1e-04))
         #TEQ
         woq_config = WeightOnlyQuantConfig(weight_dtype="int4_fullrange",
                                            calib_iters=5,
@@ -371,12 +367,6 @@
                                                     use_llm_runtime=False
                                                 )
         output = woq_model(dummy_input)
-<<<<<<< HEAD
-        print("output:", float(output[0][0][0][0]))
-        self.assertTrue(isclose(float(output[0][0][0][0]), 0.16387596726417542, rel_tol=1e-04))
-=======
-
->>>>>>> baef526f
         # fp8
         woq_config = WeightOnlyQuantConfig(weight_dtype="fp8_e5m2", scale_dtype="fp8_e8m0")
         woq_model = AutoModelForCausalLM.from_pretrained(
