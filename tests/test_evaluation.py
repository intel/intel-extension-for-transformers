--- conflicted
+++ resolved
@@ -20,12 +20,6 @@
             "hf-internal-testing/tiny-random-gptj",
             torchscript=True
         )
-<<<<<<< HEAD
-        self.clm_tokenizer = AutoTokenizer.from_pretrained("facebook/opt-125m")
-        self.seq2seq_model = AutoModelForSeq2SeqLM.from_pretrained("t5-small")
-        self.seq2seq_tokenizer = AutoTokenizer.from_pretrained("t5-small")
-=======
->>>>>>> b0560dfd
         tmp_model = torch.jit.trace(
             self.clm_model, self.clm_model.dummy_inputs["input_ids"]
         )
@@ -52,25 +46,14 @@
 
 
     def test_evaluate_for_CasualLM(self):
-<<<<<<< HEAD
-        from intel_extension_for_transformers.llm.evaluation.lm_eval import HFCausalLM, evaluate
-        clm_model = HFCausalLM(model=self.clm_model, tokenizer=self.clm_tokenizer)
-=======
+
         from intel_extension_for_transformers.llm.evaluation.lm_eval import evaluate
->>>>>>> b0560dfd
         results = evaluate(
             model=clm_model,
             tasks=["piqa"],
-<<<<<<< HEAD
-            limit=20,
-            no_cache=True
-        )
-        self.assertEqual(results["results"]["piqa"]["acc"], 0.7)
-=======
             limit=5,
         )
         self.assertEqual(results["results"]["piqa"]["acc"], 0.6)
->>>>>>> b0560dfd
 
     def test_evaluate_for_Seq2SeqLM(self):
         from intel_extension_for_transformers.llm.evaluation.lm_eval import HFSeq2SeqLM, evaluate
@@ -78,12 +61,9 @@
         results = evaluate(
             model=seq2seq_model,
             tasks=["piqa"],
-<<<<<<< HEAD
             limit=20,
             no_cache=True
-=======
             limit=5,
->>>>>>> b0560dfd
         )
         self.assertEqual(results["results"]["piqa"]["acc"], 1.0)
 
@@ -93,16 +73,9 @@
         results = evaluate(
             model=jit_clm_model,
             tasks=["piqa"],
-<<<<<<< HEAD
-            limit=20,
-            no_cache=True
-        )
-        self.assertEqual(results["results"]["piqa"]["acc"], 0.7)
-=======
             limit=5,
         )
         self.assertEqual(results["results"]["piqa"]["acc"], 0.6)
->>>>>>> b0560dfd
 
     def test_cnn_daily(self):
         from intel_extension_for_transformers.llm.evaluation.hf_eval import summarization_evaluate
@@ -133,13 +106,8 @@
         results = evaluate(
             model=model,
             tasks=["piqa"],
-<<<<<<< HEAD
-            limit=20,
-            no_cache=True
-=======
             limit=5,
             model_format="onnx"
->>>>>>> b0560dfd
         )
         self.assertEqual(results["results"]["piqa"]["acc"], 1.0)
 
@@ -151,13 +119,8 @@
             results = evaluate(
                 model=model,
                 tasks=["piqa"],
-<<<<<<< HEAD
-                limit=20,
-                no_cache=True
-=======
                 limit=5,
                 model_format="onnx"
->>>>>>> b0560dfd
             )
             self.assertEqual(results["results"]["piqa"]["acc"], 1.0)
 
@@ -171,23 +134,13 @@
         results = evaluate(
             model=model,
             tasks=["piqa"],
-<<<<<<< HEAD
-            limit=20,
-            no_cache=True
-=======
             limit=5,
             model_format="onnx"
->>>>>>> b0560dfd
         )
         self.assertEqual(results["results"]["piqa"]["acc"], 1.0)
 
-<<<<<<< HEAD
-    def test_evaluate_for_ort_casualLM(self):
-        from intel_extension_for_transformers.llm.evaluation.lm_eval import HFCausalLM, evaluate
-=======
     def test_evaluate_for_ort_CasualLM(self):
         from intel_extension_for_transformers.llm.evaluation.lm_eval import evaluate
->>>>>>> b0560dfd
         cmd = 'optimum-cli export onnx --model hf-internal-testing/tiny-random-gptj --task text-generation-with-past gptj-past/'
         p = subprocess.Popen(cmd, preexec_fn=os.setsid, stdout=subprocess.PIPE,
                                              stderr=subprocess.PIPE, shell=True) # nosec
@@ -199,13 +152,8 @@
         results = evaluate(
             model= model,
             tasks=["piqa"],
-<<<<<<< HEAD
-            limit=20,
-            no_cache=True
-=======
             limit=5,
             model_format="onnx"
->>>>>>> b0560dfd
         )
         self.assertEqual(results["results"]["piqa"]["acc"], 0.6)
 
@@ -217,13 +165,8 @@
             results = evaluate(
                 model= model,
                 tasks=["piqa"],
-<<<<<<< HEAD
-                limit=20,
-                no_cache=True
-=======
                 limit=5,
                 model_format="onnx"
->>>>>>> b0560dfd
             )
             self.assertEqual(results["results"]["piqa"]["acc"], 0.6)
 
@@ -236,18 +179,11 @@
         results = evaluate(
             model= model,
             tasks=["piqa"],
-<<<<<<< HEAD
-            limit=20,
-            no_cache=True
-        )
-        self.assertEqual(results["results"]["piqa"]["acc"], 0.45)
-=======
             limit=5,
             model_format="onnx"
         )
         self.assertEqual(results["results"]["piqa"]["acc"], 0.6)
 
->>>>>>> b0560dfd
 
 if __name__ == "__main__":
     unittest.main()