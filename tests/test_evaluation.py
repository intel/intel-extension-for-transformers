--- conflicted
+++ resolved
@@ -68,10 +68,6 @@
             limit=5,
         )
         self.assertEqual(results["results"]["piqa"]["acc"], 0.6)
-<<<<<<< HEAD
-
-=======
->>>>>>> ceac5240
 
     def test_cnn_daily(self):
         from intel_extension_for_transformers.llm.evaluation.hf_eval import summarization_evaluate
