import os
import shutil
import unittest
import subprocess
import torch
from transformers import AutoModelForCausalLM, AutoModelForSeq2SeqLM


class TestLmEvaluationHarness(unittest.TestCase):
    @classmethod
    def setUpClass(self):
        self.clm_model = AutoModelForCausalLM.from_pretrained(
            "hf-internal-testing/tiny-random-gptj",
            torchscript=True
        )
        tmp_model = torch.jit.trace(
            self.clm_model, self.clm_model.dummy_inputs["input_ids"]
        )
        self.jit_model = torch.jit.freeze(tmp_model.eval())
        cmd = 'pip install git+https://github.com/EleutherAI/lm-evaluation-harness.git@83dbfbf6070324f3e5872f63e49d49ff7ef4c9b3'
        p = subprocess.Popen(cmd, preexec_fn=os.setsid, stdout=subprocess.PIPE,
                                             stderr=subprocess.PIPE, shell=True) # nosec
        p.communicate()
        from intel_extension_for_transformers.llm.evaluation.lm_eval import evaluate


    @classmethod
    def tearDownClass(self):
        shutil.rmtree("./lm_cache", ignore_errors=True)
        shutil.rmtree("./t5", ignore_errors=True)
        shutil.rmtree("./t5-past", ignore_errors=True)
        shutil.rmtree("./gptj", ignore_errors=True)
        shutil.rmtree("./gptj-past", ignore_errors=True)
        shutil.rmtree("./evaluation_results.json", ignore_errors=True)
        cmd = 'pip uninstall lm_eval -y'
        p = subprocess.Popen(cmd, preexec_fn=os.setsid, stdout=subprocess.PIPE,
                                             stderr=subprocess.PIPE, shell=True) # nosec
        p.communicate()


    def test_evaluate_for_CasualLM(self):
        from intel_extension_for_transformers.llm.evaluation.lm_eval import evaluate
        results = evaluate(
            model="hf-causal",
            model_args='pretrained="hf-internal-testing/tiny-random-gptj",tokenizer="hf-internal-testing/tiny-random-gptj",dtype=float32',
            tasks=["piqa"],
            limit=5,
        )
        self.assertEqual(results["results"]["piqa"]["acc"], 0.6)

    def test_evaluate_for_Seq2SeqLM(self):
        from intel_extension_for_transformers.llm.evaluation.lm_eval import evaluate
        results = evaluate(
            model="hf-seq2seq",
            model_args='pretrained="hf-internal-testing/tiny-random-t5",tokenizer="hf-internal-testing/tiny-random-t5",dtype=float32',
            tasks=["piqa"],
            limit=5,
        )
        self.assertEqual(results["results"]["piqa"]["acc"], 1.0)

    def test_evaluate_for_JitModel(self):
        from intel_extension_for_transformers.llm.evaluation.lm_eval import evaluate
        results = evaluate(
            model="hf-causal",
            model_args='pretrained="hf-internal-testing/tiny-random-gptj",tokenizer="hf-internal-testing/tiny-random-gptj",dtype=float32',
            user_model=self.jit_model,
            tasks=["piqa"],
            limit=5,
        )
        self.assertEqual(results["results"]["piqa"]["acc"], 0.6)

<<<<<<< HEAD
=======

>>>>>>> 0cff05a5
    def test_cnn_daily(self):
        from intel_extension_for_transformers.llm.evaluation.hf_eval import summarization_evaluate
        model = AutoModelForCausalLM.from_pretrained("facebook/opt-125m")
        results = summarization_evaluate(
           model=model,
           tokenizer_name="facebook/opt-125m",
           batch_size=1,
           limit=5,
        )
        self.assertEqual(results["rouge2"], 18.0431)
        model = AutoModelForSeq2SeqLM.from_pretrained("t5-small")
        results = summarization_evaluate(
            model=model, tokenizer_name="t5-small", batch_size=1, limit=5
        )
        self.assertEqual(results["rouge2"], 9.6795)
    
    def test_evaluate_for_ort_Seq2SeqLM(self):
        from intel_extension_for_transformers.llm.evaluation.lm_eval import evaluate
        cmd = 'optimum-cli export onnx --model hf-internal-testing/tiny-random-t5 --task text2text-generation-with-past t5-past/'
        p = subprocess.Popen(cmd, preexec_fn=os.setsid, stdout=subprocess.PIPE,
                                             stderr=subprocess.PIPE, shell=True) # nosec
        p.communicate()

        # test evaluate encoder_model + decoder_model_merged
        results = evaluate(
            model="hf-seq2seq",
            model_args='pretrained="./t5-past",tokenizer="./t5-past",dtype=float32',
            tasks=["piqa"],
            limit=5,
            model_format="onnx"
        )
        self.assertEqual(results["results"]["piqa"]["acc"], 1.0)

        # test evaluate encoder_model + decoder_model + decoder_with_past_model
        merged_model_path = "./t5-past/decoder_model_merged.onnx"
        if os.path.exists(merged_model_path):
            os.remove(merged_model_path)
            results = evaluate(
                model="hf-seq2seq",
                model_args='pretrained="./t5-past",tokenizer="./t5-past",dtype=float32',
                tasks=["piqa"],
                limit=5,
                model_format="onnx"
            )
            self.assertEqual(results["results"]["piqa"]["acc"], 1.0)

        # test evaluate encoder_model + decoder_model
        cmd = 'optimum-cli export onnx --model hf-internal-testing/tiny-random-t5 --task text2text-generation t5/'
        p = subprocess.Popen(cmd, preexec_fn=os.setsid, stdout=subprocess.PIPE,
                                             stderr=subprocess.PIPE, shell=True) # nosec
        p.communicate()
        results = evaluate(
            model="hf-seq2seq",
            model_args='pretrained="./t5",tokenizer="./t5",dtype=float32',
            tasks=["piqa"],
            limit=5,
            model_format="onnx"
        )
        self.assertEqual(results["results"]["piqa"]["acc"], 1.0)

    def test_evaluate_for_ort_CasualLM(self):
        from intel_extension_for_transformers.llm.evaluation.lm_eval import evaluate
        cmd = 'optimum-cli export onnx --model hf-internal-testing/tiny-random-gptj --task text-generation-with-past gptj-past/'
        p = subprocess.Popen(cmd, preexec_fn=os.setsid, stdout=subprocess.PIPE,
                                             stderr=subprocess.PIPE, shell=True) # nosec
        p.communicate()

        # test evaluate decoder_model_merged
        results = evaluate(
            model="hf-causal",
            model_args='pretrained="./gptj-past",tokenizer="./gptj-past",dtype=float32',
            tasks=["piqa"],
            limit=5,
            model_format="onnx"
        )
        self.assertEqual(results["results"]["piqa"]["acc"], 0.6)

        # test evaluate decoder_model + decoder_with_past_model
        merged_model_path = "./gptj-past/decoder_model_merged.onnx"
        if os.path.exists(merged_model_path):
            os.remove(merged_model_path)
            results = evaluate(
                model="hf-causal",
                model_args='pretrained="./gptj-past",tokenizer="./gptj-past",dtype=float32',
                tasks=["piqa"],
                limit=5,
                model_format="onnx"
            )
            self.assertEqual(results["results"]["piqa"]["acc"], 0.6)

        # test evaluate decoder_model
        cmd = 'optimum-cli export onnx --model hf-internal-testing/tiny-random-gptj --task text-generation gptj/'
        p = subprocess.Popen(cmd, preexec_fn=os.setsid, stdout=subprocess.PIPE,
                                             stderr=subprocess.PIPE, shell=True) # nosec
        p.communicate()
        results = evaluate(
            model="hf-causal",
            model_args='pretrained="./gptj",tokenizer="./gptj",dtype=float32',
            tasks=["piqa"],
            limit=5,
            model_format="onnx"
        )
        self.assertEqual(results["results"]["piqa"]["acc"], 0.6)


if __name__ == "__main__":
    unittest.main()<|MERGE_RESOLUTION|>--- conflicted
+++ resolved
@@ -69,10 +69,6 @@
         )
         self.assertEqual(results["results"]["piqa"]["acc"], 0.6)
 
-<<<<<<< HEAD
-=======
-
->>>>>>> 0cff05a5
     def test_cnn_daily(self):
         from intel_extension_for_transformers.llm.evaluation.hf_eval import summarization_evaluate
         model = AutoModelForCausalLM.from_pretrained("facebook/opt-125m")
