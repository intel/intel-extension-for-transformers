--- conflicted
+++ resolved
@@ -244,21 +244,13 @@
   </tr>
   <tr>
     <td><a href="https://huggingface.co/distilgpt2">distilgpt2</a></td>
-<<<<<<< HEAD
-    <td>language-modeling</td>
-=======
     <td>language-modeling(CLM)</td>
->>>>>>> 56b8dd66
     <td><a href="https://huggingface.co/datasets/wikitext">wikitext</a></td>
     <td>&#10004;</td>
   </tr>
   <tr>
     <td><a href="https://huggingface.co/distilbert-base-cased">distilbert-base-cased</a></td>
-<<<<<<< HEAD
-    <td>text-classification</td>
-=======
     <td>language-modeling(MLM)</td>
->>>>>>> 56b8dd66
     <td><a href="https://huggingface.co/datasets/wikitext">wikitext</a></td>
     <td>&#10004;</td>
   </tr>
