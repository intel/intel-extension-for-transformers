--- conflicted
+++ resolved
@@ -61,11 +61,7 @@
         response = chatbot.predict(config=gen_config)
         self.assertIsNotNone(response)
         print("output audio path: ", response)
-<<<<<<< HEAD
-        self.assertTrue(os.path.exists(config.audio_output_path))
-=======
         self.assertTrue(os.path.exists(pipeline_config.audio_output_path))
->>>>>>> 2cac75d4
 
 if __name__ == '__main__':
     unittest.main()