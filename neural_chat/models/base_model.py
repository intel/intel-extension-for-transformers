--- conflicted
+++ resolved
@@ -130,14 +130,9 @@
                 raise ValueError(f"The query {query} is audio file but there is no ASR registered.")
         assert query is not None, "Query cannot be None."
         response = predict(**construct_parameters(query, self.model_name, config))
-<<<<<<< HEAD
-        if self.tts and self.audio_output_path:
+        if self.tts:
             self.tts.text2speech(response, self.audio_output_path)
             response = self.audio_output_path
-=======
-        if self.tts:
-            response = self.tts.text2speech(response, config.audio_output_path)
->>>>>>> 2cac75d4
         return response
 
     def chat_stream(self, query, config=None):
