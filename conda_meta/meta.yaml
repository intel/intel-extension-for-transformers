--- conflicted
+++ resolved
@@ -1,8 +1,4 @@
-<<<<<<< HEAD
-{% set version = "1.0" %}
-=======
 {% set version = "1.0.0" %}
->>>>>>> c9ec6a4e
 {% set buildnumber = 0 %}
 package:
   name: intel_extension_for_transformers
