--- conflicted
+++ resolved
@@ -1,8 +1,4 @@
-<<<<<<< HEAD
-{% set version = "1.0" %}
-=======
 {% set version = "1.0.0" %}
->>>>>>> 755ba0e6
 {% set buildnumber = 0 %}
 package:
   name: intel_extension_for_transformers
