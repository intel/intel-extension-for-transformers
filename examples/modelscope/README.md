# ModelScope with ITREX

<<<<<<< HEAD
Intel® Extension for Transformers(ITREX) support almost all the LLMs in Pytorch format from ModelScope such as phi,Qwen,ChatGLM,Baichuan,gemma,etc.
=======
Intel extension for transformers(ITREX) support almost all the LLMs in Pytorch format from ModelScope such as phi, Qwen, ChatGLM, Baichuan, gemma, etc.
>>>>>>> f7ac33fc

## Usage Example

ITREX provides a script that demonstrates the use of modelscope. Use numactl to improve performance and run it with the following command:
```bash
OMP_NUM_THREADS=num_cores numactl -l -C 0-num_cores-1 python run_modelscope_example.py --model=qwen/Qwen-7B --prompt=你好
```

## Supported and Validated Models
We have validated the majority of existing models using modelscope==1.13.1:
* [qwen/Qwen-7B](https://www.modelscope.cn/models/qwen/Qwen-7B/summary)
* [ZhipuAI/ChatGLM-6B](https://www.modelscope.cn/models/ZhipuAI/ChatGLM-6B/summary)(transformers=4.33.1)
* [ZhipuAI/chatglm2-6b](https://www.modelscope.cn/models/ZhipuAI/chatglm2-6b/summary)(transformers=4.33.1)
* [ZhipuAI/chatglm3-6b](https://www.modelscope.cn/models/ZhipuAI/chatglm3-6b/summary)(transformers=4.33.1)
* [baichuan-inc/Baichuan2-7B-Chat](https://www.modelscope.cn/models/baichuan-inc/Baichuan2-7B-Chat/summary)(transformers=4.33.1)
* [baichuan-inc/Baichuan2-13B-Chat](https://www.modelscope.cn/models/baichuan-inc/Baichuan2-13B-Chat/summary)(transformers=4.33.1)
* [LLM-Research/Phi-3-mini-4k-instruct](https://www.modelscope.cn/models/LLM-Research/Phi-3-mini-4k-instruct/summary)
* [LLM-Research/Phi-3-mini-128k-instruct](https://www.modelscope.cn/models/LLM-Research/Phi-3-mini-128k-instruct/summary)
* [AI-ModelScope/gemma-2b](https://www.modelscope.cn/models/AI-ModelScope/gemma-2b/summary)

If you encounter any problems, please let us know.<|MERGE_RESOLUTION|>--- conflicted
+++ resolved
@@ -1,10 +1,6 @@
 # ModelScope with ITREX
 
-<<<<<<< HEAD
-Intel® Extension for Transformers(ITREX) support almost all the LLMs in Pytorch format from ModelScope such as phi,Qwen,ChatGLM,Baichuan,gemma,etc.
-=======
-Intel extension for transformers(ITREX) support almost all the LLMs in Pytorch format from ModelScope such as phi, Qwen, ChatGLM, Baichuan, gemma, etc.
->>>>>>> f7ac33fc
+Intel® Extension for Transformers(ITREX) support almost all the LLMs in Pytorch format from ModelScope such as phi, Qwen, ChatGLM, Baichuan, gemma, etc.
 
 ## Usage Example
 
