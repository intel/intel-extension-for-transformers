--- conflicted
+++ resolved
@@ -151,58 +151,38 @@
         model_name_or_path="baichuan-inc/Baichuan-7B"
         extra_cmd=$extra_cmd" --sq --alpha ${alpha}"
         extra_cmd=$extra_cmd" --output_dir ${tuned_checkpoint}"
-<<<<<<< HEAD
-        extra_cmd=$extra_cmd" --trust_remote_code"
-        pip install transformers==4.33
-=======
-        extra_cmd=$extra_cmd" --trust_remote_code True"
->>>>>>> 4f51ba3a
+        extra_cmd=$extra_cmd" --trust_remote_code"
+        pip install transformers==4.33
     elif [ "${topology}" = "baichuan_13b" ]; then
         alpha=0.85
         model_name_or_path="baichuan-inc/Baichuan-13B-Base"
         extra_cmd=$extra_cmd" --sq --alpha ${alpha}"
         extra_cmd=$extra_cmd" --output_dir ${tuned_checkpoint}"
-<<<<<<< HEAD
         extra_cmd=$extra_cmd" --trust_remote_code"
         extra_cmd=$extra_cmd" --_commit_hash 14d5b0e204542744900f6fb52422c6d633bdcb00"
         pip install transformers==4.33
-=======
-        extra_cmd=$extra_cmd" --trust_remote_code True"
->>>>>>> 4f51ba3a
     elif [ "${topology}" = "baichuan2_7b" ]; then
         alpha=0.85
         model_name_or_path="baichuan-inc/Baichuan2-7B-Base"
         extra_cmd=$extra_cmd" --sq --alpha ${alpha}"
         extra_cmd=$extra_cmd" --output_dir ${tuned_checkpoint}"
-<<<<<<< HEAD
-        extra_cmd=$extra_cmd" --trust_remote_code"
-        pip install transformers==4.33
-=======
-        extra_cmd=$extra_cmd" --trust_remote_code True"
->>>>>>> 4f51ba3a
+        extra_cmd=$extra_cmd" --trust_remote_code"
+        pip install transformers==4.33
     elif [ "${topology}" = "baichuan2_13b" ]; then
         alpha=0.55
         model_name_or_path="baichuan-inc/Baichuan2-13B-Base"
         extra_cmd=$extra_cmd" --sq --alpha ${alpha}"
         extra_cmd=$extra_cmd" --output_dir ${tuned_checkpoint}"
-<<<<<<< HEAD
-        extra_cmd=$extra_cmd" --trust_remote_code"
-        pip install transformers==4.33
-=======
-        extra_cmd=$extra_cmd" --trust_remote_code True"
->>>>>>> 4f51ba3a
+        extra_cmd=$extra_cmd" --trust_remote_code"
+        pip install transformers==4.33
     elif [ "${topology}" = "qwen_7b" ]; then
         alpha=0.9
         model_name_or_path="Qwen/Qwen-7B"
         extra_cmd=$extra_cmd" --sq --alpha ${alpha}"
         extra_cmd=$extra_cmd" --output_dir ${tuned_checkpoint}"
-<<<<<<< HEAD
         extra_cmd=$extra_cmd" --trust_remote_code"
         extra_cmd=$extra_cmd" --_commit_hash f7bc352f27bb1c02ee371a4576942a7d96c8bb97"
-	    pip install transformers==4.35.2
-=======
-        extra_cmd=$extra_cmd" --trust_remote_code True"
->>>>>>> 4f51ba3a
+	      pip install transformers==4.35.2
     elif [ "${topology}" = "mistral_7b" ]; then
         alpha=0.8
         model_name_or_path="Intel/neural-chat-7b-v3"
@@ -228,12 +208,7 @@
         extra_cmd=$extra_cmd" --woq --bits 4 --weight_dtype int4_clip --compute_dtype fp32 --scheme asym "
         extra_cmd=$extra_cmd" --woq_algo "GPTQ" --desc_act --blocksize 128 --max_input_length 2048 "
         extra_cmd=$extra_cmd" --output_dir ${tuned_checkpoint}"
-<<<<<<< HEAD
-        extra_cmd=$extra_cmd" --trust_remote_code"
-=======
-        extra_cmd=$extra_cmd" --trust_remote_code True"
-	    pip install transformers==4.35.2
->>>>>>> 4f51ba3a
+        extra_cmd=$extra_cmd" --trust_remote_code"
     fi
 
     if [ ${script} = "run_generation.py" ];then
