--- conflicted
+++ resolved
@@ -1,471 +1,475 @@
-import argparse
-import os
-import re
-import time
-import json
-import torch
-import logging
-from transformers import AutoConfig, AutoTokenizer
-from intel_extension_for_transformers.transformers import (
-    AutoModelForCausalLM,
-    AutoModel,
-)
-from transformers.utils import check_min_version
-from optimum.intel.generation.modeling import TSModelForCausalLM
-from intel_extension_for_transformers.transformers import (
-    MixedPrecisionConfig,
-    WeightOnlyQuantConfig,
-    SmoothQuantConfig,
-    BitsAndBytesConfig,
-)
-
-parser = argparse.ArgumentParser()
-parser.add_argument("--model", default=None)
-parser.add_argument(
-    "--dataset", nargs="?", default="NeelNanda/pile-10k", const="NeelNanda/pile-10k"
-)
-parser.add_argument(
-    "--max_new_tokens", default=32, type=int, help="output max new tokens"
-)
-parser.add_argument("--output_dir", nargs="?", default="./saved_results")
-parser.add_argument("--int8", action="store_true")
-parser.add_argument(
-    "--int8_bf16_mixed",
-    action="store_true",
-    help="by default it is int8-fp32 mixed, to enable int8 mixed amp bf16 (work on platforms like SPR)",
-)
-<<<<<<< HEAD
-parser.add_argument("--peft_model_id", type=str, default=None, help="model_name_or_path of peft model")
-parser.add_argument("--quantized_model_path", type=str, default="saved_results/best_model.pt", help="the int8 model path")
-parser.add_argument("--restore", action="store_true", help="restore ipex quantized model from output_dir/best_configure.json")
-=======
-parser.add_argument(
-    "--peft_model_id", type=str, default=None, help="model_name_or_path of peft model"
-)
->>>>>>> 961abc69
-# ============Benchmark configs==============
-parser.add_argument("--benchmark", action="store_true")
-parser.add_argument("--iters", default=100, type=int, help="num iter")
-parser.add_argument("--num_warmup", default=10, type=int, help="num warmup")
-# ============Accuracy configs==============
-parser.add_argument("--accuracy", action="store_true")
-parser.add_argument("--batch_size", default=56, type=int, help="batch size num.")
-parser.add_argument(
-    "--save_accuracy_path", default=None, help="Save accuracy results path."
-)
-parser.add_argument(
-    "--tasks",
-    nargs="+",
-    default=["lambada_openai"],
-    type=str,
-    help="tasks list for accuracy validation",
-)
-# ============MixedPrecision configs==============
-parser.add_argument("--mixed_precision", action="store_true")
-# ============SmoothQuant configs==============
-parser.add_argument("--sq", action="store_true")
-parser.add_argument("--alpha", default="0.5", help="Smooth quant parameter.")
-parser.add_argument("--fallback_add", action="store_true", help="Whether to fallback add ops to FP32")
-# ============WeightOnlyQuant configs===============
-parser.add_argument("--woq", action="store_true")
-parser.add_argument(
-    "--woq_algo",
-    default="RTN",
-    choices=["RTN", "AWQ", "TEQ"],
-    help="Weight-only parameter.",
-)
-parser.add_argument(
-    "--woq_weight_dtype",
-    type=str,
-    default="int8",
-    choices=["int8", "int4_clip", "int4_fullrange", "fp4_e2m1_bnb", "fp4_e2m1", "nf4"],
-)
-parser.add_argument(
-    "--woq_compute_dtype",
-    type=str,
-    default="fp32",
-    choices=["fp32", "bf16", "int8"],
-)
-parser.add_argument("--woq_group_size", type=int, default=32)
-parser.add_argument("--woq_scheme", default="sym")
-# ============BitsAndBytes configs==============
-parser.add_argument("--bitsandbytes", action="store_true")
-# ============AutoModel parameters==============
-parser.add_argument("--load_in_4bit", type=bool, default=False)
-parser.add_argument("--load_in_8bit", type=bool, default=False)
-parser.add_argument("--revision", default="main", type=str)
-parser.add_argument("--trust_remote_code", default=False)
-# =======================================
-args = parser.parse_args()
-
-# transformers version >= 4.32.0 contained the mpt modeling definition.
-# https://github.com/huggingface/transformers/blob/main/src/transformers/models/mpt/modeling_mpt.py
-# 4.31.0 for ipex.optimize_transformers
-check_min_version("4.31.0")
-
-# get model config
-if args.peft_model_id:
-    from peft import PeftConfig
-
-    peft_config = PeftConfig.from_pretrained(args.peft_model_id)
-    if args.model is None:
-        args.model = peft_config.base_model_name_or_path
-        print("we will use peft base_model_name_or_path to get tokenizer.")
-
-config = AutoConfig.from_pretrained(
-    args.model,
-    torchscript=True
-    if (
-        args.sq
-        or args.woq_algo in ["AWQ", "TEQ"]
-        or (args.int8 or args.int8_bf16_mixed)
-    )
-    else False,  # torchscript will force `return_dict=False` to avoid jit errors
-    use_cache=True,  # to use kv cache.
-    trust_remote_code=args.trust_remote_code,
-    revision=args.revision,
-)
-
-# chatglm
-if config.model_type == "chatglm":
-    AutoModelForCausalLM = AutoModel
-# tokenizer
-if config.model_type == "llama":
-    from transformers import LlamaTokenizer
-
-    tokenizer = LlamaTokenizer.from_pretrained(args.model)
-else:
-    tokenizer = AutoTokenizer.from_pretrained(
-        args.model, trust_remote_code=args.trust_remote_code
-    )
-
-# use peft
-args.model = args.peft_model_id if args.peft_model_id is not None else args.model
-
-# Generation
-generate_kwargs = dict(do_sample=False, temperature=0.9, num_beams=4)
-
-# mp/sq/woq/bitsandbytes config setting
-quantization_config = None
-if args.mixed_precision:
-    quantization_config = MixedPrecisionConfig(dtype="bfloat16")  # default is bfloat16
-elif args.sq:
-    if re.search("gptj", config.model_type) or re.search("gpt_neox", config.model_type):
-        op_type_dict = {
-            "add": {"weight": {"dtype": ["fp32"]}, "activation": {"dtype": ["fp32"]}},
-        }
-    elif re.search("mpt", config.model_type):
-        op_type_dict = {
-            "add": {"weight": {"dtype": ["fp32"]}, "activation": {"dtype": ["fp32"]}},
-            "<built-in function linear>": {
-                "weight": {"dtype": ["fp32"]},
-                "activation": {"dtype": ["fp32"]},
-            },
-        }
-    elif re.search("mistral", config.model_type) or re.search(
-        "baichuan", config.model_type
-    ):
-        op_type_dict = {".*": {"activation": {"algorithm": "minmax"}}}
-    else:
-        op_type_dict = {}
-    if args.fallback_add:
-        op_type_dict["add"] = {"weight": {"dtype": ["fp32"]}, "activation": {"dtype": ["fp32"]}}
-    excluded_precisions = [] if args.int8_bf16_mixed else ["bf16"]
-    recipes = {
-        "smooth_quant": True,
-        "smooth_quant_args": {
-            "alpha": args.alpha if args.alpha == "auto" else float(args.alpha)
-        },
-    }
-    quantization_config = SmoothQuantConfig(
-        tokenizer=tokenizer,  # either two of one, tokenizer or calib_func
-        recipes=recipes,
-        op_type_dict=op_type_dict,  # default is {}
-        excluded_precisions=excluded_precisions,  # default is []
-        num_beams=generate_kwargs["num_beams"],
-    )
-elif args.woq:
-    quantization_config = WeightOnlyQuantConfig(
-        compute_dtype=args.woq_compute_dtype,
-        weight_dtype=args.woq_weight_dtype,
-        scheme=args.woq_scheme,
-        group_size=args.woq_group_size,
-    )  # default is A32W4G32
-# bitsandbytes
-elif args.bitsandbytes:
-    # GPU device is need for `load_in_4bit` and `load_in_8bit`.
-    quantization_config = BitsAndBytesConfig(
-        load_in_4bit=True,
-        bnb_4bit_quant_type="nf4",
-    )
-
-# get optimized model
-if quantization_config is not None:
-    user_model = AutoModelForCausalLM.from_pretrained(
-        args.model,
-        quantization_config=quantization_config,
-        trust_remote_code=args.trust_remote_code,
-        revision=args.revision,
-        use_llm_runtime=False,
-    )
-elif args.load_in_4bit or args.load_in_8bit:
-    # CPU device usage is provided by intel-extension-for-transformers.
-    user_model = AutoModelForCausalLM.from_pretrained(
-        args.model,
-        load_in_4bit=args.load_in_4bit,
-        load_in_8bit=args.load_in_8bit,
-        revision=args.revision,
-        use_llm_runtime=False,
-    )
-elif not args.int8 and not args.int8_bf16_mixed:
-    if args.peft_model_id is not None:
-        user_model = AutoModelForCausalLM.from_pretrained(
-            args.peft_model_id,
-            trust_remote_code=args.trust_remote_code,
-            revision=args.revision,
-            use_llm_runtime=False,
-        )
-    else:
-        user_model = AutoModelForCausalLM.from_pretrained(
-            args.model,
-            config=config,
-            trust_remote_code=args.trust_remote_code,
-            revision=args.revision,
-            use_llm_runtime=False,
-        )
-
-# save model
-if args.output_dir:
-    if args.sq:
-        config.save_pretrained(args.output_dir)
-        user_model.save(args.output_dir)
-    elif args.mixed_precision:
-        user_model.config.save_pretrained(args.output_dir)
-        torch.save(
-            user_model.state_dict(), os.path.join(args.output_dir, "pytorch_model.bin")
-        )
-
-# int8 model loading
-if args.int8 or args.int8_bf16_mixed:
-    # TorchScript model don't attribute generate method, the wrapper is provided.
-    import intel_extension_for_pytorch as ipex
-    from intel_extension_for_transformers.llm.evaluation.models import (
-        TSModelCausalLMForITREX,
-    )
-
-    user_model = TSModelCausalLMForITREX.from_pretrained(
-        args.output_dir,
-        file_name="best_model.pt",
-        trust_remote_code=args.trust_remote_code,
-    )
-
-if args.benchmark:
-    prompt = "Once upon a time, there existed a little girl, who liked to have adventures. She wanted to go to places and meet new people, and have fun."
-
-    input_size = tokenizer(prompt, return_tensors="pt").input_ids.size(dim=1)
-    print("---- Prompt size:", input_size)
-
-    # start
-    total_time = 0.0
-    num_iter = args.iters
-    num_warmup = args.num_warmup
-    total_token_num = 0
-    eos_token_id = tokenizer.eos_token_id
-
-    with torch.inference_mode(), torch.no_grad():
-        for i in range(num_iter):
-            tic = time.time()
-            if hasattr(tokenizer, "build_chat_input"):
-                input_ids = tokenizer.build_chat_input(prompt)["input_ids"]
-                input_ids = input_ids.repeat(args.batch_size, 1)
-                eos_token_id = [
-                    tokenizer.eos_token_id,
-                    tokenizer.get_command("<|user|>"),
-                    tokenizer.get_command("<|observation|>"),
-                ]
-            elif hasattr(tokenizer, "build_prompt"):
-                build_prompt = tokenizer.build_prompt(prompt)
-                input_ids = tokenizer(
-                    [build_prompt] * args.batch_size, return_tensors="pt"
-                ).input_ids
-            else:
-                input_ids = tokenizer(
-                    [prompt] * args.batch_size, return_tensors="pt"
-                ).input_ids
-            gen_ids = user_model.generate(
-                input_ids,
-                max_new_tokens=args.max_new_tokens,
-                **generate_kwargs,
-                eos_token_id=eos_token_id
-            )
-            gen_text = tokenizer.batch_decode(gen_ids, skip_special_tokens=True)
-            toc = time.time()
-            # please check the gen_ids if include input_ids.
-            input_tokens_num = input_ids.numel()
-            output_tokens_num = gen_ids.numel() - input_tokens_num
-            print(gen_text, flush=True)
-            if i >= num_warmup:
-                total_time += toc - tic
-                total_token_num += output_tokens_num
-
-    print("\n", "-" * 10, "Summary:", "-" * 10)
-    latency = total_time / total_token_num
-    print("Inference latency: %.3f sec." % latency)
-    throughput = total_token_num / total_time
-    print("Throughput: {} samples/sec".format(throughput))
-
-if args.accuracy:
-    args.model = (
-        peft_config.base_model_name_or_path if args.peft_model_id else args.model
-    )
-    from intel_extension_for_transformers.llm.evaluation.lm_eval import evaluate
-
-    results = evaluate(
-        model="hf-causal",
-        model_args="pretrained="
-        + args.model
-        + ",tokenizer="
-        + args.model
-        + ",dtype=float32"
-        + ",revision="
-        + args.revision
-        + ",trust_remote_code="
-        + str(args.trust_remote_code),
-        user_model=user_model,
-        batch_size=args.batch_size,
-        tasks=args.tasks,
-    )
-    dumped = json.dumps(results, indent=2)
-    if args.save_accuracy_path:
-        with open(args.save_accuracy_path, "w") as f:
-            f.write(dumped)
-    for task_name in args.tasks:
-        if task_name == "wikitext":
-            print(
-                "Accuracy for %s is: %s"
-                % (task_name, results["results"][task_name]["word_perplexity"])
-            )
-        else:
-<<<<<<< HEAD
-            print("Accuracy for %s is: %s" % (task_name, results["results"][task_name]["acc"]))
-
-if args.restore:
-    def get_example_inputs(tokenized_dataset, model_config, model_type="llama", num_beams=4, ipex_opt_llm=True):
-        from intel_extension_for_transformers.transformers.utils.utility import (
-        generate_dummy_past_key_values,
-        generate_dummy_past_key_values_for_opt_llm,
-    )
-        if ipex_opt_llm:
-            past_key_values = generate_dummy_past_key_values_for_opt_llm(
-                                                                        config=model_config,
-                                                                        input_bs=1,
-                                                                        num_beams=num_beams
-                                                                        )
-        else:
-            past_key_values = generate_dummy_past_key_values(config=model_config, input_bs=1)
-
-        def collate_batch(batch):
-            position_ids_padded = []
-            input_ids_padded = []
-            last_ind = []
-            attention_mask_padded = []
-            for input_ids in batch:
-                input_ids = (
-                    input_ids[: 512]
-                    if len(input_ids) > 512
-                    else input_ids
-                )
-                last_ind.append(input_ids.shape[0] - 1)
-                attention_mask = torch.ones(len(input_ids))
-                position_ids = torch.arange(len(input_ids))
-                input_ids_padded.append(input_ids)
-                attention_mask_padded.append(attention_mask)
-                position_ids_padded.append(position_ids)
-                break
-            return (
-                (
-                    torch.vstack(input_ids_padded),
-                    torch.vstack(attention_mask_padded),
-                    torch.vstack(position_ids_padded),
-                    past_key_values,
-                ),
-                torch.tensor(last_ind),
-            )
-        from torch.utils.data import DataLoader
-        calib_dataloader = DataLoader(
-            tokenized_dataset,
-            batch_size=1,
-            shuffle=False,
-            collate_fn=collate_batch,
-        )
-        from optimum.exporters.onnx import MODEL_TYPES_REQUIRING_POSITION_IDS
-        for i, (
-                (input_ids, attention_mask, position_ids, past_key_values),
-                last_ind,
-            ) in enumerate(calib_dataloader):
-                if model_type in MODEL_TYPES_REQUIRING_POSITION_IDS:
-                    example_inputs = {
-                                "input_ids": input_ids,
-                                "attention_mask": attention_mask,
-                                "position_ids": position_ids,
-                                "past_key_values": past_key_values
-                            }
-                else:
-                    example_inputs = {
-                                "input_ids": input_ids,
-                                "attention_mask": attention_mask,
-                                "past_key_values": past_key_values
-                            }
-                break
-        return example_inputs
-
-    args.model = peft_config.base_model_name_or_path if args.peft_model_id else args.model
-
-    prompt = "Once upon a time, there existed a little girl, who liked to have adventures. She wanted to go to places and meet new people, and have fun."
-    prompt = [prompt] * args.batch_size
-    input_ids = tokenizer(prompt, return_tensors="pt").input_ids
-
-    user_model = AutoModelForCausalLM.from_pretrained(args.model, use_llm_runtime=False, torchscript=True)
-
-    import intel_extension_for_pytorch as ipex
-    qconfig = ipex.quantization.default_static_qconfig_mapping
-    user_model = ipex.optimize_transformers(
-        user_model.eval(),
-        dtype=torch.float,
-        inplace=True,
-        quantization_config=qconfig,
-        deployment_mode=False,
-    )
-    example_inputs = get_example_inputs(input_ids, user_model.config, model_type=config.model_type, ipex_opt_llm=True)
-
-    from neural_compressor.utils.pytorch import recover_model_from_json
-    user_model = recover_model_from_json(user_model, os.path.join(args.output_dir, "best_configure.json"), example_inputs)
-    from intel_extension_for_transformers.llm.evaluation.models import TSModelCausalLMForOPTLLM
-    config = AutoConfig.from_pretrained(args.output_dir)
-    user_model = TSModelCausalLMForOPTLLM(user_model, config=config)
-
-    from intel_extension_for_transformers.llm.evaluation.lm_eval import evaluate
-    results = evaluate(
-        model="hf-causal",
-        model_args='pretrained=' + args.model + ',tokenizer=' + args.model + \
-            ',dtype=float32' + ",trust_remote_code=" + str(args.trust_remote_code),
-        user_model=user_model,
-        batch_size= args.batch_size,
-        tasks=args.tasks,
-    )
-    dumped = json.dumps(results, indent=2)
-    if args.save_accuracy_path:
-        with open(args.save_accuracy_path, "w") as f:
-            f.write(dumped)
-    for task_name in args.tasks:
-        if task_name == "wikitext":
-            print("Accuracy for %s is: %s" % (task_name, results["results"][task_name]["word_perplexity"]))
-        else:
-            print("Accuracy for %s is: %s" % (task_name, results["results"][task_name]["acc"]))
-=======
-            print(
-                "Accuracy for %s is: %s"
-                % (task_name, results["results"][task_name]["acc"])
-            )
-
->>>>>>> 961abc69
+import argparse
+import os
+import re
+import time
+import json
+import torch
+import logging
+from transformers import AutoConfig, AutoTokenizer
+from intel_extension_for_transformers.transformers import (
+    AutoModelForCausalLM,
+    AutoModel,
+)
+from transformers.utils import check_min_version
+from optimum.intel.generation.modeling import TSModelForCausalLM
+from intel_extension_for_transformers.transformers import (
+    MixedPrecisionConfig,
+    WeightOnlyQuantConfig,
+    SmoothQuantConfig,
+    BitsAndBytesConfig,
+)
+
+parser = argparse.ArgumentParser()
+parser.add_argument("--model", default=None)
+parser.add_argument(
+    "--dataset", nargs="?", default="NeelNanda/pile-10k", const="NeelNanda/pile-10k"
+)
+parser.add_argument(
+    "--max_new_tokens", default=32, type=int, help="output max new tokens"
+)
+parser.add_argument("--output_dir", nargs="?", default="./saved_results")
+parser.add_argument("--int8", action="store_true")
+parser.add_argument(
+    "--int8_bf16_mixed",
+    action="store_true",
+    help="by default it is int8-fp32 mixed, to enable int8 mixed amp bf16 (work on platforms like SPR)",
+)
+parser.add_argument(
+    "--restore", action="store_true", help="restore ipex quantized model from output_dir/best_configure.json")
+parser.add_argument(
+    "--peft_model_id", type=str, default=None, help="model_name_or_path of peft model"
+)
+# ============Benchmark configs==============
+parser.add_argument("--benchmark", action="store_true")
+parser.add_argument("--iters", default=100, type=int, help="num iter")
+parser.add_argument("--num_warmup", default=10, type=int, help="num warmup")
+# ============Accuracy configs==============
+parser.add_argument("--accuracy", action="store_true")
+parser.add_argument("--batch_size", default=56, type=int, help="batch size num.")
+parser.add_argument(
+    "--save_accuracy_path", default=None, help="Save accuracy results path."
+)
+parser.add_argument(
+    "--tasks",
+    nargs="+",
+    default=["lambada_openai"],
+    type=str,
+    help="tasks list for accuracy validation",
+)
+# ============MixedPrecision configs==============
+parser.add_argument("--mixed_precision", action="store_true")
+# ============SmoothQuant configs==============
+parser.add_argument("--sq", action="store_true")
+parser.add_argument("--alpha", default="0.5", help="Smooth quant parameter.")
+parser.add_argument("--fallback_add", action="store_true", help="Whether to fallback add ops to FP32")
+# ============WeightOnlyQuant configs===============
+parser.add_argument("--woq", action="store_true")
+parser.add_argument(
+    "--woq_algo",
+    default="RTN",
+    choices=["RTN", "AWQ", "TEQ"],
+    help="Weight-only parameter.",
+)
+parser.add_argument(
+    "--woq_weight_dtype",
+    type=str,
+    default="int8",
+    choices=["int8", "int4_clip", "int4_fullrange", "fp4_e2m1_bnb", "fp4_e2m1", "nf4"],
+)
+parser.add_argument(
+    "--woq_compute_dtype",
+    type=str,
+    default="fp32",
+    choices=["fp32", "bf16", "int8"],
+)
+parser.add_argument("--woq_group_size", type=int, default=32)
+parser.add_argument("--woq_scheme", default="sym")
+# ============BitsAndBytes configs==============
+parser.add_argument("--bitsandbytes", action="store_true")
+# ============AutoModel parameters==============
+parser.add_argument("--load_in_4bit", type=bool, default=False)
+parser.add_argument("--load_in_8bit", type=bool, default=False)
+parser.add_argument("--revision", default="main", type=str)
+parser.add_argument("--trust_remote_code", default=False)
+# =======================================
+args = parser.parse_args()
+
+# transformers version >= 4.32.0 contained the mpt modeling definition.
+# https://github.com/huggingface/transformers/blob/main/src/transformers/models/mpt/modeling_mpt.py
+# 4.31.0 for ipex.optimize_transformers
+check_min_version("4.31.0")
+
+# get model config
+if args.peft_model_id:
+    from peft import PeftConfig
+
+    peft_config = PeftConfig.from_pretrained(args.peft_model_id)
+    if args.model is None:
+        args.model = peft_config.base_model_name_or_path
+        print("we will use peft base_model_name_or_path to get tokenizer.")
+
+config = AutoConfig.from_pretrained(
+    args.model,
+    torchscript=True
+    if (
+        args.sq
+        or args.woq_algo in ["AWQ", "TEQ"]
+        or (args.int8 or args.int8_bf16_mixed)
+    )
+    else False,  # torchscript will force `return_dict=False` to avoid jit errors
+    use_cache=True,  # to use kv cache.
+    trust_remote_code=args.trust_remote_code,
+    revision=args.revision,
+)
+
+# chatglm
+if config.model_type == "chatglm":
+    AutoModelForCausalLM = AutoModel
+# tokenizer
+if config.model_type == "llama":
+    from transformers import LlamaTokenizer
+
+    tokenizer = LlamaTokenizer.from_pretrained(args.model)
+else:
+    tokenizer = AutoTokenizer.from_pretrained(
+        args.model, trust_remote_code=args.trust_remote_code
+    )
+
+# use peft
+args.model = args.peft_model_id if args.peft_model_id is not None else args.model
+
+# Generation
+generate_kwargs = dict(do_sample=False, temperature=0.9, num_beams=4)
+
+# mp/sq/woq/bitsandbytes config setting
+quantization_config = None
+if args.mixed_precision:
+    quantization_config = MixedPrecisionConfig(dtype="bfloat16")  # default is bfloat16
+elif args.sq:
+    if re.search("gptj", config.model_type) or re.search("gpt_neox", config.model_type):
+        op_type_dict = {
+            "add": {"weight": {"dtype": ["fp32"]}, "activation": {"dtype": ["fp32"]}},
+        }
+    elif re.search("mpt", config.model_type):
+        op_type_dict = {
+            "add": {"weight": {"dtype": ["fp32"]}, "activation": {"dtype": ["fp32"]}},
+            "<built-in function linear>": {
+                "weight": {"dtype": ["fp32"]},
+                "activation": {"dtype": ["fp32"]},
+            },
+        }
+    elif re.search("mistral", config.model_type) or re.search(
+        "baichuan", config.model_type
+    ):
+        op_type_dict = {".*": {"activation": {"algorithm": "minmax"}}}
+    else:
+        op_type_dict = {}
+    if args.fallback_add:
+        op_type_dict["add"] = {"weight": {"dtype": ["fp32"]}, "activation": {"dtype": ["fp32"]}}
+    excluded_precisions = [] if args.int8_bf16_mixed else ["bf16"]
+    recipes = {
+        "smooth_quant": True,
+        "smooth_quant_args": {
+            "alpha": args.alpha if args.alpha == "auto" else float(args.alpha)
+        },
+    }
+    quantization_config = SmoothQuantConfig(
+        tokenizer=tokenizer,  # either two of one, tokenizer or calib_func
+        recipes=recipes,
+        op_type_dict=op_type_dict,  # default is {}
+        excluded_precisions=excluded_precisions,  # default is []
+        num_beams=generate_kwargs["num_beams"],
+    )
+elif args.woq:
+    quantization_config = WeightOnlyQuantConfig(
+        compute_dtype=args.woq_compute_dtype,
+        weight_dtype=args.woq_weight_dtype,
+        scheme=args.woq_scheme,
+        group_size=args.woq_group_size,
+    )  # default is A32W4G32
+# bitsandbytes
+elif args.bitsandbytes:
+    # GPU device is need for `load_in_4bit` and `load_in_8bit`.
+    quantization_config = BitsAndBytesConfig(
+        load_in_4bit=True,
+        bnb_4bit_quant_type="nf4",
+    )
+
+# get optimized model
+if quantization_config is not None:
+    user_model = AutoModelForCausalLM.from_pretrained(
+        args.model,
+        quantization_config=quantization_config,
+        trust_remote_code=args.trust_remote_code,
+        revision=args.revision,
+        use_llm_runtime=False,
+    )
+elif args.load_in_4bit or args.load_in_8bit:
+    # CPU device usage is provided by intel-extension-for-transformers.
+    user_model = AutoModelForCausalLM.from_pretrained(
+        args.model,
+        load_in_4bit=args.load_in_4bit,
+        load_in_8bit=args.load_in_8bit,
+        revision=args.revision,
+        use_llm_runtime=False,
+    )
+elif not args.int8 and not args.int8_bf16_mixed:
+    if args.peft_model_id is not None:
+        user_model = AutoModelForCausalLM.from_pretrained(
+            args.peft_model_id,
+            trust_remote_code=args.trust_remote_code,
+            revision=args.revision,
+            use_llm_runtime=False,
+        )
+    else:
+        user_model = AutoModelForCausalLM.from_pretrained(
+            args.model,
+            config=config,
+            trust_remote_code=args.trust_remote_code,
+            revision=args.revision,
+            use_llm_runtime=False,
+        )
+
+# save model
+if args.output_dir:
+    if args.sq:
+        config.save_pretrained(args.output_dir)
+        user_model.save(args.output_dir)
+    elif args.mixed_precision:
+        user_model.config.save_pretrained(args.output_dir)
+        torch.save(
+            user_model.state_dict(), os.path.join(args.output_dir, "pytorch_model.bin")
+        )
+
+# int8 model loading
+if args.int8 or args.int8_bf16_mixed:
+    # TorchScript model don't attribute generate method, the wrapper is provided.
+    import intel_extension_for_pytorch as ipex
+    from intel_extension_for_transformers.llm.evaluation.models import (
+        TSModelCausalLMForITREX,
+    )
+
+    user_model = TSModelCausalLMForITREX.from_pretrained(
+        args.output_dir,
+        file_name="best_model.pt",
+        trust_remote_code=args.trust_remote_code,
+    )
+
+if args.benchmark:
+    prompt = "Once upon a time, there existed a little girl, who liked to have adventures. She wanted to go to places and meet new people, and have fun."
+
+    input_size = tokenizer(prompt, return_tensors="pt").input_ids.size(dim=1)
+    print("---- Prompt size:", input_size)
+
+    # start
+    total_time = 0.0
+    num_iter = args.iters
+    num_warmup = args.num_warmup
+    total_token_num = 0
+    eos_token_id = tokenizer.eos_token_id
+
+    with torch.inference_mode(), torch.no_grad():
+        for i in range(num_iter):
+            tic = time.time()
+            if hasattr(tokenizer, "build_chat_input"):
+                input_ids = tokenizer.build_chat_input(prompt)["input_ids"]
+                input_ids = input_ids.repeat(args.batch_size, 1)
+                eos_token_id = [
+                    tokenizer.eos_token_id,
+                    tokenizer.get_command("<|user|>"),
+                    tokenizer.get_command("<|observation|>"),
+                ]
+            elif hasattr(tokenizer, "build_prompt"):
+                build_prompt = tokenizer.build_prompt(prompt)
+                input_ids = tokenizer(
+                    [build_prompt] * args.batch_size, return_tensors="pt"
+                ).input_ids
+            else:
+                input_ids = tokenizer(
+                    [prompt] * args.batch_size, return_tensors="pt"
+                ).input_ids
+            gen_ids = user_model.generate(
+                input_ids,
+                max_new_tokens=args.max_new_tokens,
+                **generate_kwargs,
+                eos_token_id=eos_token_id
+            )
+            gen_text = tokenizer.batch_decode(gen_ids, skip_special_tokens=True)
+            toc = time.time()
+            # please check the gen_ids if include input_ids.
+            input_tokens_num = input_ids.numel()
+            output_tokens_num = gen_ids.numel() - input_tokens_num
+            print(gen_text, flush=True)
+            if i >= num_warmup:
+                total_time += toc - tic
+                total_token_num += output_tokens_num
+
+    print("\n", "-" * 10, "Summary:", "-" * 10)
+    latency = total_time / total_token_num
+    print("Inference latency: %.3f sec." % latency)
+    throughput = total_token_num / total_time
+    print("Throughput: {} samples/sec".format(throughput))
+
+if args.accuracy:
+    args.model = (
+        peft_config.base_model_name_or_path if args.peft_model_id else args.model
+    )
+    from intel_extension_for_transformers.llm.evaluation.lm_eval import evaluate
+
+    results = evaluate(
+        model="hf-causal",
+        model_args="pretrained="
+        + args.model
+        + ",tokenizer="
+        + args.model
+        + ",dtype=float32"
+        + ",revision="
+        + args.revision
+        + ",trust_remote_code="
+        + str(args.trust_remote_code),
+        user_model=user_model,
+        batch_size=args.batch_size,
+        tasks=args.tasks,
+    )
+    dumped = json.dumps(results, indent=2)
+    if args.save_accuracy_path:
+        with open(args.save_accuracy_path, "w") as f:
+            f.write(dumped)
+    for task_name in args.tasks:
+        if task_name == "wikitext":
+            print(
+                "Accuracy for %s is: %s"
+                % (task_name, results["results"][task_name]["word_perplexity"])
+            )
+        else:
+            print(
+                "Accuracy for %s is: %s"
+                % (task_name, results["results"][task_name]["acc"])
+            )
+
+if args.restore:
+    def get_example_inputs(tokenized_dataset, model_config, model_type="llama", num_beams=4, ipex_opt_llm=True):
+        from intel_extension_for_transformers.transformers.utils.utility import (
+        generate_dummy_past_key_values,
+        generate_dummy_past_key_values_for_opt_llm,
+    )
+        if ipex_opt_llm:
+            past_key_values = generate_dummy_past_key_values_for_opt_llm(
+                                                                        config=model_config,
+                                                                        input_bs=1,
+                                                                        num_beams=num_beams
+                                                                        )
+        else:
+            past_key_values = generate_dummy_past_key_values(config=model_config, input_bs=1)
+
+        def collate_batch(batch):
+            position_ids_padded = []
+            input_ids_padded = []
+            last_ind = []
+            attention_mask_padded = []
+            for input_ids in batch:
+                input_ids = (
+                    input_ids[: 512]
+                    if len(input_ids) > 512
+                    else input_ids
+                )
+                last_ind.append(input_ids.shape[0] - 1)
+                attention_mask = torch.ones(len(input_ids))
+                position_ids = torch.arange(len(input_ids))
+                input_ids_padded.append(input_ids)
+                attention_mask_padded.append(attention_mask)
+                position_ids_padded.append(position_ids)
+                break
+            return (
+                (
+                    torch.vstack(input_ids_padded),
+                    torch.vstack(attention_mask_padded),
+                    torch.vstack(position_ids_padded),
+                    past_key_values,
+                ),
+                torch.tensor(last_ind),
+            )
+        from torch.utils.data import DataLoader
+        calib_dataloader = DataLoader(
+            tokenized_dataset,
+            batch_size=1,
+            shuffle=False,
+            collate_fn=collate_batch,
+        )
+        from optimum.exporters.onnx import MODEL_TYPES_REQUIRING_POSITION_IDS
+        for i, (
+                (input_ids, attention_mask, position_ids, past_key_values),
+                last_ind,
+            ) in enumerate(calib_dataloader):
+                if model_type in MODEL_TYPES_REQUIRING_POSITION_IDS:
+                    example_inputs = {
+                                "input_ids": input_ids,
+                                "attention_mask": attention_mask,
+                                "position_ids": position_ids,
+                                "past_key_values": past_key_values
+                            }
+                else:
+                    example_inputs = {
+                                "input_ids": input_ids,
+                                "attention_mask": attention_mask,
+                                "past_key_values": past_key_values
+                            }
+                break
+        return example_inputs
+
+    args.model = peft_config.base_model_name_or_path if args.peft_model_id else args.model
+
+    prompt = "Once upon a time, there existed a little girl, who liked to have adventures. She wanted to go to places and meet new people, and have fun."
+    prompt = [prompt] * args.batch_size
+    input_ids = tokenizer(prompt, return_tensors="pt").input_ids
+
+    user_model = AutoModelForCausalLM.from_pretrained(args.model, use_llm_runtime=False, torchscript=True)
+
+    import intel_extension_for_pytorch as ipex
+    qconfig = ipex.quantization.default_static_qconfig_mapping
+    user_model = ipex.optimize_transformers(
+        user_model.eval(),
+        dtype=torch.float,
+        inplace=True,
+        quantization_config=qconfig,
+        deployment_mode=False,
+    )
+    example_inputs = get_example_inputs(input_ids, user_model.config, model_type=config.model_type, ipex_opt_llm=True)
+
+    from neural_compressor.utils.pytorch import recover_model_from_json
+    user_model = recover_model_from_json(user_model, os.path.join(args.output_dir, "best_configure.json"), example_inputs)
+    from intel_extension_for_transformers.llm.evaluation.models import TSModelCausalLMForOPTLLM
+    config = AutoConfig.from_pretrained(args.output_dir)
+    user_model = TSModelCausalLMForOPTLLM(user_model, config=config)
+
+    from intel_extension_for_transformers.llm.evaluation.lm_eval import evaluate
+    results = evaluate(
+        model="hf-causal",
+        model_args="pretrained="
+        + args.model
+        + ",tokenizer="
+        + args.model
+        + ",dtype=float32"
+        + ",revision="
+        + args.revision
+        + ",trust_remote_code="
+        + str(args.trust_remote_code),
+        user_model=user_model,
+        batch_size=args.batch_size,
+        tasks=args.tasks,
+    )
+    dumped = json.dumps(results, indent=2)
+    if args.save_accuracy_path:
+        with open(args.save_accuracy_path, "w") as f:
+            f.write(dumped)
+    for task_name in args.tasks:
+        if task_name == "wikitext":
+            print(
+                "Accuracy for %s is: %s"
+                % (task_name, results["results"][task_name]["word_perplexity"])
+            )
+        else:
+            print(
+                "Accuracy for %s is: %s"
+                % (task_name, results["results"][task_name]["acc"])
+            )