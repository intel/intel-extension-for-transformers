--- conflicted
+++ resolved
@@ -1,559 +1,554 @@
-import argparse
-import os
-import re
-import time
-import json
-import torch
-import logging
-from transformers import AutoConfig, AutoTokenizer
-from intel_extension_for_transformers.transformers import (
-    AutoModelForCausalLM,
-    AutoModel,
-)
-from transformers.utils import check_min_version
-from intel_extension_for_transformers.transformers.utils import str2bool
-from optimum.intel.generation.modeling import TSModelForCausalLM
-from intel_extension_for_transformers.transformers import (
-    MixedPrecisionConfig,
-    SmoothQuantConfig,
-    BitsAndBytesConfig,
-    RtnConfig,
-    AwqConfig,
-    TeqConfig,
-    GPTQConfig,
-    AutoRoundConfig,
-)
-
-parser = argparse.ArgumentParser()
-parser.add_argument("--model", default=None)
-parser.add_argument(
-    "--dataset", nargs="?", default="NeelNanda/pile-10k", const="NeelNanda/pile-10k"
-)
-parser.add_argument(
-    "--max_new_tokens", default=32, type=int, help="output max new tokens"
-)
-parser.add_argument("--output_dir", nargs="?", default="./saved_results")
-parser.add_argument("--int8", action="store_true")
-parser.add_argument(
-    "--int8_bf16_mixed",
-    action="store_true",
-    help="by default it is int8-fp32 mixed, to enable int8 mixed amp bf16 (work on platforms like SPR)",
-)
-parser.add_argument(
-    "--restore",
-    action="store_true",
-    help="restore ipex quantized model from output_dir/best_configure.json",
-)
-parser.add_argument(
-    "--peft_model_id", type=str, default=None, help="model_name_or_path of peft model"
-)
-# ============Benchmark configs==============
-parser.add_argument("--benchmark", action="store_true")
-parser.add_argument("--iters", default=100, type=int, help="num iter")
-parser.add_argument("--num_warmup", default=10, type=int, help="num warmup")
-# ============Accuracy configs==============
-parser.add_argument("--accuracy", action="store_true")
-parser.add_argument("--batch_size", default=56, type=int, help="batch size num.")
-parser.add_argument(
-    "--save_accuracy_path", default=None, help="Save accuracy results path."
-)
-parser.add_argument(
-    "--tasks",
-    nargs="+",
-    default=["lambada_openai"],
-    type=str,
-    help="tasks list for accuracy validation",
-)
-# ============MixedPrecision configs==============
-parser.add_argument("--mixed_precision", action="store_true")
-# ============SmoothQuant configs==============
-parser.add_argument("--sq", action="store_true")
-parser.add_argument("--calib_iters", default=100, type=int, help="Calibration iters.")
-parser.add_argument(
-    "--calib_padding", action="store_true", help="Calibration dataset do padding."
-)
-parser.add_argument(
-    "--calib_shuffle",
-    default=True,
-    type=str2bool,
-    help="Calibration dataset do shuffle.",
-)
-parser.add_argument(
-    "--calib_pad_val", default=1, type=int, help="Calibration dataset padding value."
-)
-parser.add_argument(
-    "--calib_len",
-    default=512,
-    type=int,
-    help="Calibration dataset max or padding max length.",
-)
-parser.add_argument(
-    "--recipes", type=str, help="A dictionary as a string, recipes for smoothquant."
-)
-parser.add_argument("--alpha", default="0.5", help="Smooth quant parameter.")
-parser.add_argument(
-    "--fallback_add", action="store_true", help="Whether to fallback add ops to FP32"
-)
-# ============WeightOnlyQuant configs===============
-parser.add_argument("--woq", action="store_true")
-parser.add_argument(
-    "--woq_algo",
-    default="RTN",
-    choices=["RTN", "AWQ", "TEQ", "GPTQ", "AUTOROUND"],
-    help="Weight-only algorithm.",
-)
-parser.add_argument(
-    "--bits",
-    type=int,
-    default=8,
-    choices=[4, 8],
-)
-parser.add_argument(
-    "--weight_dtype",
-    type=str,
-    default="int8",
-    choices=[
-        "int8",
-        "int4_clip",
-        "int4_fullrange",
-        "fp4_e2m1_bnb",
-        "fp4_e2m1",
-        "nf4",
-        "fp8_e5m2",
-        "fp8_e4m3",
-    ],
-)
-parser.add_argument(
-    "--scale_dtype",
-    type=str,
-    default="fp32",
-    choices=["fp32", "fp8"],
-)
-parser.add_argument(
-    "--compute_dtype",
-    type=str,
-    default="fp32",
-    choices=["fp32", "bf16", "int8"],
-)
-parser.add_argument("--group_size", type=int, default=32)
-parser.add_argument("--scheme", default="sym")
-# ============GPTQ configs==============
-parser.add_argument(
-    "--desc_act",
-    action="store_true",
-    help="Whether to apply the activation order GPTQ heuristic.",
-)
-parser.add_argument(
-    "--damp_percent",
-    type=float,
-    default=0.01,
-    help="Percent of the average Hessian diagonal to use for dampening.",
-)
-parser.add_argument(
-    "--blocksize",
-    type=int,
-    default=128,
-    help="Block size. sub weight matrix size to run GPTQ.",
-)
-parser.add_argument(
-    "--nsamples", type=int, default=128, help="Number of calibration data samples."
-)
-parser.add_argument(
-    "--max_input_length",
-    type=int,
-    default=2048,
-    help="Calibration dataset sequence max length, this should align with your model config",
-)
-parser.add_argument(
-    "--static_groups",
-    action="store_true",
-    help="Use determined group to do quantization",
-)
-# ============AUTOROUND configs==============
-parser.add_argument(
-    "--lr",
-    type=float,
-    default=0.0025,
-    help="learning rate, if None, it will be set to 1.0/iters automatically",
-)
-parser.add_argument(
-    "--minmax_lr",
-    type=float,
-    default=0.0025,
-    help="minmax learning rate, if None,it will beset to be the same with lr",
-)
-parser.add_argument(
-    "--use_quant_input",
-    action="store_true",
-    help="whether to use the output of quantized block to tune the next block",
-)
-
-# ============BitsAndBytes configs==============
-parser.add_argument("--bitsandbytes", action="store_true")
-# ============AutoModel parameters==============
-parser.add_argument("--load_in_4bit", action="store_true")
-parser.add_argument("--load_in_8bit", action="store_true")
-parser.add_argument("--_commit_hash", default=None, type=str)
-parser.add_argument("--trust_remote_code", action="store_true")
-parser.add_argument("--use_neural_speed", action="store_true")
-# =======================================
-args = parser.parse_args()
-# transformers version >= 4.32.0 contained the mpt modeling definition.
-# https://github.com/huggingface/transformers/blob/main/src/transformers/models/mpt/modeling_mpt.py
-# 4.31.0 for ipex.optimize_transformers
-check_min_version("4.35.2")
-# get model config
-if args.peft_model_id:
-    from peft import PeftConfig
-
-    peft_config = PeftConfig.from_pretrained(args.peft_model_id)
-    if args.model is None:
-        args.model = peft_config.base_model_name_or_path
-        print("we will use peft base_model_name_or_path to get tokenizer.")
-
-config = AutoConfig.from_pretrained(
-    args.model,
-    torchscript=(
-        True
-        if (
-            args.sq
-            or args.woq_algo in ["AWQ", "TEQ"]
-            or (args.int8 or args.int8_bf16_mixed)
-        )
-        else False
-    ),  # torchscript will force `return_dict=False` to avoid jit errors
-    use_cache=True,  # to use kv cache.
-    trust_remote_code=args.trust_remote_code,
-    _commit_hash=args._commit_hash,
-)
-
-# chatglm
-if config.model_type == "chatglm":
-    AutoModelForCausalLM = AutoModel
-# tokenizer
-if config.model_type == "llama":
-    from transformers import LlamaTokenizer
-
-    tokenizer = LlamaTokenizer.from_pretrained(args.model)
-else:
-    tokenizer = AutoTokenizer.from_pretrained(
-        args.model, trust_remote_code=args.trust_remote_code
-    )
-
-# use peft
-args.model = args.peft_model_id if args.peft_model_id is not None else args.model
-
-# Generation
-generate_kwargs = dict(do_sample=False, temperature=0.9, num_beams=4)
-
-# mp/sq/woq/bitsandbytes config setting
-quantization_config = None
-if args.mixed_precision:
-    quantization_config = MixedPrecisionConfig(dtype="bfloat16")  # default is bfloat16
-elif args.sq:
-    if re.search("gptj", config.model_type) or re.search("gpt_neox", config.model_type):
-        op_type_dict = {
-            "add": {"weight": {"dtype": ["fp32"]}, "activation": {"dtype": ["fp32"]}},
-        }
-    elif re.search("mpt", config.model_type):
-        op_type_dict = {
-            "add": {"weight": {"dtype": ["fp32"]}, "activation": {"dtype": ["fp32"]}},
-            "<built-in function linear>": {
-                "weight": {"dtype": ["fp32"]},
-                "activation": {"dtype": ["fp32"]},
-            },
-        }
-    elif re.search("mistral", config.model_type) or re.search(
-        "baichuan", config.model_type
-    ):
-        op_type_dict = {".*": {"activation": {"algorithm": "minmax"}}}
-    else:
-        op_type_dict = {}
-    if args.fallback_add:
-        op_type_dict["add"] = {
-            "weight": {"dtype": ["fp32"]},
-            "activation": {"dtype": ["fp32"]},
-        }
-    excluded_precisions = [] if args.int8_bf16_mixed else ["bf16"]
-    if args.recipes:
-        try:
-            import ast
-
-            recipes = ast.literal_eval(args.recipes)
-            print("Parsed recipes dictionary:", recipes)
-        except ValueError as e:
-            print("Error parsing recipes dictionary:", e)
-    else:
-        recipes = {
-            "smooth_quant": True,
-            "smooth_quant_args": {
-                "alpha": args.alpha if args.alpha == "auto" else float(args.alpha)
-            },
-        }
-    quantization_config = SmoothQuantConfig(
-        tokenizer=tokenizer,  # either two of one, tokenizer or calib_func
-        recipes=recipes,
-        op_type_dict=op_type_dict,  # default is {}
-        excluded_precisions=excluded_precisions,  # default is []
-        num_beams=generate_kwargs["num_beams"],
-        calib_shuffle=args.calib_shuffle,
-        calib_iters=args.calib_iters,
-        calib_padding=args.calib_padding,
-        calib_len=args.calib_len,
-        calib_pad_val=args.calib_pad_val,
-    )
-elif args.woq:
-    if args.woq_algo == "RTN":
-        quantization_config = RtnConfig(
-            tokenizer=tokenizer,
-            bits=args.bits,
-            scheme=args.scheme,
-            group_size=args.group_size,
-            compute_dtype=args.compute_dtype,
-            scale_dtype=args.scale_dtype,
-            weight_dtype=args.weight_dtype,
-        )
-    elif args.woq_algo == "AWQ":
-        quantization_config = AwqConfig(
-            tokenizer=tokenizer,
-            dataset=args.dataset,
-            bits=args.bits,
-            zero_point=False if args.scheme == "sym" else True,
-            group_size=args.group_size,
-            max_input_length=args.max_input_length,
-            compute_dtype=args.compute_dtype,
-            scale_dtype=args.scale_dtype,
-            weight_dtype=args.weight_dtype,
-            calib_iters=args.calib_iters,
-        )
-    elif args.woq_algo == "TEQ":
-        quantization_config = TeqConfig(
-            tokenizer=tokenizer,
-            dataset=args.dataset,
-            bits=args.bits,
-            scheme=args.scheme,
-            group_size=args.group_size,
-            max_input_length=args.max_input_length,
-            compute_dtype=args.compute_dtype,
-            scale_dtype=args.scale_dtype,
-            weight_dtype=args.weight_dtype,
-            calib_iters=args.calib_iters,
-        )
-    elif args.woq_algo == "GPTQ":
-        quantization_config = GPTQConfig(
-            tokenizer=tokenizer,
-            dataset=args.dataset,
-            bits=args.bits,
-            desc_act=args.desc_act,
-            damp_percent=args.damp_percent,
-            sym=True if args.scheme == "sym" else False,
-            blocksize=args.blocksize,
-            nsamples=args.nsamples,
-            static_groups=args.static_groups,
-            group_size=args.group_size,
-            max_input_length=args.max_input_length,
-            compute_dtype=args.compute_dtype,
-            scale_dtype=args.scale_dtype,
-            weight_dtype=args.weight_dtype,
-            calib_iters=args.calib_iters,
-        )
-    elif args.woq_algo == "AUTOROUND":
-        quantization_config = AutoRoundConfig(
-            tokenizer=tokenizer,
-            dataset=args.dataset,
-            bits=args.bits,
-            sym=True if args.scheme == "sym" else False,
-            nsamples=args.nsamples,
-            group_size=args.group_size,
-            compute_dtype=args.compute_dtype,
-            scale_dtype=args.scale_dtype,
-            weight_dtype=args.weight_dtype,
-            calib_iters=args.calib_iters,
-            calib_len=args.calib_len,
-            lr=args.lr,
-            minmax_lr=args.minmax_lr,
-            use_quant_input=args.use_quant_input,
-        )
-    else:
-        assert False, "Please set the correct '--woq_algo'"
-
-# bitsandbytes
-elif args.bitsandbytes:
-    # GPU device is need for `load_in_4bit` and `load_in_8bit`.
-    quantization_config = BitsAndBytesConfig(
-        load_in_4bit=True,
-        bnb_4bit_quant_type="nf4",
-    )
-
-# get optimized model
-if quantization_config is not None:
-    user_model = AutoModelForCausalLM.from_pretrained(
-        args.model,
-        quantization_config=quantization_config,
-        trust_remote_code=args.trust_remote_code,
-        _commit_hash=args._commit_hash,
-        use_neural_speed=args.use_neural_speed,
-    )
-elif args.load_in_4bit or args.load_in_8bit:
-    # CPU device usage is provided by intel-extension-for-transformers.
-    user_model = AutoModelForCausalLM.from_pretrained(
-        args.model,
-        load_in_4bit=args.load_in_4bit,
-        load_in_8bit=args.load_in_8bit,
-        _commit_hash=args._commit_hash,
-        use_neural_speed=args.use_neural_speed,
-    )
-elif (not args.int8 and not args.int8_bf16_mixed) or args.restore:
-    if args.peft_model_id is not None:
-        user_model = AutoModelForCausalLM.from_pretrained(
-            args.peft_model_id,
-            trust_remote_code=args.trust_remote_code,
-            _commit_hash=args._commit_hash,
-            use_neural_speed=args.use_neural_speed,
-        )
-    else:
-        user_model = AutoModelForCausalLM.from_pretrained(
-            args.model,
-            trust_remote_code=args.trust_remote_code,
-            _commit_hash=args._commit_hash,
-        )
-
-# save model
-if args.output_dir:
-    tokenizer.save_pretrained(args.output_dir)
-    if args.sq:
-        config.save_pretrained(args.output_dir)
-        user_model.save(args.output_dir)
-    elif args.mixed_precision or args.woq:
-        user_model.save_pretrained(args.output_dir)
-
-
-# int8 model loading
-if args.int8 or args.int8_bf16_mixed:
-    # TorchScript model don't attribute generate method, the wrapper is provided.
-    import intel_extension_for_pytorch as ipex
-    from intel_extension_for_transformers.transformers.llm.evaluation.models import (
-        TSModelCausalLMForITREX,
-    )
-
-    if args.restore:
-        from intel_extension_for_transformers.transformers.utils.utility import (
-            recover_model_from_json,
-        )
-
-        user_model = recover_model_from_json(
-            user_model,
-            os.path.join(args.output_dir, "best_configure.json"),
-            args.trust_remote_code,
-        )
-        user_model = TSModelCausalLMForITREX(user_model, config=config)
-    else:
-        user_model = TSModelCausalLMForITREX.from_pretrained(
-            args.output_dir,
-            file_name="best_model.pt",
-            trust_remote_code=args.trust_remote_code,
-        )
-
-
-if args.benchmark:
-    user_model = (
-        user_model.eval() if not (args.int8 or args.int8_bf16_mixed) else user_model
-    )
-    prompt = "Once upon a time, there existed a little girl, who liked to have adventures. She wanted to go to places and meet new people, and have fun."
-
-    input_size = tokenizer(prompt, return_tensors="pt").input_ids.size(dim=1)
-    print("---- Prompt size:", input_size)
-
-    # start
-    total_time = 0.0
-    num_iter = args.iters
-    num_warmup = args.num_warmup
-    total_token_num = 0
-    eos_token_id = tokenizer.eos_token_id
-    with torch.inference_mode(), torch.no_grad():
-        for i in range(num_iter):
-            tic = time.time()
-            if hasattr(tokenizer, "build_chat_input"):
-                input_ids = tokenizer.build_chat_input(prompt)["input_ids"]
-                input_ids = input_ids.repeat(args.batch_size, 1)
-                eos_token_id = [
-                    tokenizer.eos_token_id,
-                    tokenizer.get_command("<|user|>"),
-                    tokenizer.get_command("<|observation|>"),
-                ]
-            elif hasattr(tokenizer, "build_prompt"):
-                build_prompt = tokenizer.build_prompt(prompt)
-                input_ids = tokenizer(
-                    [build_prompt] * args.batch_size, return_tensors="pt"
-                ).input_ids
-            else:
-                input_ids = tokenizer(
-                    [prompt] * args.batch_size, return_tensors="pt"
-                ).input_ids
-            gen_ids = user_model.generate(
-                input_ids,
-                max_new_tokens=args.max_new_tokens,
-                **generate_kwargs,
-                eos_token_id=eos_token_id
-            )
-            gen_text = tokenizer.batch_decode(gen_ids, skip_special_tokens=True)
-            toc = time.time()
-            # please check the gen_ids if include input_ids.
-            input_tokens_num = input_ids.numel()
-            output_tokens_num = gen_ids.numel() - input_tokens_num
-            print(gen_text, flush=True)
-            if i >= num_warmup:
-                total_time += toc - tic
-                total_token_num += output_tokens_num
-
-    print("\n", "-" * 10, "Summary:", "-" * 10)
-    latency = total_time / total_token_num
-    print("Inference latency: %.3f sec." % latency)
-    throughput = total_token_num / total_time
-    print("Throughput: {} samples/sec".format(throughput))
-
-if args.accuracy:
-    user_model = (
-        user_model.eval() if not (args.int8 or args.int8_bf16_mixed) else user_model
-    )
-    args.model = (
-        peft_config.base_model_name_or_path if args.peft_model_id else args.model
-    )
-<<<<<<< HEAD
-    from intel_extension_for_transformers.transformers.llm.evaluation.lm_eval import evaluate
-    args._commit_hash = "main" if args._commit_hash is None else args._commit_hash 
-=======
-    from intel_extension_for_transformers.llm.evaluation.lm_eval import evaluate
-
-    args._commit_hash = "main" if args._commit_hash is None else args._commit_hash
->>>>>>> 97f0db9f
-    results = evaluate(
-        model="hf-causal",
-        model_args="pretrained="
-        + args.model
-        + ",tokenizer="
-        + args.model
-        + ",dtype=float32"
-        + ",_commit_hash="
-        + args._commit_hash
-        + ",trust_remote_code="
-        + str(args.trust_remote_code),
-        user_model=user_model,
-        batch_size=args.batch_size,
-        tasks=args.tasks,
-    )
-    dumped = json.dumps(results, indent=2)
-    if args.save_accuracy_path:
-        with open(args.save_accuracy_path, "w") as f:
-            f.write(dumped)
-    for task_name in args.tasks:
-        if task_name == "wikitext":
-            print(
-                "Accuracy for %s is: %s"
-                % (task_name, results["results"][task_name]["word_perplexity"])
-            )
-        else:
-            print(
-                "Accuracy for %s is: %s"
-                % (task_name, results["results"][task_name]["acc"])
-            )
+import argparse
+import os
+import re
+import time
+import json
+import torch
+import logging
+from transformers import AutoConfig, AutoTokenizer
+from intel_extension_for_transformers.transformers import (
+    AutoModelForCausalLM,
+    AutoModel,
+)
+from transformers.utils import check_min_version
+from intel_extension_for_transformers.transformers.utils import str2bool
+from optimum.intel.generation.modeling import TSModelForCausalLM
+from intel_extension_for_transformers.transformers import (
+    MixedPrecisionConfig,
+    SmoothQuantConfig,
+    BitsAndBytesConfig,
+    RtnConfig,
+    AwqConfig,
+    TeqConfig,
+    GPTQConfig,
+    AutoRoundConfig,
+)
+
+parser = argparse.ArgumentParser()
+parser.add_argument("--model", default=None)
+parser.add_argument(
+    "--dataset", nargs="?", default="NeelNanda/pile-10k", const="NeelNanda/pile-10k"
+)
+parser.add_argument(
+    "--max_new_tokens", default=32, type=int, help="output max new tokens"
+)
+parser.add_argument("--output_dir", nargs="?", default="./saved_results")
+parser.add_argument("--int8", action="store_true")
+parser.add_argument(
+    "--int8_bf16_mixed",
+    action="store_true",
+    help="by default it is int8-fp32 mixed, to enable int8 mixed amp bf16 (work on platforms like SPR)",
+)
+parser.add_argument(
+    "--restore",
+    action="store_true",
+    help="restore ipex quantized model from output_dir/best_configure.json",
+)
+parser.add_argument(
+    "--peft_model_id", type=str, default=None, help="model_name_or_path of peft model"
+)
+# ============Benchmark configs==============
+parser.add_argument("--benchmark", action="store_true")
+parser.add_argument("--iters", default=100, type=int, help="num iter")
+parser.add_argument("--num_warmup", default=10, type=int, help="num warmup")
+# ============Accuracy configs==============
+parser.add_argument("--accuracy", action="store_true")
+parser.add_argument("--batch_size", default=56, type=int, help="batch size num.")
+parser.add_argument(
+    "--save_accuracy_path", default=None, help="Save accuracy results path."
+)
+parser.add_argument(
+    "--tasks",
+    nargs="+",
+    default=["lambada_openai"],
+    type=str,
+    help="tasks list for accuracy validation",
+)
+# ============MixedPrecision configs==============
+parser.add_argument("--mixed_precision", action="store_true")
+# ============SmoothQuant configs==============
+parser.add_argument("--sq", action="store_true")
+parser.add_argument("--calib_iters", default=100, type=int, help="Calibration iters.")
+parser.add_argument(
+    "--calib_padding", action="store_true", help="Calibration dataset do padding."
+)
+parser.add_argument(
+    "--calib_shuffle",
+    default=True,
+    type=str2bool,
+    help="Calibration dataset do shuffle.",
+)
+parser.add_argument(
+    "--calib_pad_val", default=1, type=int, help="Calibration dataset padding value."
+)
+parser.add_argument(
+    "--calib_len",
+    default=512,
+    type=int,
+    help="Calibration dataset max or padding max length.",
+)
+parser.add_argument(
+    "--recipes", type=str, help="A dictionary as a string, recipes for smoothquant."
+)
+parser.add_argument("--alpha", default="0.5", help="Smooth quant parameter.")
+parser.add_argument(
+    "--fallback_add", action="store_true", help="Whether to fallback add ops to FP32"
+)
+# ============WeightOnlyQuant configs===============
+parser.add_argument("--woq", action="store_true")
+parser.add_argument(
+    "--woq_algo",
+    default="RTN",
+    choices=["RTN", "AWQ", "TEQ", "GPTQ", "AUTOROUND"],
+    help="Weight-only algorithm.",
+)
+parser.add_argument(
+    "--bits",
+    type=int,
+    default=8,
+    choices=[4, 8],
+)
+parser.add_argument(
+    "--weight_dtype",
+    type=str,
+    default="int8",
+    choices=[
+        "int8",
+        "int4_clip",
+        "int4_fullrange",
+        "fp4_e2m1_bnb",
+        "fp4_e2m1",
+        "nf4",
+        "fp8_e5m2",
+        "fp8_e4m3",
+    ],
+)
+parser.add_argument(
+    "--scale_dtype",
+    type=str,
+    default="fp32",
+    choices=["fp32", "fp8"],
+)
+parser.add_argument(
+    "--compute_dtype",
+    type=str,
+    default="fp32",
+    choices=["fp32", "bf16", "int8"],
+)
+parser.add_argument("--group_size", type=int, default=32)
+parser.add_argument("--scheme", default="sym")
+# ============GPTQ configs==============
+parser.add_argument(
+    "--desc_act",
+    action="store_true",
+    help="Whether to apply the activation order GPTQ heuristic.",
+)
+parser.add_argument(
+    "--damp_percent",
+    type=float,
+    default=0.01,
+    help="Percent of the average Hessian diagonal to use for dampening.",
+)
+parser.add_argument(
+    "--blocksize",
+    type=int,
+    default=128,
+    help="Block size. sub weight matrix size to run GPTQ.",
+)
+parser.add_argument(
+    "--nsamples", type=int, default=128, help="Number of calibration data samples."
+)
+parser.add_argument(
+    "--max_input_length",
+    type=int,
+    default=2048,
+    help="Calibration dataset sequence max length, this should align with your model config",
+)
+parser.add_argument(
+    "--static_groups",
+    action="store_true",
+    help="Use determined group to do quantization",
+)
+# ============AUTOROUND configs==============
+parser.add_argument(
+    "--lr",
+    type=float,
+    default=0.0025,
+    help="learning rate, if None, it will be set to 1.0/iters automatically",
+)
+parser.add_argument(
+    "--minmax_lr",
+    type=float,
+    default=0.0025,
+    help="minmax learning rate, if None,it will beset to be the same with lr",
+)
+parser.add_argument(
+    "--use_quant_input",
+    action="store_true",
+    help="whether to use the output of quantized block to tune the next block",
+)
+
+# ============BitsAndBytes configs==============
+parser.add_argument("--bitsandbytes", action="store_true")
+# ============AutoModel parameters==============
+parser.add_argument("--load_in_4bit", action="store_true")
+parser.add_argument("--load_in_8bit", action="store_true")
+parser.add_argument("--_commit_hash", default=None, type=str)
+parser.add_argument("--trust_remote_code", action="store_true")
+parser.add_argument("--use_neural_speed", action="store_true")
+# =======================================
+args = parser.parse_args()
+# transformers version >= 4.32.0 contained the mpt modeling definition.
+# https://github.com/huggingface/transformers/blob/main/src/transformers/models/mpt/modeling_mpt.py
+# 4.31.0 for ipex.optimize_transformers
+check_min_version("4.35.2")
+# get model config
+if args.peft_model_id:
+    from peft import PeftConfig
+
+    peft_config = PeftConfig.from_pretrained(args.peft_model_id)
+    if args.model is None:
+        args.model = peft_config.base_model_name_or_path
+        print("we will use peft base_model_name_or_path to get tokenizer.")
+
+config = AutoConfig.from_pretrained(
+    args.model,
+    torchscript=(
+        True
+        if (
+            args.sq
+            or args.woq_algo in ["AWQ", "TEQ"]
+            or (args.int8 or args.int8_bf16_mixed)
+        )
+        else False
+    ),  # torchscript will force `return_dict=False` to avoid jit errors
+    use_cache=True,  # to use kv cache.
+    trust_remote_code=args.trust_remote_code,
+    _commit_hash=args._commit_hash,
+)
+
+# chatglm
+if config.model_type == "chatglm":
+    AutoModelForCausalLM = AutoModel
+# tokenizer
+if config.model_type == "llama":
+    from transformers import LlamaTokenizer
+
+    tokenizer = LlamaTokenizer.from_pretrained(args.model)
+else:
+    tokenizer = AutoTokenizer.from_pretrained(
+        args.model, trust_remote_code=args.trust_remote_code
+    )
+
+# use peft
+args.model = args.peft_model_id if args.peft_model_id is not None else args.model
+
+# Generation
+generate_kwargs = dict(do_sample=False, temperature=0.9, num_beams=4)
+
+# mp/sq/woq/bitsandbytes config setting
+quantization_config = None
+if args.mixed_precision:
+    quantization_config = MixedPrecisionConfig(dtype="bfloat16")  # default is bfloat16
+elif args.sq:
+    if re.search("gptj", config.model_type) or re.search("gpt_neox", config.model_type):
+        op_type_dict = {
+            "add": {"weight": {"dtype": ["fp32"]}, "activation": {"dtype": ["fp32"]}},
+        }
+    elif re.search("mpt", config.model_type):
+        op_type_dict = {
+            "add": {"weight": {"dtype": ["fp32"]}, "activation": {"dtype": ["fp32"]}},
+            "<built-in function linear>": {
+                "weight": {"dtype": ["fp32"]},
+                "activation": {"dtype": ["fp32"]},
+            },
+        }
+    elif re.search("mistral", config.model_type) or re.search(
+        "baichuan", config.model_type
+    ):
+        op_type_dict = {".*": {"activation": {"algorithm": "minmax"}}}
+    else:
+        op_type_dict = {}
+    if args.fallback_add:
+        op_type_dict["add"] = {
+            "weight": {"dtype": ["fp32"]},
+            "activation": {"dtype": ["fp32"]},
+        }
+    excluded_precisions = [] if args.int8_bf16_mixed else ["bf16"]
+    if args.recipes:
+        try:
+            import ast
+
+            recipes = ast.literal_eval(args.recipes)
+            print("Parsed recipes dictionary:", recipes)
+        except ValueError as e:
+            print("Error parsing recipes dictionary:", e)
+    else:
+        recipes = {
+            "smooth_quant": True,
+            "smooth_quant_args": {
+                "alpha": args.alpha if args.alpha == "auto" else float(args.alpha)
+            },
+        }
+    quantization_config = SmoothQuantConfig(
+        tokenizer=tokenizer,  # either two of one, tokenizer or calib_func
+        recipes=recipes,
+        op_type_dict=op_type_dict,  # default is {}
+        excluded_precisions=excluded_precisions,  # default is []
+        num_beams=generate_kwargs["num_beams"],
+        calib_shuffle=args.calib_shuffle,
+        calib_iters=args.calib_iters,
+        calib_padding=args.calib_padding,
+        calib_len=args.calib_len,
+        calib_pad_val=args.calib_pad_val,
+    )
+elif args.woq:
+    if args.woq_algo == "RTN":
+        quantization_config = RtnConfig(
+            tokenizer=tokenizer,
+            bits=args.bits,
+            scheme=args.scheme,
+            group_size=args.group_size,
+            compute_dtype=args.compute_dtype,
+            scale_dtype=args.scale_dtype,
+            weight_dtype=args.weight_dtype,
+        )
+    elif args.woq_algo == "AWQ":
+        quantization_config = AwqConfig(
+            tokenizer=tokenizer,
+            dataset=args.dataset,
+            bits=args.bits,
+            zero_point=False if args.scheme == "sym" else True,
+            group_size=args.group_size,
+            max_input_length=args.max_input_length,
+            compute_dtype=args.compute_dtype,
+            scale_dtype=args.scale_dtype,
+            weight_dtype=args.weight_dtype,
+            calib_iters=args.calib_iters,
+        )
+    elif args.woq_algo == "TEQ":
+        quantization_config = TeqConfig(
+            tokenizer=tokenizer,
+            dataset=args.dataset,
+            bits=args.bits,
+            scheme=args.scheme,
+            group_size=args.group_size,
+            max_input_length=args.max_input_length,
+            compute_dtype=args.compute_dtype,
+            scale_dtype=args.scale_dtype,
+            weight_dtype=args.weight_dtype,
+            calib_iters=args.calib_iters,
+        )
+    elif args.woq_algo == "GPTQ":
+        quantization_config = GPTQConfig(
+            tokenizer=tokenizer,
+            dataset=args.dataset,
+            bits=args.bits,
+            desc_act=args.desc_act,
+            damp_percent=args.damp_percent,
+            sym=True if args.scheme == "sym" else False,
+            blocksize=args.blocksize,
+            nsamples=args.nsamples,
+            static_groups=args.static_groups,
+            group_size=args.group_size,
+            max_input_length=args.max_input_length,
+            compute_dtype=args.compute_dtype,
+            scale_dtype=args.scale_dtype,
+            weight_dtype=args.weight_dtype,
+            calib_iters=args.calib_iters,
+        )
+    elif args.woq_algo == "AUTOROUND":
+        quantization_config = AutoRoundConfig(
+            tokenizer=tokenizer,
+            dataset=args.dataset,
+            bits=args.bits,
+            sym=True if args.scheme == "sym" else False,
+            nsamples=args.nsamples,
+            group_size=args.group_size,
+            compute_dtype=args.compute_dtype,
+            scale_dtype=args.scale_dtype,
+            weight_dtype=args.weight_dtype,
+            calib_iters=args.calib_iters,
+            calib_len=args.calib_len,
+            lr=args.lr,
+            minmax_lr=args.minmax_lr,
+            use_quant_input=args.use_quant_input,
+        )
+    else:
+        assert False, "Please set the correct '--woq_algo'"
+
+# bitsandbytes
+elif args.bitsandbytes:
+    # GPU device is need for `load_in_4bit` and `load_in_8bit`.
+    quantization_config = BitsAndBytesConfig(
+        load_in_4bit=True,
+        bnb_4bit_quant_type="nf4",
+    )
+
+# get optimized model
+if quantization_config is not None:
+    user_model = AutoModelForCausalLM.from_pretrained(
+        args.model,
+        quantization_config=quantization_config,
+        trust_remote_code=args.trust_remote_code,
+        _commit_hash=args._commit_hash,
+        use_neural_speed=args.use_neural_speed,
+    )
+elif args.load_in_4bit or args.load_in_8bit:
+    # CPU device usage is provided by intel-extension-for-transformers.
+    user_model = AutoModelForCausalLM.from_pretrained(
+        args.model,
+        load_in_4bit=args.load_in_4bit,
+        load_in_8bit=args.load_in_8bit,
+        _commit_hash=args._commit_hash,
+        use_neural_speed=args.use_neural_speed,
+    )
+elif (not args.int8 and not args.int8_bf16_mixed) or args.restore:
+    if args.peft_model_id is not None:
+        user_model = AutoModelForCausalLM.from_pretrained(
+            args.peft_model_id,
+            trust_remote_code=args.trust_remote_code,
+            _commit_hash=args._commit_hash,
+            use_neural_speed=args.use_neural_speed,
+        )
+    else:
+        user_model = AutoModelForCausalLM.from_pretrained(
+            args.model,
+            trust_remote_code=args.trust_remote_code,
+            _commit_hash=args._commit_hash,
+        )
+
+# save model
+if args.output_dir:
+    tokenizer.save_pretrained(args.output_dir)
+    if args.sq:
+        config.save_pretrained(args.output_dir)
+        user_model.save(args.output_dir)
+    elif args.mixed_precision or args.woq:
+        user_model.save_pretrained(args.output_dir)
+
+
+# int8 model loading
+if args.int8 or args.int8_bf16_mixed:
+    # TorchScript model don't attribute generate method, the wrapper is provided.
+    import intel_extension_for_pytorch as ipex
+    from intel_extension_for_transformers.transformers.llm.evaluation.models import (
+        TSModelCausalLMForITREX,
+    )
+
+    if args.restore:
+        from intel_extension_for_transformers.transformers.utils.utility import (
+            recover_model_from_json,
+        )
+
+        user_model = recover_model_from_json(
+            user_model,
+            os.path.join(args.output_dir, "best_configure.json"),
+            args.trust_remote_code,
+        )
+        user_model = TSModelCausalLMForITREX(user_model, config=config)
+    else:
+        user_model = TSModelCausalLMForITREX.from_pretrained(
+            args.output_dir,
+            file_name="best_model.pt",
+            trust_remote_code=args.trust_remote_code,
+        )
+
+
+if args.benchmark:
+    user_model = (
+        user_model.eval() if not (args.int8 or args.int8_bf16_mixed) else user_model
+    )
+    prompt = "Once upon a time, there existed a little girl, who liked to have adventures. She wanted to go to places and meet new people, and have fun."
+
+    input_size = tokenizer(prompt, return_tensors="pt").input_ids.size(dim=1)
+    print("---- Prompt size:", input_size)
+
+    # start
+    total_time = 0.0
+    num_iter = args.iters
+    num_warmup = args.num_warmup
+    total_token_num = 0
+    eos_token_id = tokenizer.eos_token_id
+    with torch.inference_mode(), torch.no_grad():
+        for i in range(num_iter):
+            tic = time.time()
+            if hasattr(tokenizer, "build_chat_input"):
+                input_ids = tokenizer.build_chat_input(prompt)["input_ids"]
+                input_ids = input_ids.repeat(args.batch_size, 1)
+                eos_token_id = [
+                    tokenizer.eos_token_id,
+                    tokenizer.get_command("<|user|>"),
+                    tokenizer.get_command("<|observation|>"),
+                ]
+            elif hasattr(tokenizer, "build_prompt"):
+                build_prompt = tokenizer.build_prompt(prompt)
+                input_ids = tokenizer(
+                    [build_prompt] * args.batch_size, return_tensors="pt"
+                ).input_ids
+            else:
+                input_ids = tokenizer(
+                    [prompt] * args.batch_size, return_tensors="pt"
+                ).input_ids
+            gen_ids = user_model.generate(
+                input_ids,
+                max_new_tokens=args.max_new_tokens,
+                **generate_kwargs,
+                eos_token_id=eos_token_id
+            )
+            gen_text = tokenizer.batch_decode(gen_ids, skip_special_tokens=True)
+            toc = time.time()
+            # please check the gen_ids if include input_ids.
+            input_tokens_num = input_ids.numel()
+            output_tokens_num = gen_ids.numel() - input_tokens_num
+            print(gen_text, flush=True)
+            if i >= num_warmup:
+                total_time += toc - tic
+                total_token_num += output_tokens_num
+
+    print("\n", "-" * 10, "Summary:", "-" * 10)
+    latency = total_time / total_token_num
+    print("Inference latency: %.3f sec." % latency)
+    throughput = total_token_num / total_time
+    print("Throughput: {} samples/sec".format(throughput))
+
+if args.accuracy:
+    user_model = (
+        user_model.eval() if not (args.int8 or args.int8_bf16_mixed) else user_model
+    )
+    args.model = (
+        peft_config.base_model_name_or_path if args.peft_model_id else args.model
+    )
+    from intel_extension_for_transformers.transformers.llm.evaluation.lm_eval import evaluate
+
+    args._commit_hash = "main" if args._commit_hash is None else args._commit_hash
+    results = evaluate(
+        model="hf-causal",
+        model_args="pretrained="
+        + args.model
+        + ",tokenizer="
+        + args.model
+        + ",dtype=float32"
+        + ",_commit_hash="
+        + args._commit_hash
+        + ",trust_remote_code="
+        + str(args.trust_remote_code),
+        user_model=user_model,
+        batch_size=args.batch_size,
+        tasks=args.tasks,
+    )
+    dumped = json.dumps(results, indent=2)
+    if args.save_accuracy_path:
+        with open(args.save_accuracy_path, "w") as f:
+            f.write(dumped)
+    for task_name in args.tasks:
+        if task_name == "wikitext":
+            print(
+                "Accuracy for %s is: %s"
+                % (task_name, results["results"][task_name]["word_perplexity"])
+            )
+        else:
+            print(
+                "Accuracy for %s is: %s"
+                % (task_name, results["results"][task_name]["acc"])
+            )