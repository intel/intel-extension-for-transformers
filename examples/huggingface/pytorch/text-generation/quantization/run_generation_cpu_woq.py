import argparse
import os
import re
import time
import json
import torch
from transformers import AutoConfig, AutoTokenizer
from intel_extension_for_transformers.transformers import (
    AutoModelForCausalLM,
    AutoModel,
)
from intel_extension_for_transformers.transformers import (
    BitsAndBytesConfig,
    RtnConfig,
    AwqConfig,
    TeqConfig,
    GPTQConfig,
    AutoRoundConfig,
)

parser = argparse.ArgumentParser()
parser.add_argument("--model", default=None)
parser.add_argument(
    "--dataset", nargs="?", default="NeelNanda/pile-10k", const="NeelNanda/pile-10k"
)
parser.add_argument("--device", default="cpu")
parser.add_argument(
    "--max_new_tokens", default=32, type=int, help="output max new tokens"
)
parser.add_argument("--output_dir", nargs="?", default="./saved_results")
parser.add_argument("--use_ipex", action="store_true")
# ============Benchmark configs==============
parser.add_argument("--benchmark", action="store_true")
parser.add_argument("--iters", default=100, type=int, help="num iter")
parser.add_argument("--num_warmup", default=10, type=int, help="num warmup")
# ============Accuracy configs==============
parser.add_argument("--accuracy", action="store_true")
parser.add_argument("--batch_size", default=56, type=int, help="batch size num.")
parser.add_argument(
    "--tasks",
    default="lambada_openai",
    type=str,
    help="tasks list for accuracy validation",
)
# ============WeightOnlyQuant configs===============
parser.add_argument("--woq", action="store_true")
parser.add_argument(
    "--woq_algo",
    default="Rtn",
    choices=["Rtn", "Awq", "Teq", "GPTQ", "AutoRound"],
    help="Weight-only algorithm.",
)
parser.add_argument(
    "--bits",
    type=int,
    default=8,
    choices=[4, 8],
)
parser.add_argument(
    "--weight_dtype",
    type=str,
    default="int8",
    choices=[
        "int8",
        "int4_clip",
        "int4_fullrange",
        "fp4_e2m1_bnb",
        "fp4_e2m1",
        "nf4",
        "fp8_e5m2",
        "fp8_e4m3",
    ],
)
parser.add_argument(
    "--scale_dtype",
    type=str,
    default="fp32",
    choices=["fp32", "bf16", "fp8"],
)
parser.add_argument(
    "--compute_dtype",
    type=str,
    default="fp32",
    choices=["fp32", "bf16", "int8"],
)
parser.add_argument("--group_size", type=int, default=128)
parser.add_argument("--scheme", default=None)
parser.add_argument(
    "--layer_wise",
    action="store_true",
    help="Use layer wise to do quantization",
)
parser.add_argument("--woq_loading", action="store_true")
# ============GPTQ configs==============
parser.add_argument(
    "--desc_act",
    action="store_true",
    help="Whether to apply the activation order GPTQ heuristic.",
)
parser.add_argument(
    "--damp_percent",
    type=float,
    default=0.01,
    help="Percent of the average Hessian diagonal to use for dampening.",
)
parser.add_argument(
    "--true_sequential",
    action="store_true",
    help="Whether to quantize layers within a transformer block in their original order.",
)
parser.add_argument(
    "--blocksize",
    type=int,
    default=128,
    help="Block size. sub weight matrix size to run GPTQ.",
)
parser.add_argument(
    "--nsamples", type=int, default=512, help="Number of calibration data samples."
)
parser.add_argument(
    "--max_input_length",
    type=int,
    default=2048,
    help="Calibration dataset sequence max length, this should align with your model config",
)
parser.add_argument(
    "--static_groups",
    action="store_true",
    help="Use determined group to do quantization",
)
# ============AUTOROUND configs==============
parser.add_argument(
    "--calib_len",
    type=int,
    default=2048,
    help="Calibration dataset sequence max length, this should align with your model config",
)
parser.add_argument(
    "--calib_iters",
    type=int,
    default=200,
    help="Calibration inference iterations",
)
parser.add_argument(
    "--lr",
    type=float,
    default=None,
    help="learning rate, if None, it will be set to 1.0/iters automatically",
)
parser.add_argument(
    "--minmax_lr",
    type=float,
    default=None,
    help="minmax learning rate, if None,it will beset to be the same with lr",
)
parser.add_argument(
    "--enable_quanted_input",
    action="store_true",
    help="whether to use the output of quantized block to tune the next block",
)

# ============BitsAndBytes configs==============
parser.add_argument("--bitsandbytes", action="store_true")
# ============AutoModel parameters==============
parser.add_argument("--load_in_4bit", action="store_true")
parser.add_argument("--load_in_8bit", action="store_true")
parser.add_argument("--_commit_hash", default=None, type=str)
parser.add_argument("--trust_remote_code", action="store_true")
parser.add_argument("--use_neural_speed", action="store_true")
# =======================================
args = parser.parse_args()
# woq AutoRound algo expects the default scheme is asym, others are sym.
if args.scheme is None:
    if args.woq_algo == "AutoRound":
        args.scheme = "asym"
    else:
        args.scheme = "sym"

config = AutoConfig.from_pretrained(
    args.model,
    torchscript=(
        True
        if args.woq_algo in ["Awq", "Teq"]
        else False
    ),  # torchscript will force `return_dict=False` to avoid jit errors
    use_cache=True,  # to use kv cache.
    trust_remote_code=args.trust_remote_code,
    _commit_hash=args._commit_hash,
)

# chatglm
if config.model_type == "chatglm":
    AutoModelForCausalLM = AutoModel

# tokenizer
if hasattr(config, "auto_map") and "chatglm2" in config.auto_map["AutoConfig"]:
    tokenizer = AutoTokenizer.from_pretrained(
        "THUDM/chatglm2-6b", trust_remote_code=True
    )
else:
    tokenizer = AutoTokenizer.from_pretrained(
        args.model, trust_remote_code=args.trust_remote_code
    )

# Generation
if args.use_neural_speed:
    generate_kwargs = dict(do_sample=False, temperature=0.9, num_beams=1)
else:
    generate_kwargs = dict(do_sample=False, temperature=0.9, num_beams=4)

# woq/bitsandbytes config setting
quantization_config = None
if args.woq:
    if args.woq_algo == "Rtn":
        quantization_config = RtnConfig(
            bits=args.bits,
            sym=True if args.scheme == "sym" else False,
            group_size=args.group_size,
            compute_dtype=args.compute_dtype,
            scale_dtype=args.scale_dtype,
            weight_dtype=args.weight_dtype,
            layer_wise=args.layer_wise,
            use_ipex=args.use_ipex,
        )
    elif args.woq_algo == "Awq":
        quantization_config = AwqConfig(
            tokenizer=tokenizer,
            dataset=args.dataset,
            bits=args.bits,
            zero_point=False if args.scheme == "sym" else True,
            group_size=args.group_size,
            max_input_length=args.max_input_length,
            compute_dtype=args.compute_dtype,
            scale_dtype=args.scale_dtype,
            weight_dtype=args.weight_dtype,
            calib_iters=args.calib_iters,
            use_ipex=args.use_ipex,
        )
    elif args.woq_algo == "Teq":
        quantization_config = TeqConfig(
            tokenizer=tokenizer,
            dataset=args.dataset,
            bits=args.bits,
            sym=True if args.scheme == "sym" else False,
            group_size=args.group_size,
            max_input_length=args.max_input_length,
            compute_dtype=args.compute_dtype,
            scale_dtype=args.scale_dtype,
            weight_dtype=args.weight_dtype,
            calib_iters=args.calib_iters,
            use_ipex=args.use_ipex,
        )
    elif args.woq_algo == "GPTQ":
        quantization_config = GPTQConfig(
            tokenizer=tokenizer,
            dataset=args.dataset,
            bits=args.bits,
            desc_act=args.desc_act,
            damp_percent=args.damp_percent,
            sym=True if args.scheme == "sym" else False,
            blocksize=args.blocksize,
            nsamples=args.nsamples,
            static_groups=args.static_groups,
            group_size=args.group_size,
            max_input_length=args.max_input_length,
            compute_dtype=args.compute_dtype,
            scale_dtype=args.scale_dtype,
            weight_dtype=args.weight_dtype,
            calib_iters=args.calib_iters,
            layer_wise=args.layer_wise,
            true_sequential=args.true_sequential,
            use_ipex=args.use_ipex,
        )
    elif args.woq_algo == "AutoRound":
        quantization_config = AutoRoundConfig(
            tokenizer=tokenizer,
            dataset=args.dataset,
            bits=args.bits,
            sym=True if args.scheme == "sym" else False,
            nsamples=args.nsamples,
            group_size=args.group_size,
            compute_dtype=args.compute_dtype,
            scale_dtype=args.scale_dtype,
            weight_dtype=args.weight_dtype,
            iters=args.calib_iters,
            calib_len=args.calib_len,
            lr=args.lr,
            minmax_lr=args.minmax_lr,
            enable_quanted_input=args.enable_quanted_input,
            use_ipex=args.use_ipex,
        )
    else:
        assert False, "Please set the correct '--woq_algo'"
# bitsandbytes
elif args.bitsandbytes:
    quantization_config = BitsAndBytesConfig(
        load_in_4bit=True,
        bnb_4bit_quant_type="nf4",
    )
else:
    print("The quantization_config is None.")

# get optimized model
if quantization_config is not None:
    user_model = AutoModelForCausalLM.from_pretrained(
        args.model,
        quantization_config=quantization_config,
        trust_remote_code=args.trust_remote_code,
        _commit_hash=args._commit_hash,
        use_neural_speed=args.use_neural_speed,
    )
elif args.load_in_4bit or args.load_in_8bit:
    # CPU device usage is provided by intel-extension-for-transformers.
    user_model = AutoModelForCausalLM.from_pretrained(
        args.model,
        load_in_4bit=args.load_in_4bit,
        load_in_8bit=args.load_in_8bit,
        _commit_hash=args._commit_hash,
        use_neural_speed=args.use_neural_speed,
    )
else:
    print("Didn't do Weight Only Quantization.")

# save model
if args.output_dir is not None and ((args.woq or args.load_in_4bit or args.load_in_8bit) and not args.use_neural_speed):
    user_model.save_pretrained(args.output_dir)
    tokenizer.save_pretrained(args.output_dir)
    # to validate woq model accuracy 
    args.model = args.output_dir

if args.benchmark:
    print("Loading model from: ", args.model)
    user_model = AutoModelForCausalLM.from_pretrained(
        args.model,
        quantization_config=quantization_config,
        trust_remote_code=args.trust_remote_code,
        _commit_hash=args._commit_hash,
        use_neural_speed=args.use_neural_speed,
    )
    user_model = user_model.eval() if hasattr(user_model, "eval") else user_model
    prompt = "Once upon a time, there existed a little girl, who liked to have adventures. She wanted to go to places and meet new people, and have fun."
    input_size = tokenizer(prompt, return_tensors="pt").input_ids.size(dim=1)
    print("---- Prompt size:", input_size)

    # start
    total_time = 0.0
    num_iter = args.iters
    num_warmup = args.num_warmup
    total_token_num = 0
    eos_token_id = tokenizer.eos_token_id
    with torch.inference_mode(), torch.no_grad():
        for i in range(num_iter):
            tic = time.time()
            # tokenizer for chatglm2.
            if hasattr(tokenizer, "build_chat_input"):
                input_ids = tokenizer.build_chat_input(prompt)["input_ids"]
                input_ids = input_ids.repeat(args.batch_size, 1)
                eos_token_id = [
                    tokenizer.eos_token_id,
                    tokenizer.get_command("<|user|>"),
                    tokenizer.get_command("<|observation|>"),
                ]
            # tokenizer for chatglm3.
            elif hasattr(tokenizer, "build_prompt"):
                build_prompt = tokenizer.build_prompt(prompt)
                input_ids = tokenizer(
                    [build_prompt] * args.batch_size, return_tensors="pt"
                ).input_ids
            else:
                input_ids = tokenizer(
                    [prompt] * args.batch_size, return_tensors="pt"
                ).input_ids
            gen_ids = user_model.generate(
                input_ids,
                max_new_tokens=args.max_new_tokens,
                **generate_kwargs,
                eos_token_id=eos_token_id
            )
            gen_text = tokenizer.batch_decode(gen_ids, skip_special_tokens=True)
            toc = time.time()
            # please check the gen_ids if include input_ids.
            input_tokens_num = input_ids.numel()
            output_tokens_num = torch.tensor(gen_ids).numel() - input_tokens_num
            print(gen_text, flush=True)
            if i >= num_warmup:
                total_time += toc - tic
                total_token_num += output_tokens_num

    print("\n", "-" * 10, "Summary:", "-" * 10)
    latency = total_time / total_token_num
    print("Inference latency: %.3f sec." % latency)
    throughput = total_token_num / total_time
    print("Throughput: {} samples/sec".format(throughput))

if args.accuracy:
    from intel_extension_for_transformers.transformers.llm.evaluation.lm_eval import evaluate, LMEvalParser
    model_args="pretrained="+args.model+",trust_remote_code="+str(args.trust_remote_code)
    if args.use_neural_speed:
        model_args += ",model_format=neural_speed"
    args = LMEvalParser(model = "hf", 
<<<<<<< HEAD
                        model_args=model_args,
=======
                        model_args = model_args,
>>>>>>> 42ba1a4b
                        tasks = args.tasks,
                        device = "cpu",
                        batch_size = args.batch_size)
    results = evaluate(args)
    for task_name in args.tasks.split(","):
        if task_name == "wikitext":
            print("Accuracy for %s is: %s" % (task_name, results["results"][task_name]["word_perplexity,none"]))
        else:
            print("Accuracy for %s is: %s" % (task_name, results["results"][task_name]["acc,none"]))<|MERGE_RESOLUTION|>--- conflicted
+++ resolved
@@ -398,11 +398,7 @@
     if args.use_neural_speed:
         model_args += ",model_format=neural_speed"
     args = LMEvalParser(model = "hf", 
-<<<<<<< HEAD
                         model_args=model_args,
-=======
-                        model_args = model_args,
->>>>>>> 42ba1a4b
                         tasks = args.tasks,
                         device = "cpu",
                         batch_size = args.batch_size)
