# Summarization

This directory contains examples for finetuning and evaluating transformers on summarization tasks.

`run_summarization.py` is a lightweight example of how to download and preprocess a dataset from the [🤗 Datasets](https://github.com/huggingface/datasets) library or use your own files (jsonlines or csv), then fine-tune one of the architectures above on it.

## tune a quantized model with intel_extension_for_transformers

Here is an example on a summarization task:
```bash
python run_summarization.py \
    --model_name_or_path google/pegasus-xsum \
    --dataset_name xsum \
    --do_train \
    --do_eval \
    --output_dir /tmp/tst-summarization \
    --per_device_train_batch_size=4 \
    --per_device_eval_batch_size=4 \
    --overwrite_output_dir \
    --tune \
    --predict_with_generate
```

<<<<<<< HEAD
T5 model `t5-base` must use an additional argument: `--source_prefix "summarize: "`.
=======
T5 model `t5-base` `t5-large` must use an additional argument: `--source_prefix "summarize: "`.
>>>>>>> 5b8e386d

We used CNN/DailyMail dataset in this example as `t5-small` was trained on it and one can get good scores even when pre-training with a very small sample.

Extreme Summarization (XSum) Dataset is another commonly used dataset for the task of summarization. To use it replace `--dataset_name cnn_dailymail --dataset_config "3.0.0"` with  `--dataset_name xsum`.

And here is how you would use it on your own files, after adjusting the values for the arguments
`--train_file`, `--validation_file`, `--text_column` and `--summary_column` to match your setup:

```bash
python examples/pytorch/summarization/run_summarization.py \
    --model_name_or_path google/pegasus-xsum \
    --dataset_name xsum \
    --do_train \
    --do_eval \
    --train_file path_to_csv_or_jsonlines_file \
    --validation_file path_to_csv_or_jsonlines_file \
    --output_dir /tmp/tst-summarization \
    --overwrite_output_dir \
    --per_device_train_batch_size=4 \
    --per_device_eval_batch_size=4 \
    --tune \
    --predict_with_generate
```<|MERGE_RESOLUTION|>--- conflicted
+++ resolved
@@ -21,11 +21,7 @@
     --predict_with_generate
 ```
 
-<<<<<<< HEAD
-T5 model `t5-base` must use an additional argument: `--source_prefix "summarize: "`.
-=======
 T5 model `t5-base` `t5-large` must use an additional argument: `--source_prefix "summarize: "`.
->>>>>>> 5b8e386d
 
 We used CNN/DailyMail dataset in this example as `t5-small` was trained on it and one can get good scores even when pre-training with a very small sample.
 
