<<<<<<< HEAD
from database.db_config import get_settings
=======
from config.config import get_settings
>>>>>>> abe8d738
from pymysql import connect

global_settings = get_settings()

class MysqlDb(object):
    def __init__(self):
        self._host = global_settings.mysql_host
        self._port = global_settings.mysql_port
        self._db = global_settings.mysql_db
        self._user = global_settings.mysql_user
        self._passwd = global_settings.mysql_password
        self._charset = 'utf8'

    def _connect(self):
        self._conn = connect(host=self._host,
                             port=self._port,
                             user=self._user,
                             passwd=self._passwd,
                             db=self._db,
                             charset=self._charset)
        self._cursor = self._conn.cursor()

    def _close(self):
        self._cursor.close()
        self._conn.close()

# =================== ADD =======================
    def set_db(self, db):
        self._db = db

    def fetch_one(self, sql, params=None):
        result = None
        try:
            self._connect()
            self._cursor.execute(sql, params)
            result = self._cursor.fetchone()
            self._close()
        except Exception as e:
            raise Exception(e)
        return result

    def fetch_all(self, sql, params=None):
        lst = ()
        try:
            self._connect()
            self._cursor.execute(sql, params)
            lst = self._cursor.fetchall()
            self._close()
        except Exception as e:
            raise Exception(e)
        return lst

    def insert(self, sql, params):
        return self._edit(sql, params)

    def update(self, sql, params):
        return self._edit(sql, params)

    def delete(self, sql, params):
        return self._edit(sql, params)

    def _edit(self, sql, params):
        count = 0
        try:
            self._connect()
            count = self._cursor.execute(sql, params)
            self._conn.commit()
            self._close()
        except Exception as e:
            raise Exception(e)
        return count<|MERGE_RESOLUTION|>--- conflicted
+++ resolved
@@ -1,8 +1,4 @@
-<<<<<<< HEAD
-from database.db_config import get_settings
-=======
 from config.config import get_settings
->>>>>>> abe8d738
 from pymysql import connect
 
 global_settings = get_settings()
