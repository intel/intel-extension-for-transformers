--- conflicted
+++ resolved
@@ -395,40 +395,8 @@
     if re.search("flan-t5", model_name, re.IGNORECASE):
         with smart_context_manager(use_deepspeed=use_deepspeed):
             model = AutoModelForSeq2SeqLM.from_pretrained(
-<<<<<<< HEAD
-                model_name, low_cpu_mem_usage=True
-            )
-    elif (
-        (re.search("mpt", model_name, re.IGNORECASE)
-        or re.search("neural-chat-7b-v1", model_name, re.IGNORECASE)
-        or re.search("llama", model_name, re.IGNORECASE))
-        and ipex_int8
-    ):
-        with smart_context_manager(use_deepspeed=use_deepspeed):
-            import intel_extension_for_pytorch
-            from optimum.intel.generation.modeling import TSModelForCausalLM
-            model = TSModelForCausalLM.from_pretrained(
-                model_name,
-                trust_remote_code=True,
-                file_name="best_model.pt",
-            )
-    elif (re.search("mpt", model_name, re.IGNORECASE)
-        or re.search("neural-chat-7b-v1", model_name, re.IGNORECASE)):
-        from models.mpt.modeling_mpt import MPTForCausalLM
-
-        with smart_context_manager(use_deepspeed=use_deepspeed):
-            from models.mpt.modeling_mpt import MPTForCausalLM
-            model = MPTForCausalLM.from_pretrained(
-                    model_name,
-                    trust_remote_code=True,
-                    torch_dtype=torch.bfloat16,
-                    low_cpu_mem_usage=True,
-                    torchscript=cpu_jit,
-                )
-=======
                 model_name, low_cpu_mem_usage=True, use_auth_token=hf_access_token
             )
->>>>>>> 120e2334
     elif (
         re.search("gpt", model_name, re.IGNORECASE)
         or re.search("mpt", model_name, re.IGNORECASE)
@@ -510,37 +478,15 @@
         if not ipex_int8:
             import intel_extension_for_pytorch as intel_ipex
 
-<<<<<<< HEAD
             model = intel_ipex.optimize(
                 model.eval(),
                 dtype=torch.bfloat16,
                 inplace=True,
                 level="O1",
                 auto_kernel_selection=True,
-=======
-        model = intel_ipex.optimize(
-            model.eval(),
-            dtype=torch.bfloat16,
-            inplace=True,
-            level="O1",
-            auto_kernel_selection=True,
-        )
-        if cpu_jit and (
-            re.search("mpt-7b", model_name, re.IGNORECASE)
-            or re.search("neural-chat-7b-v1", model_name, re.IGNORECASE)
-        ):
-            from models.mpt.mpt_trace import jit_trace_mpt_7b, MPTTSModelForCausalLM
-
-            model.config.use_cache = use_cache
-            model = jit_trace_mpt_7b(model)
-            config = AutoConfig.from_pretrained(
-                model_name, use_auth_token=hf_access_token
             )
-            model = MPTTSModelForCausalLM(
-                model, config, use_cache=use_cache, model_dtype=torch.bfloat16
->>>>>>> 120e2334
-            )
-            if cpu_jit and re.search("mpt-7b", model_name, re.IGNORECASE):
+            if cpu_jit and (re.search("mpt-7b", model_name, re.IGNORECASE)
+                            or re.search("neural-chat-7b-v1", model_name, re.IGNORECASE)):
                 from models.mpt.mpt_trace import jit_trace_mpt_7b, MPTTSModelForCausalLM
 
                 model = jit_trace_mpt_7b(model)
@@ -676,53 +622,31 @@
         )
 
         def generate_output():
-<<<<<<< HEAD
-            with torch.no_grad():
-                generation_kwargs = dict(
-                    streamer=streamer,
-                    generation_config=generation_config,
-                    return_dict_in_generate=True,
-                )
-                generation_kwargs["stopping_criteria"] = StoppingCriteriaList(
-                    [
-                        StopOnTokens(
-                            min_length=max(max_new_tokens - 20, 0),
-                            start_length=input_token_len,
-                            stop_token_id=stop_token_ids,
-                        )
-                    ]
-                )
-                if ipex_int8:
-                    return model.generate(**input_tokens, **generation_kwargs)
-                else:
-                    with torch.cpu.amp.autocast(
-                        enabled=True, dtype=torch.bfloat16, cache_enabled=True
-                    ):
-                        return model.generate(**input_tokens, **generation_kwargs)
-=======
             try:
                 with torch.no_grad():
-                    with torch.cpu.amp.autocast(
-                        enabled=True, dtype=torch.bfloat16, cache_enabled=True
-                    ):
-                        generation_kwargs = dict(
-                            streamer=streamer,
-                            generation_config=generation_config,
-                            return_dict_in_generate=True,
-                        )
-                        generation_kwargs["stopping_criteria"] = StoppingCriteriaList(
-                            [
-                                StopOnTokens(
-                                    min_length=max(max_new_tokens - 20, 0),
-                                    start_length=input_token_len,
-                                    stop_token_id=stop_token_ids,
-                                )
-                            ]
-                        )
+                    generation_kwargs = dict(
+                        streamer=streamer,
+                        generation_config=generation_config,
+                        return_dict_in_generate=True,
+                    )
+                    generation_kwargs["stopping_criteria"] = StoppingCriteriaList(
+                        [
+                            StopOnTokens(
+                                min_length=max(max_new_tokens - 20, 0),
+                                start_length=input_token_len,
+                                stop_token_id=stop_token_ids,
+                            )
+                        ]
+                    )
+                    if ipex_int8:
                         return model.generate(**input_tokens, **generation_kwargs)
+                    else:
+                        with torch.cpu.amp.autocast(
+                            enabled=True, dtype=torch.bfloat16, cache_enabled=True
+                        ):
+                            return model.generate(**input_tokens, **generation_kwargs)
             except Exception as e:
                 errors_queue.put(e)
->>>>>>> 120e2334
 
         generation_thread = Thread(target=generate_output)
         generation_thread.start()
