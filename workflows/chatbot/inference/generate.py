--- conflicted
+++ resolved
@@ -374,14 +374,10 @@
             model = AutoModelForSeq2SeqLM.from_pretrained(
                 model_name, low_cpu_mem_usage=True
             )
-<<<<<<< HEAD
-    elif re.search("mpt", model_name, re.IGNORECASE):
-=======
     elif (re.search("mpt", model_name, re.IGNORECASE)
         or re.search("neural-chat-7b-v1", model_name, re.IGNORECASE)):
         from models.mpt.modeling_mpt import MPTForCausalLM
 
->>>>>>> 5b243173
         with smart_context_manager(use_deepspeed=use_deepspeed):
             if ipex_int8:
                 import intel_extension_for_pytorch
@@ -476,30 +472,12 @@
         if not ipex_int8:
             import intel_extension_for_pytorch as intel_ipex
 
-<<<<<<< HEAD
             model = intel_ipex.optimize(
                 model.eval(),
                 dtype=torch.bfloat16,
                 inplace=True,
                 level="O1",
                 auto_kernel_selection=True,
-=======
-        model = intel_ipex.optimize(
-            model.eval(),
-            dtype=torch.bfloat16,
-            inplace=True,
-            level="O1",
-            auto_kernel_selection=True,
-        )
-        if cpu_jit and (re.search("mpt-7b", model_name, re.IGNORECASE)
-                        or re.search("neural-chat-7b-v1", model_name, re.IGNORECASE)):
-            from models.mpt.mpt_trace import jit_trace_mpt_7b, MPTTSModelForCausalLM
-
-            model = jit_trace_mpt_7b(model)
-            config = AutoConfig.from_pretrained(model_name, trust_remote_code=True)
-            model = MPTTSModelForCausalLM(
-                model, config, use_cache=use_cache, model_dtype=torch.bfloat16
->>>>>>> 5b243173
             )
             if cpu_jit and re.search("mpt-7b", model_name, re.IGNORECASE):
                 from models.mpt.mpt_trace import jit_trace_mpt_7b, MPTTSModelForCausalLM
