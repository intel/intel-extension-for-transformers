--- conflicted
+++ resolved
@@ -984,10 +984,7 @@
         logger.info(f"Args: {args}")
         logger.info(f"n_hpu: {world_size}, bf16")
     # warmup, the first time inference take longer because of graph compilation
-    if args.local_rank in [-1, 0]:
-        print("Warmup, Response: ")
-
-<<<<<<< HEAD
+
     for idx, instruction in enumerate(args.instructions):
         set_seed(args.seed)
         idxs = f"{idx+1}"
@@ -1007,27 +1004,6 @@
             use_cache=args.use_kv_cache,
             num_return_sequences=args.num_return_sequences,
         )
-=======
-    for new_text in predict_stream(
-        model_name=base_model_path,
-        device="hpu" if args.habana else "cpu",
-        prompt="Tell me about Intel Xeon.",
-        task=args.task,
-        temperature=args.temperature,
-        top_p=args.top_p,
-        top_k=args.top_k,
-        repetition_penalty=args.repetition_penalty,
-        num_beams=args.num_beams,
-        max_new_tokens=args.max_new_tokens,
-        do_sample=args.temperature > 0.0,
-        use_hpu_graphs=args.use_hpu_graphs,
-        use_cache=args.use_kv_cache,
-        num_return_sequences=args.num_return_sequences,
-        dtype=datatype
-    ):
-        if args.local_rank in [-1, 0]:
-            print(new_text, end="", flush=True)
->>>>>>> b6174c54
 
     for idx, instruction in enumerate(args.instructions):
         set_seed(args.seed)
@@ -1051,12 +1027,8 @@
             use_hpu_graphs=args.use_hpu_graphs,
             use_cache=args.use_kv_cache,
             num_return_sequences=args.num_return_sequences,
-<<<<<<< HEAD
             dtype=datatype,
             return_stats= args.return_stats,
-=======
-            dtype=datatype
->>>>>>> b6174c54
         ):
             if args.local_rank in [-1, 0]:
                 print(new_text, end="", flush=True)
