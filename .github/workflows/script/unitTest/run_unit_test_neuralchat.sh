#!/bin/bash

source /intel-extension-for-transformers/.github/workflows/script/change_color.sh
export COVERAGE_RCFILE="/intel-extension-for-transformers/.github/workflows/script/unitTest/coverage/.neural-chat-coveragerc"
LOG_DIR=/log_dir
mkdir -p ${LOG_DIR}
WORKING_DIR="/intel-extension-for-transformers/intel_extension_for_transformers/neural_chat/tests/ci/"
# get parameters
PATTERN='[-a-zA-Z0-9_]*='
PERF_STABLE_CHECK=true

for i in "$@"; do
    case $i in
        --test_name=*)
            test_name=`echo $i | sed "s/${PATTERN}//"`;;
        *)
            echo "Parameter $i not recognized."; exit 1;;
    esac
done

function pytest() {
    local coverage_log_dir=$1
    mkdir -p ${coverage_log_dir}

    cd ${WORKING_DIR} || exit 1
    JOB_NAME=unit_test
    ut_log_name=${LOG_DIR}/${JOB_NAME}.log
    export GLOG_minloglevel=2

    # Kill the neuralchat server processes
    ports="6000 7000 8000 9000"
    # Loop through each port and find associated PIDs
    for port in $ports; do
        # Use lsof to find the processes associated with the port
        pids=$(lsof -ti :$port)
        if [ -n "$pids" ]; then
            echo "Processes running on port $port: $pids"
            # Terminate the processes gracefully with SIGTERM
            kill $pids
            echo "Terminated processes on port $port."
        else
            echo "No processes found on port $port."
        fi
    done

    itrex_path=$(python -c 'import intel_extension_for_transformers; import os; print(os.path.dirname(intel_extension_for_transformers.__file__))')
    find . -name "test*.py" | sed 's,\.\/,coverage run --source='"${itrex_path}"' --append ,g' | sed 's/$/ --verbose/' >> run.sh
    sort run.sh -o run.sh
    echo -e '
<<<<<<< HEAD
# Kill the neuralchat server processes
ports="5000 6000 6060 7000 7070 8000 8080 9000 9090"
# Loop through each port and find associated PIDs
=======
ports="6000 7000 8000 9000"
>>>>>>> ba93c325
for port in $ports; do
    pids=$(lsof -ti :$port)
    if [ -n "$pids" ]; then
        echo "Processes running on port $port: $pids"
        kill $pids
        echo "Terminated processes on port $port."
    else
        echo "No processes found on port $port."
    fi
done
' >> run.sh
    coverage erase

    # run UT
    sleep 1
    $BOLD_YELLOW && echo "cat run.sh..." && $RESET
    cat run.sh | tee ${ut_log_name}
    sleep 1
    $BOLD_YELLOW && echo "------UT start-------" && $RESET
    bash -x run.sh 2>&1 | tee -a ${ut_log_name}
    sleep 1
    $BOLD_YELLOW && echo "------UT end -------" && $RESET

    # run coverage report
    coverage report -m --rcfile=${COVERAGE_RCFILE} | tee ${coverage_log_dir}/coverage.log
    coverage html -d ${coverage_log_dir}/htmlcov --rcfile=${COVERAGE_RCFILE}
    coverage xml -o ${coverage_log_dir}/coverage.xml --rcfile=${COVERAGE_RCFILE}

    # check UT status
    if [ $(grep -c "FAILED" ${ut_log_name}) != 0 ]; then
        $BOLD_RED && echo "Find errors in UT test, please search [FAILED]..." && $RESET
        exit 1
    fi
    if [ $(grep -c "ModuleNotFoundError:" ${ut_log_name}) != 0 ]; then
        $BOLD_RED && echo "Find errors in UT test, please search [ModuleNotFoundError:]..." && $RESET
        exit 1
    fi
    if [ $(grep -c "core dumped" ${ut_log_name}) != 0 ]; then
        $BOLD_RED && echo "Find errors in UT test, please search [core dumped]..." && $RESET
        exit 1
    fi
    if [ $(grep -c "OK" ${ut_log_name}) == 0 ]; then
        $BOLD_RED && echo "No pass case found, please check the output..." && $RESET
        exit 1
    fi

    $BOLD_GREEN && echo "UT finished successfully! " && $RESET
}

function main() {
    bash /intel-extension-for-transformers/.github/workflows/script/unitTest/env_setup.sh
    apt-get update
    apt-get install ffmpeg -y
    apt-get install lsof
    apt-get install libgl1
    apt-get install -y libgl1-mesa-glx
    apt-get install -y libgl1-mesa-dev
    apt-get install libsm6 libxext6 -y
    wget http://nz2.archive.ubuntu.com/ubuntu/pool/main/o/openssl/libssl1.1_1.1.1f-1ubuntu2.19_amd64.deb
    dpkg -i libssl1.1_1.1.1f-1ubuntu2.19_amd64.deb
    python -m pip install --upgrade --force-reinstall torch
    pip install git+https://github.com/UKPLab/sentence-transformers.git
    pip install git+https://github.com/Muennighoff/sentence-transformers.git@sgpt_poolings_specb
    pip install --upgrade git+https://github.com/UKPLab/sentence-transformers.git
    pip install -U sentence-transformers
    cd ${WORKING_DIR} || exit 1
    if [ -f "requirements.txt" ]; then
        python -m pip install --default-timeout=100 -r requirements.txt
        pip list
    else
        echo "Not found requirements.txt file."
    fi
    echo "test on ${test_name}"
    if [[ $test_name == "PR-test" ]]; then
        pytest "${LOG_DIR}/coverage_pr"
    elif [[ $test_name == "baseline" ]]; then
        pytest "${LOG_DIR}/coverage_base"  
    fi
}
main<|MERGE_RESOLUTION|>--- conflicted
+++ resolved
@@ -28,7 +28,7 @@
     export GLOG_minloglevel=2
 
     # Kill the neuralchat server processes
-    ports="6000 7000 8000 9000"
+    ports="5000 6000 6060 7000 7070 8000 8080 9000 9090"
     # Loop through each port and find associated PIDs
     for port in $ports; do
         # Use lsof to find the processes associated with the port
@@ -47,13 +47,7 @@
     find . -name "test*.py" | sed 's,\.\/,coverage run --source='"${itrex_path}"' --append ,g' | sed 's/$/ --verbose/' >> run.sh
     sort run.sh -o run.sh
     echo -e '
-<<<<<<< HEAD
-# Kill the neuralchat server processes
 ports="5000 6000 6060 7000 7070 8000 8080 9000 9090"
-# Loop through each port and find associated PIDs
-=======
-ports="6000 7000 8000 9000"
->>>>>>> ba93c325
 for port in $ports; do
     pids=$(lsof -ti :$port)
     if [ -n "$pids" ]; then
