#!/bin/bash

source /intel-extension-for-transformers/.github/workflows/script/change_color.sh
export COVERAGE_RCFILE="/intel-extension-for-transformers/.github/workflows/script/unitTest/coverage/.neural-chat-coveragerc"
LOG_DIR=/log_dir
mkdir -p ${LOG_DIR}
WORKING_DIR="/intel-extension-for-transformers/intel_extension_for_transformers/neural_chat/tests/ci/"
# get parameters
PATTERN='[-a-zA-Z0-9_]*='
PERF_STABLE_CHECK=true

for i in "$@"; do
    case $i in
        --test_name=*)
            test_name=`echo $i | sed "s/${PATTERN}//"`;;
        *)
            echo "Parameter $i not recognized."; exit 1;;
    esac
done

function pytest() {
    local coverage_log_dir=$1
    mkdir -p ${coverage_log_dir}

    cd ${WORKING_DIR} || exit 1
    JOB_NAME=unit_test
    ut_log_name=${LOG_DIR}/${JOB_NAME}.log
    export GLOG_minloglevel=2

    # Kill the neuralchat server processes
    ports="6000 7000 8000 9000"
    # Loop through each port and find associated PIDs
    for port in $ports; do
        # Use lsof to find the processes associated with the port
        pids=$(lsof -ti :$port)
        if [ -n "$pids" ]; then
            echo "Processes running on port $port: $pids"
            # Terminate the processes gracefully with SIGTERM
            kill $pids
            echo "Terminated processes on port $port."
        else
            echo "No processes found on port $port."
        fi
    done

    itrex_path=$(python -c 'import intel_extension_for_transformers; import os; print(os.path.dirname(intel_extension_for_transformers.__file__))')
    find . -name "test*.py" | sed 's,\.\/,coverage run --source='"${itrex_path}"' --append ,g' | sed 's/$/ --verbose/' >> run.sh
    sort run.sh -o run.sh
    echo -e '
<<<<<<< HEAD
ports="6000 7000 8000 9000"
=======
# Kill the neuralchat server processes
ports="5000 6000 6060 7000 7070 8000 8080 9000 9090"
# Loop through each port and find associated PIDs
>>>>>>> f749bba4
for port in $ports; do
    pids=$(lsof -ti :$port)
    if [ -n "$pids" ]; then
        echo "Processes running on port $port: $pids"
        kill $pids
        echo "Terminated processes on port $port."
    else
        echo "No processes found on port $port."
    fi
done
' >> run.sh
    coverage erase

    # run UT
    sleep 1
    $BOLD_YELLOW && echo "cat run.sh..." && $RESET
    cat run.sh | tee ${ut_log_name}
    sleep 1
    $BOLD_YELLOW && echo "------UT start-------" && $RESET
    bash -x run.sh 2>&1 | tee -a ${ut_log_name}
    sleep 1
    $BOLD_YELLOW && echo "------UT end -------" && $RESET

    # run coverage report
    coverage report -m --rcfile=${COVERAGE_RCFILE} | tee ${coverage_log_dir}/coverage.log
    coverage html -d ${coverage_log_dir}/htmlcov --rcfile=${COVERAGE_RCFILE}
    coverage xml -o ${coverage_log_dir}/coverage.xml --rcfile=${COVERAGE_RCFILE}

    # check UT status
    if [ $(grep -c "FAILED" ${ut_log_name}) != 0 ]; then
        $BOLD_RED && echo "Find errors in UT test, please search [FAILED]..." && $RESET
        exit 1
    fi
    if [ $(grep -c "ModuleNotFoundError:" ${ut_log_name}) != 0 ]; then
        $BOLD_RED && echo "Find errors in UT test, please search [ModuleNotFoundError:]..." && $RESET
        exit 1
    fi
    if [ $(grep -c "core dumped" ${ut_log_name}) != 0 ]; then
        $BOLD_RED && echo "Find errors in UT test, please search [core dumped]..." && $RESET
        exit 1
    fi
    if [ $(grep -c "OK" ${ut_log_name}) == 0 ]; then
        $BOLD_RED && echo "No pass case found, please check the output..." && $RESET
        exit 1
    fi

    $BOLD_GREEN && echo "UT finished successfully! " && $RESET
}

function main() {
    bash /intel-extension-for-transformers/.github/workflows/script/unitTest/env_setup.sh
    apt-get update
    apt-get install ffmpeg -y
    apt-get install lsof
    apt-get install libgl1
    apt-get install -y libgl1-mesa-glx
    apt-get install -y libgl1-mesa-dev
    apt-get install libsm6 libxext6 -y
    wget http://nz2.archive.ubuntu.com/ubuntu/pool/main/o/openssl/libssl1.1_1.1.1f-1ubuntu2.19_amd64.deb
    dpkg -i libssl1.1_1.1.1f-1ubuntu2.19_amd64.deb
    python -m pip install --upgrade --force-reinstall torch
    pip install git+https://github.com/UKPLab/sentence-transformers.git
    pip install git+https://github.com/Muennighoff/sentence-transformers.git@sgpt_poolings_specb
    pip install --upgrade git+https://github.com/UKPLab/sentence-transformers.git
    pip install -U sentence-transformers
    cd ${WORKING_DIR} || exit 1
    if [ -f "requirements.txt" ]; then
        python -m pip install --default-timeout=100 -r requirements.txt
        pip list
    else
        echo "Not found requirements.txt file."
    fi
    echo "test on ${test_name}"
    if [[ $test_name == "PR-test" ]]; then
        pytest "${LOG_DIR}/coverage_pr"
    elif [[ $test_name == "baseline" ]]; then
        pytest "${LOG_DIR}/coverage_base"  
    fi
}
main<|MERGE_RESOLUTION|>--- conflicted
+++ resolved
@@ -47,13 +47,7 @@
     find . -name "test*.py" | sed 's,\.\/,coverage run --source='"${itrex_path}"' --append ,g' | sed 's/$/ --verbose/' >> run.sh
     sort run.sh -o run.sh
     echo -e '
-<<<<<<< HEAD
-ports="6000 7000 8000 9000"
-=======
-# Kill the neuralchat server processes
 ports="5000 6000 6060 7000 7070 8000 8080 9000 9090"
-# Loop through each port and find associated PIDs
->>>>>>> f749bba4
 for port in $ports; do
     pids=$(lsof -ti :$port)
     if [ -n "$pids" ]; then
