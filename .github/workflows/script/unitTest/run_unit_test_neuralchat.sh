--- conflicted
+++ resolved
@@ -87,14 +87,11 @@
     wget http://nz2.archive.ubuntu.com/ubuntu/pool/main/o/openssl/libssl1.1_1.1.1f-1ubuntu2.19_amd64.deb
     dpkg -i libssl1.1_1.1.1f-1ubuntu2.19_amd64.deb
     python -m pip install --upgrade --force-reinstall torch
-<<<<<<< HEAD
-=======
     pip install paddlepaddle==2.4.2 paddlenlp==2.5.2 paddlespeech==1.4.1 paddle2onnx==1.0.6
     git clone https://github.com/intel/neural-speed.git
     cd neural-speed && pip install -r requirements.txt && pip install .
     cd ..
     pip list | grep neural-speed
->>>>>>> 5d19d729
     cd ${WORKING_DIR} || exit 1
     echo "test on ${test_name}"
     if [[ $test_name == "PR-test" ]]; then
