master_node=$1
slave_node=$2
prepare_script="$(cat << 'EOF'
oneccl_bindings_for_pytorch_path=\$(python -c \"from oneccl_bindings_for_pytorch import cwd; print(cwd)\")
source \$oneccl_bindings_for_pytorch_path/env/setvars.sh
export CCL_WORKER_COUNT=1
export I_MPI_HYDRA_IFACE=eth0
EOF
)"
# for launching mpirun from yaml
<<<<<<< HEAD
docker exec "chatbotfinetune-mpi-s0" bash -c "cd /root/chatbot; echo export MASTER_ADDR=$master_node >> bash_setup.sh"
=======
docker exec "chatbotfinetune-mpi-s0" bash -c "cd /intel-extension-for-transformers; echo \"source activate && conda activate neuralchat\" > bash_setup.sh; echo export MASTER_ADDR=$master_node >> bash_setup.sh"
>>>>>>> 12882d84
# for ssh setup mpi and oneccl properly
docker exec "chatbotfinetune-mpi-s0" bash -c "echo \"$prepare_script\" >> ~/.bashrc; echo export MASTER_ADDR=$master_node >> ~/.bashrc"

docker exec "chatbotfinetune-mpi-s1" bash -c "echo \"$prepare_script\" >> ~/.bashrc; echo export MASTER_ADDR=$master_node >> ~/.bashrc"


echo "$master_node" > ./hosts2
echo "$slave_node" >> ./hosts2<|MERGE_RESOLUTION|>--- conflicted
+++ resolved
@@ -8,11 +8,7 @@
 EOF
 )"
 # for launching mpirun from yaml
-<<<<<<< HEAD
-docker exec "chatbotfinetune-mpi-s0" bash -c "cd /root/chatbot; echo export MASTER_ADDR=$master_node >> bash_setup.sh"
-=======
-docker exec "chatbotfinetune-mpi-s0" bash -c "cd /intel-extension-for-transformers; echo \"source activate && conda activate neuralchat\" > bash_setup.sh; echo export MASTER_ADDR=$master_node >> bash_setup.sh"
->>>>>>> 12882d84
+docker exec "chatbotfinetune-mpi-s0" bash -c "cd /intel-extension-for-transformers; echo export MASTER_ADDR=$master_node >> bash_setup.sh"
 # for ssh setup mpi and oneccl properly
 docker exec "chatbotfinetune-mpi-s0" bash -c "echo \"$prepare_script\" >> ~/.bashrc; echo export MASTER_ADDR=$master_node >> ~/.bashrc"
 
