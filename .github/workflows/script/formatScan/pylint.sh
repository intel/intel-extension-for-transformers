--- conflicted
+++ resolved
@@ -11,11 +11,8 @@
 #python3 -m build -s -w
 export PYTHONPATH=`pwd`
 #$BOLD_YELLOW && echo "---------------- pip install binary -------------" && $RESET
-<<<<<<< HEAD
 #pip install dist/intel_extension_for_transformers*.whl
-=======
-#pip install -e .
->>>>>>> 9b81f056
+
 pip list
 
 cd /intel-extension-for-transformers/intel_extension_for_transformers/neural_chat/
