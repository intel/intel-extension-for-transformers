name: Chatbot finetune on mosaicml/mpt-7b-chat

on:
  workflow_call:

concurrency:
  group: ${{ github.workflow }}-${{ github.event.pull_request.number || github.ref }}-ft-mpt-7b
  cancel-in-progress: true

jobs:
  finetuning:
    name: finetuning test
    runs-on: lms-lab
    steps:
      - name: Checkout
        uses: actions/checkout@v2

      - name: Load environment variables
        run: 
          cat ~/itrex-actions-runner/.env >> $GITHUB_ENV
      - name: Prepare Cache
        run: cp ${{ env.CACHE }}/torch/* ./

      - name: Build Docker Image
        run: 
          if [[ $(docker images | grep chatbotfinetune-mpi | wc -l) == 0 ]]; then
            docker build ./ --target cpu --build-arg REPO=${{ github.server_url }}/${{ github.repository }}.git --build-arg ITREX_VER=${{ github.head_ref }} --build-arg REPO_PATH="." --build-arg http_proxy="${{ env.HTTP_PROXY_IMAGE_BUILD }}" --build-arg https_proxy="${{ env.HTTPS_PROXY_IMAGE_BUILD }}" -f intel_extension_for_transformers/neural_chat/docker/Dockerfile -t chatbotfinetune-mpi:latest && yes | docker container prune && yes | docker image prune;
          fi

      - name: Start Docker Container on socket 0
        id: master_container
        run: |
          cid=$(docker ps -q --filter "name=chatbotfinetune-mpi-s0")
          if [[ ! -z "$cid" ]]; then docker stop $cid && docker rm $cid; fi
          numactl --cpunodebind=0 -- docker run -tid -v /mnt/DP_disk1/huggingface/cache/:/root/.cache/huggingface/hub -e http_proxy="${{ env.HTTP_PROXY_CONTAINER_RUN }}" -e https_proxy="${{ env.HTTPS_PROXY_CONTAINER_RUN }}" --name="chatbotfinetune-mpi-s0" --hostname="chatbotfinetune-container-mpi-s0" chatbotfinetune-mpi:latest
          master=$(docker inspect -f "{{range.NetworkSettings.Networks}}{{.IPAddress}}{{end}}" "chatbotfinetune-mpi-s0")
          echo "master_node=$master" >> $GITHUB_OUTPUT

      - name: Start Docker Container on socket 1
        id: slave_container
        run: |
          cid=$(docker ps -q --filter "name=chatbotfinetune-mpi-s1")
          if [[ ! -z "$cid" ]]; then docker stop $cid && docker rm $cid; fi
          numactl --cpunodebind=1 -- docker run -tid -v /mnt/DP_disk1/huggingface/cache/:/root/.cache/huggingface/hub -e http_proxy="${{ env.HTTP_PROXY_CONTAINER_RUN }}" -e https_proxy="${{ env.HTTPS_PROXY_CONTAINER_RUN }}" --name="chatbotfinetune-mpi-s1" --hostname="chatbotfinetune-container-mpi-s1" chatbotfinetune-mpi:latest
          slave=$(docker inspect -f "{{range.NetworkSettings.Networks}}{{.IPAddress}}{{end}}" "chatbotfinetune-mpi-s1")
          echo "slave_node=$slave" >> $GITHUB_OUTPUT

      - name: Run Finetuning
        run: |
          sh .github/workflows/script/chatbot/prepare_ft_mpt-7b-chat_mpi.sh ${{ steps.master_container.outputs.master_node }} ${{ steps.slave_container.outputs.slave_node }}
<<<<<<< HEAD
          docker exec "chatbotfinetune-mpi-s0" bash -c "cd /root/chatbot && pip uninstall intel-extension-for-transformers -y && python setup.py install"
          docker exec "chatbotfinetune-mpi-s1" bash -c "cd /root/chatbot && pip uninstall intel-extension-for-transformers -y && python setup.py install"
          docker exec "chatbotfinetune-mpi-s0" bash -c "cd /root/chatbot; source ./bash_setup.sh; mpirun -f ./hosts2 -n 2 -ppn 1 -genv OMP_NUM_THREADS=48 sh .github/workflows/script/chatbot/start_ft_mpt-7b-chat_mpi.sh"
=======
          docker exec "chatbotfinetune-mpi-s0" bash -c "cd /intel-extension-for-transformers && source activate && conda activate neuralchat && pip uninstall intel-extension-for-transformers -y && python setup.py install"
          docker exec "chatbotfinetune-mpi-s1" bash -c "cd /intel-extension-for-transformers && source activate && conda activate neuralchat && pip uninstall intel-extension-for-transformers -y && python setup.py install"
          docker exec "chatbotfinetune-mpi-s0" bash -c "cd /intel-extension-for-transformers; source ./bash_setup.sh; mpirun -f ./hosts2 -n 2 -ppn 1 -genv OMP_NUM_THREADS=48 sh .github/workflows/script/chatbot/start_ft_mpt-7b-chat_mpi.sh"
>>>>>>> 12882d84

      - name: Print Logs and Check Finetuning Status
        if: success() || failure()
        run: |
          sh .github/workflows/script/chatbot/finish_ft_mpt-7b-chat_mpi.sh          

      - name: Stop Container
        if: success() || failure()
        run: |
          cid=$(docker ps -q --filter "name=chatbotfinetune-mpi-s0")
          if [[ ! -z "$cid" ]]; then docker stop $cid && docker rm $cid; fi
          cid=$(docker ps -q --filter "name=chatbotfinetune-mpi-s1")
          if [[ ! -z "$cid" ]]; then docker stop $cid && docker rm $cid; fi

      - name: Test Summary
        run: echo "Finetuning completed successfully"<|MERGE_RESOLUTION|>--- conflicted
+++ resolved
@@ -48,15 +48,9 @@
       - name: Run Finetuning
         run: |
           sh .github/workflows/script/chatbot/prepare_ft_mpt-7b-chat_mpi.sh ${{ steps.master_container.outputs.master_node }} ${{ steps.slave_container.outputs.slave_node }}
-<<<<<<< HEAD
-          docker exec "chatbotfinetune-mpi-s0" bash -c "cd /root/chatbot && pip uninstall intel-extension-for-transformers -y && python setup.py install"
-          docker exec "chatbotfinetune-mpi-s1" bash -c "cd /root/chatbot && pip uninstall intel-extension-for-transformers -y && python setup.py install"
-          docker exec "chatbotfinetune-mpi-s0" bash -c "cd /root/chatbot; source ./bash_setup.sh; mpirun -f ./hosts2 -n 2 -ppn 1 -genv OMP_NUM_THREADS=48 sh .github/workflows/script/chatbot/start_ft_mpt-7b-chat_mpi.sh"
-=======
-          docker exec "chatbotfinetune-mpi-s0" bash -c "cd /intel-extension-for-transformers && source activate && conda activate neuralchat && pip uninstall intel-extension-for-transformers -y && python setup.py install"
-          docker exec "chatbotfinetune-mpi-s1" bash -c "cd /intel-extension-for-transformers && source activate && conda activate neuralchat && pip uninstall intel-extension-for-transformers -y && python setup.py install"
+          docker exec "chatbotfinetune-mpi-s0" bash -c "cd /intel-extension-for-transformers && pip uninstall intel-extension-for-transformers -y && python setup.py install"
+          docker exec "chatbotfinetune-mpi-s1" bash -c "cd /intel-extension-for-transformers && pip uninstall intel-extension-for-transformers -y && python setup.py install"
           docker exec "chatbotfinetune-mpi-s0" bash -c "cd /intel-extension-for-transformers; source ./bash_setup.sh; mpirun -f ./hosts2 -n 2 -ppn 1 -genv OMP_NUM_THREADS=48 sh .github/workflows/script/chatbot/start_ft_mpt-7b-chat_mpi.sh"
->>>>>>> 12882d84
 
       - name: Print Logs and Check Finetuning Status
         if: success() || failure()
