--- conflicted
+++ resolved
@@ -10,11 +10,8 @@
       - '.github/workflows/chatbot-inference-llama-2-7b-chat-hf.yml'
       - '.github/workflows/chatbot-inference-mpt-7b-chat.yml'
       - '.github/workflows/chatbot-finetune-mpt-7b-chat.yml'
-<<<<<<< HEAD
-=======
       - '.github/workflows/chatbot-inference-llama-2-7b-chat-hf-hpu.yml'
       - '.github/workflows/chatbot-inference-mpt-7b-chat-hpu.yml'
->>>>>>> 5c4f5e81
       - '.github/workflows/chatbot-finetune-mpt-7b-chat-hpu.yml'
       - '.github/workflows/script/chatbot/**'
       - '.github/workflows/sample_data/**'
@@ -41,14 +38,11 @@
   call-finetune-mpt-7b-chat:
     uses: ./.github/workflows/chatbot-finetune-mpt-7b-chat.yml
 
-<<<<<<< HEAD
-=======
   call-inference-llama-2-7b-chat-hf-hpu:
     uses: ./.github/workflows/chatbot-inference-llama-2-7b-chat-hf-hpu.yml
 
   call-inference-mpt-7b-chat-hpu:
     uses: ./.github/workflows/chatbot-inference-mpt-7b-chat-hpu.yml
 
->>>>>>> 5c4f5e81
   call-finetune-mpt-7b-chat-hpu:
     uses: ./.github/workflows/chatbot-finetune-mpt-7b-chat-hpu.yml
